# Copyright (c) 2010-2024, Lawrence Livermore National Security, LLC. Produced
# at the Lawrence Livermore National Laboratory. All Rights reserved. See files
# LICENSE and NOTICE for details. LLNL-CODE-806117.
#
# This file is part of the MFEM library. For more information and source code
# availability visit https://mfem.org.
#
# MFEM is free software; you can redistribute it and/or modify it under the
# terms of the BSD-3 license. We welcome feedback and contributions, see file
# CONTRIBUTING.md for details.

list(APPEND ALL_EXE_SRCS
  ex0.cpp
  ex1.cpp
  ex2.cpp
  ex3.cpp
  ex4.cpp
  ex5.cpp
  ex6.cpp
  ex7.cpp
  ex8.cpp
  ex9.cpp
  ex10.cpp
  ex14.cpp
  ex15.cpp
  ex16.cpp
  ex17.cpp
  ex18.cpp
  ex19.cpp
  ex20.cpp
  ex21.cpp
  ex22.cpp
  ex23.cpp
  ex24.cpp
  ex25.cpp
  ex26.cpp
  ex27.cpp
  ex28.cpp
  ex29.cpp
  ex30.cpp
  ex31.cpp
  ex33.cpp
  ex34.cpp
  ex36.cpp
<<<<<<< HEAD
  # ex97_2d_pml.cpp
  # ex98_test_seismic.cpp
  ex99_test_PML.cpp
  ex99_test_ABC.cpp
=======
  ex37.cpp
  ex38.cpp
  ex39.cpp
  ex40.cpp
>>>>>>> 9343ffad
  )

if (MFEM_USE_MPI)
  list(APPEND ALL_EXE_SRCS
    ex0p.cpp
    ex1p.cpp
    ex2p.cpp
    ex3p.cpp
    ex4p.cpp
    ex5p.cpp
    ex6p.cpp
    ex7p.cpp
    ex8p.cpp
    ex9p.cpp
    ex10p.cpp
    ex11p.cpp
    ex12p.cpp
    ex13p.cpp
    ex14p.cpp
    ex15p.cpp
    ex16p.cpp
    ex17p.cpp
    ex18p.cpp
    ex19p.cpp
    ex20p.cpp
    ex21p.cpp
    ex22p.cpp
    ex24p.cpp
    ex25p.cpp
    ex26p.cpp
    ex26p_Hcurl.cpp
    ex27p.cpp
    ex28p.cpp
    ex29p.cpp
    ex30p.cpp
    ex31p.cpp
    ex32p.cpp
    ex33p.cpp
    ex34p.cpp
    ex35p.cpp
    ex36p.cpp
<<<<<<< HEAD
    ex99p_test_PML.cpp
    )
=======
    ex37p.cpp
    ex39p.cpp
    ex40p.cpp
  )
endif()

# Examples that return MFEM_SKIP_RETURN_VALUE in some cases:
set(SKIP_TESTS)
if (HYPRE_USING_CUDA OR HYPRE_USING_HIP)
  list(APPEND SKIP_TESTS ex19p.cpp ex28p.cpp)
endif()
if (MFEM_USE_SINGLE)
  list(APPEND SKIP_TESTS ex33.cpp ex33p.cpp)
endif()
if (NOT MFEM_USE_LAPACK)
  list(APPEND SKIP_TESTS ex38.cpp)
>>>>>>> 9343ffad
endif()

# Include the source directory where mfem.hpp and mfem-performance.hpp are.
include_directories(BEFORE ${PROJECT_BINARY_DIR})

# Add one executable per cpp file
add_mfem_examples(ALL_EXE_SRCS)

# Add a test for each example
if (MFEM_ENABLE_TESTING)
  foreach(SRC_FILE ${ALL_EXE_SRCS})
    if (SRC_FILE IN_LIST SKIP_TESTS)
      continue()
    endif()
    get_filename_component(SRC_FILENAME ${SRC_FILE} NAME)
    string(REPLACE ".cpp" "" TEST_NAME ${SRC_FILENAME})

    set(THIS_TEST_OPTIONS "-no-vis")
    if (${TEST_NAME} MATCHES "ex0p?")
      set(THIS_TEST_OPTIONS)
    endif()
    if (${TEST_NAME} MATCHES "ex10p*")
      list(APPEND THIS_TEST_OPTIONS "-tf" "5")
    elseif(${TEST_NAME} MATCHES "ex15p*")
      list(APPEND THIS_TEST_OPTIONS "-e" "1")
    elseif(${TEST_NAME} MATCHES "ex27p*")
      list(APPEND THIS_TEST_OPTIONS "-dg")
    elseif(${TEST_NAME} MATCHES "ex37p*")
      list(APPEND THIS_TEST_OPTIONS "-mi" "3")
    endif()

    if (NOT (${TEST_NAME} MATCHES ".*p$"))
      add_test(NAME ${TEST_NAME}_ser
        COMMAND ${TEST_NAME} ${THIS_TEST_OPTIONS})
    else()
      add_test(NAME ${TEST_NAME}_np=${MFEM_MPI_NP}
        COMMAND ${MPIEXEC} ${MPIEXEC_NUMPROC_FLAG} ${MFEM_MPI_NP}
        ${MPIEXEC_PREFLAGS}
        $<TARGET_FILE:${TEST_NAME}> ${THIS_TEST_OPTIONS}
        ${MPIEXEC_POSTFLAGS})
    endif()
  endforeach()

  # Add CUDA/HIP tests.
  set(DEVICE_EXAMPLES
      # serial examples with device support:
      ex1 ex3 ex4 ex5 ex6 ex9 ex14 ex22 ex24 ex25 ex26 ex34
      # parallel examples with device support:
      ex1p ex2p ex3p ex4p ex5p ex6p ex7p ex9p ex13p ex14p ex22p ex24p ex25p
      ex26p ex34p ex35p)
  set(MFEM_TEST_DEVICE)
  if (MFEM_USE_CUDA)
    set(MFEM_TEST_DEVICE "cuda")
  elseif (MFEM_USE_HIP)
    set(MFEM_TEST_DEVICE "hip")
  endif()
  if (MFEM_TEST_DEVICE)
    foreach(TEST_NAME ${DEVICE_EXAMPLES})
      set(THIS_TEST_OPTIONS "-no-vis" "-d" "${MFEM_TEST_DEVICE}")
      if (${TEST_NAME} MATCHES "ex14p")
        list(APPEND THIS_TEST_OPTIONS "-rs" "2" "-rp" "0" "-pa")
      elseif (${TEST_NAME} MATCHES "ex14")
        list(APPEND THIS_TEST_OPTIONS "-r" "2" "-pa")
      endif()
      if (NOT (${TEST_NAME} MATCHES ".*p$"))
        add_test(NAME ${TEST_NAME}_${MFEM_TEST_DEVICE}_ser
          COMMAND ${TEST_NAME} ${THIS_TEST_OPTIONS})
      elseif (MFEM_USE_MPI)
        add_test(NAME ${TEST_NAME}_${MFEM_TEST_DEVICE}_np=${MFEM_MPI_NP}
          COMMAND ${MPIEXEC} ${MPIEXEC_NUMPROC_FLAG} ${MFEM_MPI_NP}
          ${MPIEXEC_PREFLAGS}
          $<TARGET_FILE:${TEST_NAME}> ${THIS_TEST_OPTIONS}
          ${MPIEXEC_POSTFLAGS})
      endif()
    endforeach()
  endif()

  # If STRUMPACK is enabled, add a test run that uses it.
  if (MFEM_USE_STRUMPACK)
    add_test(NAME ex11p_strumpack_np=${MFEM_MPI_NP}
      COMMAND ${MPIEXEC} ${MPIEXEC_NUMPROC_FLAG} ${MFEM_MPI_NP}
      ${MPIEXEC_PREFLAGS}
      $<TARGET_FILE:ex11p> "-no-vis" "--strumpack"
      ${MPIEXEC_POSTFLAGS})
  endif()

  # If SuperLU_DIST is enabled, add a test run that uses it.
  if (MFEM_USE_SUPERLU)
    add_test(NAME ex11p_superlu_np=${MFEM_MPI_NP}
      COMMAND ${MPIEXEC} ${MPIEXEC_NUMPROC_FLAG} ${MFEM_MPI_NP}
      ${MPIEXEC_PREFLAGS}
      $<TARGET_FILE:ex11p> "-no-vis" "--superlu"
      ${MPIEXEC_POSTFLAGS})
  endif()

  # If MUMPS is enabled, add a test run that uses it.
  if (MFEM_USE_MUMPS)
    add_test(NAME ex25p_mumps_np=${MFEM_MPI_NP}
      COMMAND ${MPIEXEC} ${MPIEXEC_NUMPROC_FLAG} ${MFEM_MPI_NP}
      ${MPIEXEC_PREFLAGS}
      $<TARGET_FILE:ex25p> "-no-vis" "--mumps-solver"
      ${MPIEXEC_POSTFLAGS})
  endif()
endif()

# Include the examples/amgx directory if AmgX is enabled
if (MFEM_USE_AMGX)
  add_subdirectory(amgx)
endif()

# Include the examples/ginkgo directory if GINKGO is enabled.
if (MFEM_USE_GINKGO)
  add_subdirectory(ginkgo)
endif()

# Include the examples/hiop directory if HiOp is enabled
if (MFEM_USE_HIOP)
  add_subdirectory(hiop)
endif()

# Include the examples/petsc directory if PETSc is enabled.
if (MFEM_USE_PETSC)
  add_subdirectory(petsc)
endif()

# Include the examples/pumi directory if PUMI is enabled
if (MFEM_USE_PUMI)
  add_subdirectory(pumi)
endif()

# Include the examples/sundials directory if SUNDIALS is enabled.
if (MFEM_USE_SUNDIALS)
  add_subdirectory(sundials)
endif()

if(MFEM_USE_CALIPER)
  add_subdirectory(caliper)
endif()

# Include the examples/superlu directory if SUPERLU is enabled.
if (MFEM_USE_SUPERLU)
  add_subdirectory(superlu)
endif()

if(MFEM_USE_MOONOLITH)
  add_subdirectory(moonolith)
endif()<|MERGE_RESOLUTION|>--- conflicted
+++ resolved
@@ -42,17 +42,14 @@
   ex33.cpp
   ex34.cpp
   ex36.cpp
-<<<<<<< HEAD
+  ex37.cpp
+  ex38.cpp
+  ex39.cpp
+  ex40.cpp
   # ex97_2d_pml.cpp
   # ex98_test_seismic.cpp
   ex99_test_PML.cpp
   ex99_test_ABC.cpp
-=======
-  ex37.cpp
-  ex38.cpp
-  ex39.cpp
-  ex40.cpp
->>>>>>> 9343ffad
   )
 
 if (MFEM_USE_MPI)
@@ -94,27 +91,11 @@
     ex34p.cpp
     ex35p.cpp
     ex36p.cpp
-<<<<<<< HEAD
-    ex99p_test_PML.cpp
-    )
-=======
     ex37p.cpp
     ex39p.cpp
     ex40p.cpp
-  )
-endif()
-
-# Examples that return MFEM_SKIP_RETURN_VALUE in some cases:
-set(SKIP_TESTS)
-if (HYPRE_USING_CUDA OR HYPRE_USING_HIP)
-  list(APPEND SKIP_TESTS ex19p.cpp ex28p.cpp)
-endif()
-if (MFEM_USE_SINGLE)
-  list(APPEND SKIP_TESTS ex33.cpp ex33p.cpp)
-endif()
-if (NOT MFEM_USE_LAPACK)
-  list(APPEND SKIP_TESTS ex38.cpp)
->>>>>>> 9343ffad
+    ex99p_test_PML.cpp
+    )
 endif()
 
 # Include the source directory where mfem.hpp and mfem-performance.hpp are.
