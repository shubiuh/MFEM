--- conflicted
+++ resolved
@@ -116,13 +116,9 @@
    }
 };
 
-<<<<<<< HEAD
 Mesh* LoadMeshNew(const std::string& path);
 
-void maxwell_solution(const Vector &x, vector<complex<double>> &Eval);
-=======
 void maxwell_solution(const Vector &x, vector<complex<real_t>> &Eval);
->>>>>>> 9343ffad
 
 void E_bdr_data_Re(const Vector &x, Vector &E);
 void E_bdr_data_Im(const Vector &x, Vector &E);
