# Copyright (c) 2010-2024, Lawrence Livermore National Security, LLC. Produced
# at the Lawrence Livermore National Laboratory. All Rights reserved. See files
# LICENSE and NOTICE for details. LLNL-CODE-806117.
#
# This file is part of the MFEM library. For more information and source code
# availability visit https://mfem.org.
#
# MFEM is free software; you can redistribute it and/or modify it under the
# terms of the BSD-3 license. We welcome feedback and contributions, see file
# CONTRIBUTING.md for details.

# The variable CMAKE_CXX_STANDARD and related were introduced in CMake v3.1
# Version 3.8 fixes the handling of CMAKE_CXX_STANDARD for try_compile.
# Version 3.8 or newer is required for direct CUDA support.
cmake_minimum_required(VERSION 3.8)
message(STATUS "CMake version: ${CMAKE_VERSION}")
set(USER_CONFIG "${CMAKE_CURRENT_SOURCE_DIR}/config/user.cmake" CACHE PATH
  "Path to optional user configuration file.")

# Require C++11 and disable compiler-specific extensions
<<<<<<< HEAD
set(CMAKE_CXX_STANDARD 17)
set(CMAKE_CXX_STANDARD_REQUIRED ON)
set(CMAKE_CXX_EXTENSIONS OFF)
=======
set(CMAKE_CXX_STANDARD 17 CACHE STRING "C++ standard to use.")
set(CMAKE_CXX_STANDARD_REQUIRED ON CACHE BOOL
"Force the use of the chosen C++ standard.")
set(CMAKE_CXX_EXTENSIONS OFF CACHE BOOL "Enable C++ standard extensions.")
>>>>>>> 3f873317

# Load user settings before the defaults - this way the defaults will not
# overwrite the user set options. If the user has not set all options, we still
# have the defaults.
include("${USER_CONFIG}" OPTIONAL RESULT_VARIABLE USER_CONFIG_LOADED)
if (USER_CONFIG_LOADED)
  set(USER_CONFIG_LOADED "LOADED")
endif()
message(STATUS "Loading USER_CONFIG = ${USER_CONFIG} (${USER_CONFIG_LOADED})")
include("${CMAKE_CURRENT_SOURCE_DIR}/config/defaults-wsl.cmake")

# Allow overwriting of the compiler by setting CXX/MPICXX on the command line or
# in user.cmake.
if (NOT CMAKE_CXX_COMPILER)
  if (CXX)
    set(CMAKE_CXX_COMPILER ${CXX})
    # Avoid some issues when CXX is defined
    unset(CXX)
    unset(CXX CACHE)
  endif()
  if (MFEM_USE_MPI AND MPICXX)
    # In parallel MPICXX takes precedence, if defined.
    set(CMAKE_CXX_COMPILER ${MPICXX})
    # Setting the variables below circumvents autodetection, see FindMPI.cmake.
    set(MPI_CXX_INCLUDE_PATH "")
    set(MPI_CXX_LIBRARIES "")
  endif()
endif()

#-------------------------------------------------------------------------------
# Project name and version
#-------------------------------------------------------------------------------
project(mfem NONE)
# Current version of MFEM, see also `makefile`.
#   mfem_VERSION = (string)
#   MFEM_VERSION = (int)   [automatically derived from mfem_VERSION]
set(${PROJECT_NAME}_VERSION 4.7.1)

# Prohibit in-source build
if (${PROJECT_SOURCE_DIR} STREQUAL ${PROJECT_BINARY_DIR})
  message(FATAL_ERROR
    "MFEM does not support in-source CMake builds at this time.")
endif (${PROJECT_SOURCE_DIR} STREQUAL ${PROJECT_BINARY_DIR})

# Set xSDK defaults.
set(USE_XSDK_DEFAULTS_DEFAULT OFF)
set(XSDK_ENABLE_CXX ON)
set(XSDK_ENABLE_C OFF)
set(XSDK_ENABLE_Fortran OFF)

# Check if we need to enable C or Fortran.
if (MFEM_USE_CONDUIT OR
    MFEM_USE_SIDRE OR
    MFEM_USE_PETSC)
   # This seems to be needed by:
   #  * find_package(BLAS REQUIRED) and
   #  * find_package(HDF5 REQUIRED) needed, in turn, by:
   #    - find_package(AXOM REQUIRED)
   #  * find_package(PETSc REQUIRED)
   set(XSDK_ENABLE_C ON)
endif()
if (MFEM_USE_STRUMPACK OR MFEM_USE_MUMPS)
  # Just needed to find the MPI_Fortran libraries to link with
  set(XSDK_ENABLE_Fortran ON)
endif()
# SUNDIALS, STRUMPACK, Ginkgo, Tribol, RAJA and Umpire require C++14:
if ((MFEM_USE_SUNDIALS OR
     MFEM_USE_STRUMPACK OR
     MFEM_USE_GINKGO OR
     MFEM_USE_TRIBOL OR
     MFEM_USE_RAJA OR
     MFEM_USE_UMPIRE) AND
    ("${CMAKE_CXX_STANDARD}" LESS "14"))
  set(CMAKE_CXX_STANDARD 14 CACHE STRING "C++ standard to use." FORCE)
endif()

# Include xSDK default CMake file.
include("${CMAKE_CURRENT_SOURCE_DIR}/config/XSDKDefaults.cmake")

# Enable languages.
enable_language(CXX)
if (MINGW)
   # MinGW GCC does not expose the functions jn/_jn, yn/_yn (used in Example
   # 25/25p) unless we use '-std=gnu++11':
   set(CMAKE_CXX_EXTENSIONS ON
      CACHE BOOL "Enable C++ standard extensions." FORCE)
endif()
if (MFEM_USE_CUDA)
   if (MFEM_USE_HIP)
      message(FATAL_ERROR " *** MFEM_USE_HIP cannot be combined with MFEM_USE_CUDA.")
   endif()
   # Use ${CMAKE_CXX_COMPILER} as the cuda host compiler.
   if (NOT CMAKE_CUDA_HOST_COMPILER)
      set(CMAKE_CUDA_HOST_COMPILER ${CMAKE_CXX_COMPILER})
   endif()
   enable_language(CUDA)
   set(CMAKE_CUDA_STANDARD ${CMAKE_CXX_STANDARD} CACHE STRING
      "CUDA standard to use.")
   set(CMAKE_CUDA_STANDARD_REQUIRED ON CACHE BOOL
      "Force the use of the chosen CUDA standard.")
   set(CMAKE_CUDA_EXTENSIONS OFF CACHE BOOL "Enable CUDA standard extensions.")
   set(CUDA_FLAGS "--expt-extended-lambda")
   if (CMAKE_VERSION VERSION_LESS 3.18.0)
      set(CUDA_FLAGS "-arch=${CUDA_ARCH} ${CUDA_FLAGS}")
   elseif (NOT CMAKE_CUDA_ARCHITECTURES)
      string(REGEX REPLACE "^sm_" "" ARCH_NUMBER "${CUDA_ARCH}")
      if ("${CUDA_ARCH}" STREQUAL "sm_${ARCH_NUMBER}")
         set(CMAKE_CUDA_ARCHITECTURES "${ARCH_NUMBER}")
      else()
         message(FATAL_ERROR "Unknown CUDA_ARCH: ${CUDA_ARCH}")
      endif()
   else()
      set(CUDA_ARCH "CMAKE_CUDA_ARCHITECTURES: ${CMAKE_CUDA_ARCHITECTURES}")
   endif()
   message(STATUS "Using CUDA architecture: ${CUDA_ARCH}")
   if (CMAKE_VERSION VERSION_LESS 3.12.0)
      # CMake versions 3.8 and 3.9 require this to work; 3.10 and 3.11 are not
      # tested and may not actually need this (but should be ok to keep).
      set(CUDA_FLAGS "-ccbin=${CMAKE_CXX_COMPILER} ${CUDA_FLAGS}")
      set(CMAKE_CUDA_HOST_LINK_LAUNCHER ${CMAKE_CXX_COMPILER})
   endif()
   set(CMAKE_CUDA_FLAGS "${CMAKE_CUDA_FLAGS} ${CUDA_FLAGS}")
   find_package(CUDAToolkit REQUIRED)
   set(CUSPARSE_FOUND TRUE)
   get_target_property(CUSPARSE_LIBRARIES CUDA::cusparse LOCATION)
endif()

if (XSDK_ENABLE_C)
   enable_language(C)
endif()
if (XSDK_ENABLE_Fortran)
   enable_language(Fortran)
endif()

# Suppress warnings about MACOSX_RPATH
set(CMAKE_MACOSX_RPATH OFF CACHE BOOL "")

# CMake needs to know where to find things
set(MFEM_CMAKE_PATH ${PROJECT_SOURCE_DIR}/config)
set(CMAKE_MODULE_PATH ${MFEM_CMAKE_PATH}/cmake/modules)

# Load MFEM CMake utilities.
include(MfemCmakeUtilities)

string(TOUPPER "${PROJECT_NAME}" PROJECT_NAME_UC)
mfem_version_to_int(${${PROJECT_NAME}_VERSION} ${PROJECT_NAME_UC}_VERSION)
set(${PROJECT_NAME_UC}_VERSION_STRING ${${PROJECT_NAME}_VERSION})
if (EXISTS ${PROJECT_SOURCE_DIR}/.git)
   execute_process(
     COMMAND git describe --all --long --abbrev=40 --dirty --always
     WORKING_DIRECTORY "${PROJECT_SOURCE_DIR}"
     OUTPUT_VARIABLE ${PROJECT_NAME_UC}_GIT_STRING
     ERROR_QUIET OUTPUT_STRIP_TRAILING_WHITESPACE)
endif()
if (NOT ${PROJECT_NAME_UC}_GIT_STRING)
   set(${PROJECT_NAME_UC}_GIT_STRING "(unknown)")
endif()

#-------------------------------------------------------------------------------
# Process configuration options
#-------------------------------------------------------------------------------

# MFEM_PRECISION -> MFEM_USE_SINGLE, MFEM_USE_DOUBLE
if (MFEM_PRECISION MATCHES "^(double|Double|DOUBLE)$")
  set(MFEM_USE_SINGLE OFF)
  set(MFEM_USE_DOUBLE ON)
elseif (MFEM_PRECISION MATCHES "^(single|Single|SINGLE)$")
  set(MFEM_USE_SINGLE ON)
  set(MFEM_USE_DOUBLE OFF)
else()
  message(FATAL_ERROR " *** Invalid floating-point precision: "
    "MFEM_PRECISION = ${MFEM_PRECISION}")
endif()
message(STATUS "Floating-point precision: MFEM_PRECISION = ${MFEM_PRECISION}")

# MFEM_DEBUG
if (CMAKE_BUILD_TYPE MATCHES "Debug|debug|DEBUG")
  set(MFEM_DEBUG ON)
else()
  set(MFEM_DEBUG OFF)
endif()

# Shared build on Windows
if (WIN32 AND BUILD_SHARED_LIBS)
  # CMAKE_WINDOWS_EXPORT_ALL_SYMBOLS works only with MSVC?
  set(CMAKE_WINDOWS_EXPORT_ALL_SYMBOLS ON CACHE BOOL
      "Automatically export symbols for shared Windows DLL build")
  # Place all .dll and .exe files in the same sub-directory, 'bin/<config>', of
  # the build directory, so that the .exe files can find the .dll files at
  # runtime:
  set(CMAKE_RUNTIME_OUTPUT_DIRECTORY "${CMAKE_BINARY_DIR}/bin")
  # Note: CMake tests are run from the build-tree sub-directory where the test
  # is defined, e.g. <build-dir>/tests/unit, so hard coded paths to meshes still
  # work fine.
  # Not strictly necessary:
  # set(CMAKE_LIBRARY_OUTPUT_DIRECTORY "${CMAKE_BINARY_DIR}/lib")
  # set(CMAKE_ARCHIVE_OUTPUT_DIRECTORY "${CMAKE_BINARY_DIR}/lib")
endif()

# AMD HIP
if (MFEM_USE_HIP)
  if (HIP_ARCH)
    message(STATUS "Using HIP architecture: ${HIP_ARCH}")
    set(GPU_TARGETS "${HIP_ARCH}" CACHE STRING "HIP targets to compile for")
  endif()
  if (ROCM_PATH)
    list(INSERT CMAKE_PREFIX_PATH 0 ${ROCM_PATH})
  endif()
  find_package(HIP REQUIRED)
  find_package(HIPSPARSE REQUIRED)
endif()

# OpenMP
if (MFEM_USE_OPENMP OR MFEM_USE_LEGACY_OPENMP)
  if (NOT MFEM_THREAD_SAFE AND MFEM_USE_LEGACY_OPENMP)
    message(FATAL_ERROR " *** MFEM_USE_LEGACY_OPENMP requires MFEM_THREAD_SAFE=ON.")
  endif()
  find_package(OpenMP REQUIRED)
  set(OPENMP_LIBRARIES ${OpenMP_CXX_LIBRARIES})
  if(APPLE)
    # On macOS, the compiler needs additional help to find the <omp.h> header.
    # See issue #2642 for more information.
    set(OPENMP_INCLUDE_DIRS ${OpenMP_CXX_INCLUDE_DIRS})
  endif(APPLE)
  if (OPENMP_FOUND)
    set(CMAKE_CXX_FLAGS "${CMAKE_CXX_FLAGS} ${OpenMP_CXX_FLAGS}")
    if (MFEM_USE_CUDA)
      set(CMAKE_CUDA_FLAGS "${CMAKE_CUDA_FLAGS} -Xcompiler=${OpenMP_CXX_FLAGS}")
    endif()
  endif()
endif()

# MPI -> hypre; PETSc (optional)
if (MFEM_USE_MPI)
  find_package(MPI REQUIRED)
  set(MPI_CXX_INCLUDE_DIRS ${MPI_CXX_INCLUDE_PATH})
  if (MFEM_MPIEXEC)
    string(REPLACE " " ";" MPIEXEC ${MFEM_MPIEXEC})
  endif()
  if (MFEM_MPIEXEC_NP)
    string(REPLACE " " ";" MPIEXEC_NUMPROC_FLAG ${MFEM_MPIEXEC_NP})
  endif()
  # Parallel MFEM depends on hypre
  find_package(HYPRE REQUIRED)
  set(MFEM_HYPRE_VERSION ${HYPRE_VERSION})
  if (MFEM_USE_PETSC)
    find_package(PETSc REQUIRED)
    message(STATUS "Found PETSc version ${PETSC_VERSION}")
    if (PETSC_VERSION AND (PETSC_VERSION VERSION_LESS 3.8.0))
      message(FATAL_ERROR "PETSc version >= 3.8.0 is required")
    endif()
    set(PETSC_INCLUDE_DIRS ${PETSC_INCLUDES})
    if (MFEM_USE_SLEPC)
      find_package(SLEPc REQUIRED config)
      message(STATUS "Found SLEPc version ${SLEPC_VERSION}")
    endif()
  endif()
else()
  set(PKGS_NEED_MPI SUPERLU MUMPS PETSC SLEPC STRUMPACK PUMI)
  foreach(PKG IN LISTS PKGS_NEED_MPI)
    if (MFEM_USE_${PKG})
      message(STATUS "Disabling package ${PKG} - requires MPI")
      set(MFEM_USE_${PKG} OFF CACHE BOOL "Disabled - requires MPI" FORCE)
    endif()
  endforeach()
endif()

if (MFEM_USE_METIS)
  find_package(METIS REQUIRED)
endif()

if (MFEM_USE_GINKGO)
  find_package(Ginkgo REQUIRED)
  if (Ginkgo_FOUND)
    get_target_property(Ginkgo_INCLUDE_DIRS
      Ginkgo::ginkgo INTERFACE_INCLUDE_DIRECTORIES)
    set(Ginkgo_LIBRARIES Ginkgo::ginkgo)
  endif()
endif()

# zlib
if (MFEM_USE_ZLIB)
  find_package(ZLIB REQUIRED)
endif()

# Backtrace with libunwind
if (MFEM_USE_LIBUNWIND)
  set(MFEMBacktrace_REQUIRED_PACKAGES "Libunwind" "LIBDL" "CXXABIDemangle")
  find_package(MFEMBacktrace REQUIRED)
endif()

# BLAS, LAPACK
if (MFEM_USE_LAPACK)
  find_package(BLAS REQUIRED)
  find_package(LAPACK REQUIRED)
endif()

# SuiteSparse (before SUNDIALS which may depend on KLU)
if (MFEM_USE_SUITESPARSE)
  find_package(SuiteSparse REQUIRED
    UMFPACK KLU AMD BTF CHOLMOD COLAMD CAMD CCOLAMD config)
endif()

# SUNDIALS
if (MFEM_USE_SUNDIALS)
  set(SUNDIALS_COMPONENTS CVODES ARKODE KINSOL NVector_Serial)
  if (MFEM_USE_MPI)
    list(APPEND SUNDIALS_COMPONENTS NVector_Parallel NVector_MPIPlusX)
  endif()
  if (MFEM_USE_CUDA)
    list(APPEND SUNDIALS_COMPONENTS NVector_Cuda)
  endif()
  if (MFEM_USE_HIP)
    list(APPEND SUNDIALS_COMPONENTS NVector_Hip)
  endif()
  find_package(SUNDIALS REQUIRED ${SUNDIALS_COMPONENTS})
endif()

# SuperLU_DIST can only be enabled in parallel
if (MFEM_USE_SUPERLU)
  if (MFEM_USE_MPI)
    find_package(SuperLUDist REQUIRED)
  else()
    message(FATAL_ERROR " *** SuperLU_DIST requires that MPI be enabled.")
  endif()
endif()

# MUMPS can only be enabled in parallel
if (MFEM_USE_MUMPS)
  if (MFEM_USE_MPI)
    find_package(MUMPS REQUIRED mumps_common pord)
    set(MFEM_MUMPS_VERSION ${MUMPS_VERSION})
  else()
    message(FATAL_ERROR " *** MUMPS requires that MPI be enabled.")
  endif()
endif()

# STRUMPACK can only be enabled in parallel
if (MFEM_USE_STRUMPACK)
  if (MFEM_USE_MPI)
    find_package(STRUMPACK REQUIRED)
  else()
    message(FATAL_ERROR " *** STRUMPACK requires that MPI be enabled.")
  endif()
endif()

# GnuTLS
if (MFEM_USE_GNUTLS)
  find_package(_GnuTLS REQUIRED)
endif()

# GSLIB
if (MFEM_USE_GSLIB)
  find_package(GSLIB REQUIRED)
endif()

# NetCDF
if (MFEM_USE_NETCDF)
  find_package(NetCDF REQUIRED)
endif()

#COMSOL
if (MFEM_USE_COMSOL)
  # Commands to be executed if MFEM_USE_COMSOL is true
  # Set GMSH_BIN to ON
  set(MFEM_GMSH_BIN ON)
endif()

# MPFR
if (MFEM_USE_MPFR)
  find_package(MPFR REQUIRED)
endif()

if (MFEM_USE_CEED)
  find_package(libCEED REQUIRED)
endif()

if (MFEM_USE_AMGX)
  find_package(AMGX REQUIRED)
endif()

if (MFEM_USE_CONDUIT)
    find_package(Conduit REQUIRED conduit relay blueprint)
endif()

if (MFEM_USE_FMS)
    find_package(FMS REQUIRED fms)
endif()

# Axom/Sidre
if (MFEM_USE_SIDRE)
  find_package(Axom REQUIRED Axom)
endif()

# PUMI
if (MFEM_USE_PUMI)
  # If PUMI_DIR was specified, only link to that directory,
  # i.e. don't link to another installation in /usr/lib by mistake
  find_package(SCOREC 2.2.6 REQUIRED OPTIONAL_COMPONENTS gmi_sim
    CONFIG PATHS ${PUMI_DIR} NO_DEFAULT_PATH)
  if (SCOREC_FOUND)
    # Define a header file with the MFEM_USE_SIMMETRIX preprocessor variable
    set(MFEM_USE_SIMMETRIX ${SCOREC_gmi_sim_FOUND})
    set(PUMI_FOUND ${SCOREC_FOUND})
    get_target_property(PUMI_INCLUDE_DIRS
      SCOREC::apf INTERFACE_INCLUDE_DIRECTORIES)
    set(PUMI_LIBRARIES SCOREC::core)
  endif()
endif()

# Moonolith
if(MFEM_USE_MOONOLITH)
  find_package(ParMoonolith REQUIRED)
  if(ParMoonolith_FOUND)
    get_target_property(
      MOONOLITH_INCLUDE_DIRS ParMoonolith::par_moonolith
      INTERFACE_INCLUDE_DIRECTORIES)
    set(MOONOLITH_FOUND TRUE)
    set(MOONOLITH_LIBRARIES ParMoonolith::par_moonolith)
    message(
      STATUS
      "MOONOLITH_LIBRARIES=${MOONOLITH_LIBRARIES}, MOONOLITH_INCLUDE_DIRS=${MOONOLITH_INCLUDE_DIRS}")
  endif()
endif()

# HiOp optimizer
if (MFEM_USE_HIOP)
  find_package(HIOP REQUIRED)
  # find_package updates HIOP_FOUND, HIOP_INCLUDE_DIRS, HIOP_LIBRARIES
endif()

# CoDiPack package
if (MFEM_USE_CODIPACK)
  find_package(CODIPACK REQUIRED)
  # find_package updates CODIPACK_FOUND, CODIPACK_INCLUDE_DIRS, CODIPACK_LIBRARIES
endif()

# OCCA
if (MFEM_USE_OCCA)
   find_package(OCCA REQUIRED)
endif()

# RAJA
if (MFEM_USE_RAJA)
   find_package(RAJA REQUIRED)
endif()

# UMPIRE
if (MFEM_USE_UMPIRE)
   find_package(UMPIRE REQUIRED)
endif()

# GOOGLE-BENCHMARK
if (MFEM_USE_BENCHMARK)
   find_package(Benchmark REQUIRED)
endif()

# Caliper
if (MFEM_USE_CALIPER)
  find_package(Caliper REQUIRED)
endif()

# Algoim
if (MFEM_USE_ALGOIM)
  find_package(Algoim REQUIRED)
endif()

# ADIOS2 for parallel I/O
if (MFEM_USE_ADIOS2)
   find_package(ADIOS2 REQUIRED)
endif()

# MKL CPardiso
if (MFEM_USE_MKL_CPARDISO)
  if (MFEM_USE_MPI)
   find_package(MKL_CPARDISO REQUIRED MKL_SEQUENTIAL MKL_LP64 MKL_MPI_WRAPPER)
  endif()
endif()

# MKL Pardiso
if (MFEM_USE_MKL_PARDISO)
   find_package(MKL_PARDISO REQUIRED MKL_SEQUENTIAL MKL_LP64)
endif()

# PARELAG
if (MFEM_USE_PARELAG)
   find_package(PARELAG REQUIRED)
endif()

# Tribol
if (MFEM_USE_TRIBOL)
  if (MFEM_USE_MPI)
    find_package(Tribol REQUIRED tribol redecomp)
  else()
    message(FATAL_ERROR " *** Tribol requires that MPI be enabled.")
  endif()
endif()

# Enzyme
if (MFEM_USE_ENZYME)
   find_package(ENZYME REQUIRED)
endif()

# MFEM_TIMER_TYPE
if (NOT DEFINED MFEM_TIMER_TYPE)
  if (APPLE)
    # use std::clock from <ctime> for UserTime and
    # use mach_absolute_time from <mach/mach_time.h> for RealTime
    set(MFEM_TIMER_TYPE 4)
  elseif (WIN32)
    set(MFEM_TIMER_TYPE 3) # QueryPerformanceCounter from <windows.h>
  else()
    find_package(POSIXClocks)
    if (POSIXCLOCKS_FOUND)
      set(MFEM_TIMER_TYPE 2) # use high-resolution POSIX clocks
    else()
      set(MFEM_TIMER_TYPE 0) # use std::clock from <ctime>
    endif()
  endif()
endif()

# Without this, CMake 3.21.1 (and 3.20.2) run into CMake Errors like the following:
# CMake Error at config/cmake/modules/MfemCmakeUtilities.cmake:60 (add_library):
#   Target "mfem" links to target "Threads::Threads" but the target was not
#   found.  Perhaps a find_package() call is missing for an IMPORTED target, or
#   an ALIAS target is missing?
# Call Stack (most recent call first):
#   CMakeLists.txt:474 (mfem_add_library)
#
# NOTE: We need to figure out which TPL library adds the dependency on
#       "Threads::Threads" and call the next line only when that TPL library is
#       enabled.  -V. Dobrev
find_package(Threads REQUIRED)

# List all possible libraries in order of dependencies.
# [METIS < SuiteSparse]:
#    With newer versions of SuiteSparse which include METIS header using 64-bit
#    integers, the METIS header (with 32-bit indices, as used by mfem) needs to
#    be before SuiteSparse.
set(MFEM_TPLS OPENMP HYPRE LAPACK BLAS SuperLUDist STRUMPACK METIS SuiteSparse
    SUNDIALS PETSC SLEPC MUMPS AXOM FMS CONDUIT Ginkgo GNUTLS GSLIB
    NETCDF MPFR PUMI HIOP POSIXCLOCKS MFEMBacktrace ZLIB OCCA CEED RAJA UMPIRE
    ADIOS2 CUSPARSE MKL_CPARDISO MKL_PARDISO AMGX CALIPER CODIPACK
    BENCHMARK PARELAG TRIBOL MPI_CXX HIP HIPSPARSE MOONOLITH BLITZ ALGOIM ENZYME)

# Add all *_FOUND libraries in the variable TPL_LIBRARIES.
set(TPL_LIBRARIES "")
set(TPL_INCLUDE_DIRS "")
foreach(TPL IN LISTS MFEM_TPLS)
  if (${TPL}_FOUND)
    message(STATUS "MFEM: using package ${TPL}")
    list(APPEND TPL_LIBRARIES ${${TPL}_LIBRARIES})
    list(APPEND TPL_INCLUDE_DIRS ${${TPL}_INCLUDE_DIRS})
  endif()
endforeach(TPL)
list(REVERSE TPL_LIBRARIES)
list(REMOVE_DUPLICATES TPL_LIBRARIES)
list(REVERSE TPL_LIBRARIES)
list(REMOVE_DUPLICATES TPL_INCLUDE_DIRS)
# message(STATUS "TPL_INCLUDE_DIRS = ${TPL_INCLUDE_DIRS}")

message(STATUS "MFEM shared library: BUILD_SHARED_LIBS = ${BUILD_SHARED_LIBS}")
message(STATUS "MFEM build type: CMAKE_BUILD_TYPE = ${CMAKE_BUILD_TYPE}")
message(STATUS "MFEM version: v${MFEM_VERSION_STRING}")
message(STATUS "MFEM git string: ${MFEM_GIT_STRING}")

#-------------------------------------------------------------------------------
# Define and configure the MFEM library
#-------------------------------------------------------------------------------

# Headers and sources
set(SOURCES "")
set(HEADERS "")
set(MFEM_SOURCE_DIRS general linalg mesh fem)

if(MFEM_USE_MOONOLITH)
  set(MFEM_SOURCE_DIRS ${MFEM_SOURCE_DIRS} fem/moonolith)
endif()

foreach(DIR IN LISTS MFEM_SOURCE_DIRS)
  add_subdirectory(${DIR})
endforeach()

if (MFEM_USE_CUDA)
  set_source_files_properties(${SOURCES} PROPERTIES LANGUAGE CUDA)
endif()

add_subdirectory(config)
set(MASTER_HEADERS
  ${PROJECT_SOURCE_DIR}/mfem.hpp
  ${PROJECT_SOURCE_DIR}/mfem-performance.hpp)

set(_lib_path "${CMAKE_INSTALL_PREFIX}/lib")
set(CMAKE_INSTALL_RPATH_USE_LINK_PATH ON CACHE BOOL "")
set(CMAKE_INSTALL_RPATH "${_lib_path}" CACHE PATH "")
set(CMAKE_INSTALL_NAME_DIR "${_lib_path}" CACHE PATH "")

set(MFEM_SOURCE_DIR ${CMAKE_CURRENT_SOURCE_DIR} CACHE PATH
    "The MFEM source directory" FORCE)
set(MFEM_INSTALL_DIR ${CMAKE_INSTALL_PREFIX} CACHE PATH
    "The MFEM install directory" FORCE)

# Declaring the library
mfem_add_library(mfem ${SOURCES} ${HEADERS} ${MASTER_HEADERS})
if (MSVC)
  if(NOT MFEM_USE_CUDA)
    target_compile_options(mfem PRIVATE /MP)
  endif()
endif()
# message(STATUS "TPL_LIBRARIES = ${TPL_LIBRARIES}")
target_link_libraries(mfem PUBLIC ${TPL_LIBRARIES})
if (MINGW)
  target_link_libraries(mfem PRIVATE ws2_32)
endif()
if (MSVC)
  if(NOT MFEM_USE_CUDA)
    target_compile_options(mfem PUBLIC "/wd4819")
    add_compile_options(/MP)
  endif()
endif()
message(STATUS "TPL_INCLUDE_DIRS = ${TPL_INCLUDE_DIRS}")
target_include_directories(mfem
  PUBLIC
    $<BUILD_INTERFACE:${CMAKE_CURRENT_BINARY_DIR}>
    $<BUILD_INTERFACE:${CMAKE_CURRENT_SOURCE_DIR}>
    # The INSTALL_INTERFACE is handled below
    ${TPL_INCLUDE_DIRS})
if (MFEM_USE_MPI)
  if (MPI_CXX_COMPILE_FLAGS)
    separate_arguments(MPI_CXX_COMPILE_ARGS UNIX_COMMAND
      "${MPI_CXX_COMPILE_FLAGS}")
    target_compile_options(mfem PUBLIC ${MPI_CXX_COMPILE_ARGS})
  endif()
  if (MPI_CXX_LINK_FLAGS)
    target_link_libraries(mfem PUBLIC ${MPI_CXX_LINK_FLAGS})
  endif()
endif()

set_target_properties(mfem PROPERTIES VERSION "${mfem_VERSION}")
set_target_properties(mfem PROPERTIES SOVERSION "${mfem_VERSION}")

# If building out-of-source, define MFEM_CONFIG_FILE to point to the config file
# inside the build directory.
if (NOT ("${PROJECT_SOURCE_DIR}" STREQUAL "${PROJECT_BINARY_DIR}"))
  target_compile_definitions(mfem PRIVATE
    "MFEM_CONFIG_FILE=\"${PROJECT_BINARY_DIR}/config/_config.hpp\"")
endif()

# Generate configuration file in the build directory: config/_config.hpp.
set(MFEM_SHARED_BUILD ${BUILD_SHARED_LIBS})
configure_file(
  "${PROJECT_SOURCE_DIR}/config/cmake/config.hpp.in"
  "${PROJECT_BINARY_DIR}/config/_config.hpp")

# Create substitute mfem.hpp and mfem-performance.hpp in the build directory,
# if it is different from the source directory.
if (NOT ("${PROJECT_SOURCE_DIR}" STREQUAL "${PROJECT_BINARY_DIR}"))
  foreach(Header mfem.hpp mfem-performance.hpp)
    message(STATUS
      "Writing substitute header --> \"${Header}\"")
    file(WRITE "${PROJECT_BINARY_DIR}/${Header}.tmp"
"// Auto-generated file.
#define MFEM_CONFIG_FILE \"${PROJECT_BINARY_DIR}/config/_config.hpp\"
#include \"${PROJECT_SOURCE_DIR}/${Header}\"
")

    execute_process(COMMAND ${CMAKE_COMMAND} -E copy_if_different 
      "${PROJECT_BINARY_DIR}/${Header}.tmp"
      "${PROJECT_BINARY_DIR}/${Header}"
    )
    execute_process(COMMAND ${CMAKE_COMMAND} -E remove
      "${PROJECT_BINARY_DIR}/${Header}.tmp"
    )

    # This version will be installed in the top include directory:
    file(WRITE "${PROJECT_BINARY_DIR}/InstallHeaders/${Header}.tmp"
"// Auto-generated file.
#include \"mfem/${Header}\"
")

    execute_process(COMMAND ${CMAKE_COMMAND} -E copy_if_different 
      "${PROJECT_BINARY_DIR}/InstallHeaders/${Header}.tmp"
      "${PROJECT_BINARY_DIR}/InstallHeaders/${Header}"
    )
    execute_process(COMMAND ${CMAKE_COMMAND} -E remove
      "${PROJECT_BINARY_DIR}/InstallHeaders/${Header}.tmp"
    )

  endforeach()
endif()

set(MFEM_CUSTOM_TARGET_PREFIX CACHE STRING "")

#-------------------------------------------------------------------------------
# Examples, miniapps, benchmarks and testing
#-------------------------------------------------------------------------------

# Enable testing and benchmarks if required
if (MFEM_ENABLE_TESTING)
  enable_testing()
  set(MFEM_ALL_TESTS_TARGET_NAME tests)
  add_mfem_target(${MFEM_ALL_TESTS_TARGET_NAME} OFF)
  add_subdirectory(tests EXCLUDE_FROM_ALL)

  # Create a target for all benchmarks and, optionally, enable it.
  set(MFEM_ALL_BENCHMARKS_TARGET_NAME benchmarks)
  add_mfem_target(${MFEM_ALL_BENCHMARKS_TARGET_NAME}
                  ${MFEM_ENABLE_GOOGLE_BENCHMARKS})
  add_subdirectory(tests/benchmarks EXCLUDE_FROM_ALL)
endif()

# Define a target that all examples and miniapps will depend on.
set(MFEM_EXEC_PREREQUISITES_TARGET_NAME exec_prerequisites)
add_custom_target(${MFEM_EXEC_PREREQUISITES_TARGET_NAME})

# Create a target for all examples and, optionally, enable it.
set(MFEM_ALL_EXAMPLES_TARGET_NAME examples)
add_mfem_target(${MFEM_ALL_EXAMPLES_TARGET_NAME} ${MFEM_ENABLE_EXAMPLES})
if (MFEM_ENABLE_EXAMPLES)
  add_subdirectory(examples) #install examples if enabled
else()
  add_subdirectory(examples EXCLUDE_FROM_ALL)
endif()

# Create a target for all miniapps and, optionally, enable it.
set(MFEM_ALL_MINIAPPS_TARGET_NAME miniapps)
add_mfem_target(${MFEM_ALL_MINIAPPS_TARGET_NAME} ${MFEM_ENABLE_MINIAPPS})
add_subdirectory(miniapps EXCLUDE_FROM_ALL)

# Target to build all executables, i.e. everything.
add_custom_target(exec)
add_dependencies(exec
  ${MFEM_ALL_BENCHMARKS_TARGET_NAME}
  ${MFEM_ALL_EXAMPLES_TARGET_NAME}
  ${MFEM_ALL_MINIAPPS_TARGET_NAME}
  ${MFEM_ALL_TESTS_TARGET_NAME})
# Here, we want to "add_dependencies(test exec)". However, dependencies for
# 'test' (and other built-in targets) can not be added with add_dependencies():
#  - https://gitlab.kitware.com/cmake/cmake/issues/8438
#  - https://cmake.org/Bug/view.php?id=8438

# Add a target to copy the mfem data directory to the build directory
add_custom_command(OUTPUT data_is_copied
  COMMAND ${CMAKE_COMMAND} -E copy_directory ${PROJECT_SOURCE_DIR}/data data
  COMMAND ${CMAKE_COMMAND} -E touch data_is_copied
  COMMENT "Copying the data directory ...")
add_custom_target(copy_data DEPENDS data_is_copied)
# Add 'copy_data' as a prerequisite for all executables, if the source and the
# build directories are not the same.
if (NOT ("${PROJECT_SOURCE_DIR}" STREQUAL "${PROJECT_BINARY_DIR}"))
  add_dependencies(${MFEM_EXEC_PREREQUISITES_TARGET_NAME} copy_data)
endif()

# Add 'check' target - quick test
set(MFEM_CHECK_TARGET_NAME ${MFEM_CUSTOM_TARGET_PREFIX}check)
if (NOT MFEM_USE_MPI)
  add_custom_target(${MFEM_CHECK_TARGET_NAME}
    ${CMAKE_CTEST_COMMAND} -R \"^ex1_ser\" -C ${CMAKE_CFG_INTDIR}
    USES_TERMINAL)
  add_dependencies(${MFEM_CHECK_TARGET_NAME} ex1)
else()
  add_custom_target(${MFEM_CHECK_TARGET_NAME}
    ${CMAKE_CTEST_COMMAND} -R \"^ex1p\" -C ${CMAKE_CFG_INTDIR}
    USES_TERMINAL)
  add_dependencies(${MFEM_CHECK_TARGET_NAME} ex1p)
endif()

#-------------------------------------------------------------------------------
# Documentation
#-------------------------------------------------------------------------------
add_subdirectory(doc)

#-------------------------------------------------------------------------------
# Installation
#-------------------------------------------------------------------------------

message(STATUS "CMAKE_INSTALL_PREFIX = ${CMAKE_INSTALL_PREFIX}")
set(INSTALL_INCLUDE_DIR include
  CACHE PATH "Relative path for installing header files.")
set(INSTALL_BIN_DIR bin
  CACHE PATH "Relative path for installing the binaries.")
set(INSTALL_LIB_DIR lib
  CACHE PATH "Relative path for installing the library.")
# other options: "share/mfem/cmake", "lib/mfem/cmake"
set(INSTALL_CMAKE_DIR lib/cmake/mfem
  CACHE PATH "Relative path for installing cmake config files.")

target_include_directories(mfem BEFORE
  PUBLIC
    $<INSTALL_INTERFACE:${INSTALL_INCLUDE_DIR}>)

# The 'install' target will not depend on 'all'.
# set(CMAKE_SKIP_INSTALL_ALL_DEPENDENCY TRUE)

set(CMAKE_INSTALL_DEFAULT_COMPONENT_NAME Development)

# Install the library
install(TARGETS ${PROJECT_NAME}
  EXPORT ${PROJECT_NAME_UC}Targets
  RUNTIME DESTINATION ${INSTALL_BIN_DIR}
  LIBRARY DESTINATION ${INSTALL_LIB_DIR}
  ARCHIVE DESTINATION ${INSTALL_LIB_DIR})

# Install the master headers
foreach(Header mfem.hpp mfem-performance.hpp)
  install(FILES ${PROJECT_BINARY_DIR}/InstallHeaders/${Header}
    DESTINATION ${INSTALL_INCLUDE_DIR})
endforeach()
install(FILES ${MASTER_HEADERS} DESTINATION ${INSTALL_INCLUDE_DIR}/mfem)

# Install the headers; currently, the miniapps headers are excluded
install(DIRECTORY ${MFEM_SOURCE_DIRS}
  DESTINATION ${INSTALL_INCLUDE_DIR}/mfem
  FILES_MATCHING PATTERN "*.hpp")

# Install the okl files
if (MFEM_USE_OCCA)
  install(DIRECTORY ${MFEM_SOURCE_DIRS}
    DESTINATION ${INSTALL_INCLUDE_DIR}/mfem
    FILES_MATCHING PATTERN "*.okl")
endif()

# Install the libCEED files
if (MFEM_USE_CEED)
  install(DIRECTORY ${MFEM_SOURCE_DIRS}
    DESTINATION ${INSTALL_INCLUDE_DIR}/mfem
    FILES_MATCHING PATTERN "fem/ceed/integrators/*/*.h")
endif()

# Install ${HEADERS}
# ---
# foreach (HDR ${HEADERS})
#   file(RELATIVE_PATH REL_HDR ${PROJECT_SOURCE_DIR} ${HDR})
#   get_filename_component(DIR ${REL_HDR} PATH)
#   install(FILES ${REL_HDR} DESTINATION ${INSTALL_INCLUDE_DIR}/${DIR})
# endforeach()

# Install the configuration header files
install(FILES ${PROJECT_BINARY_DIR}/config/_config.hpp
  ${PROJECT_SOURCE_DIR}/config/config.hpp
  ${PROJECT_SOURCE_DIR}/config/tconfig.hpp
  DESTINATION ${INSTALL_INCLUDE_DIR}/mfem/config)

# Package the whole thing up nicely
include(CMakePackageConfigHelpers)

# Add all targets to the build-tree export set
export(TARGETS ${PROJECT_NAME}
  FILE "${PROJECT_BINARY_DIR}/MFEMTargets.cmake")

# Export the package for use from the build-tree (this registers the build-tree
# with the CMake user package registry.)
# TODO: How do we register the install-tree? Replacing the build-tree?
export(PACKAGE ${PROJECT_NAME})

# This is the build-tree version
set(INCLUDE_INSTALL_DIRS ${PROJECT_BINARY_DIR} ${TPL_INCLUDE_DIRS})
set(LIB_INSTALL_DIR ${PROJECT_BINARY_DIR})
configure_package_config_file(config/cmake/MFEMConfig.cmake.in
  ${CMAKE_CURRENT_BINARY_DIR}/MFEMConfig.cmake
  INSTALL_DESTINATION ${CMAKE_CURRENT_BINARY_DIR}
  PATH_VARS INCLUDE_INSTALL_DIRS LIB_INSTALL_DIR)

# This is the version that will be installed
set(INCLUDE_INSTALL_DIRS ${INSTALL_INCLUDE_DIR}  ${TPL_INCLUDE_DIRS})
set(LIB_INSTALL_DIR ${INSTALL_LIB_DIR})
configure_package_config_file(config/cmake/MFEMConfig.cmake.in
  ${CMAKE_CURRENT_BINARY_DIR}${CMAKE_FILES_DIRECTORY}/MFEMConfig.cmake
  INSTALL_DESTINATION ${INSTALL_CMAKE_DIR}
  PATH_VARS INCLUDE_INSTALL_DIRS LIB_INSTALL_DIR)

# Write the version file (same for build and install tree)
write_basic_package_version_file(
  ${CMAKE_CURRENT_BINARY_DIR}/MFEMConfigVersion.cmake
  VERSION ${${PROJECT_NAME}_VERSION}
  COMPATIBILITY SameMajorVersion )

# Install the config files
install(FILES
  ${CMAKE_CURRENT_BINARY_DIR}${CMAKE_FILES_DIRECTORY}/MFEMConfig.cmake
  ${CMAKE_CURRENT_BINARY_DIR}/MFEMConfigVersion.cmake
  DESTINATION ${INSTALL_CMAKE_DIR})

# Install the export set for use with the install-tree
install(EXPORT ${PROJECT_NAME_UC}Targets
    DESTINATION ${INSTALL_CMAKE_DIR})

#-------------------------------------------------------------------------------
# Create 'config.mk' from 'config.mk.in' for the build and install locations and
# define install rules for 'config.mk' and 'test.mk'
#-------------------------------------------------------------------------------

mfem_export_mk_files()<|MERGE_RESOLUTION|>--- conflicted
+++ resolved
@@ -18,16 +18,10 @@
   "Path to optional user configuration file.")
 
 # Require C++11 and disable compiler-specific extensions
-<<<<<<< HEAD
-set(CMAKE_CXX_STANDARD 17)
-set(CMAKE_CXX_STANDARD_REQUIRED ON)
-set(CMAKE_CXX_EXTENSIONS OFF)
-=======
 set(CMAKE_CXX_STANDARD 17 CACHE STRING "C++ standard to use.")
 set(CMAKE_CXX_STANDARD_REQUIRED ON CACHE BOOL
 "Force the use of the chosen C++ standard.")
 set(CMAKE_CXX_EXTENSIONS OFF CACHE BOOL "Enable C++ standard extensions.")
->>>>>>> 3f873317
 
 # Load user settings before the defaults - this way the defaults will not
 # overwrite the user set options. If the user has not set all options, we still
