# Copyright (c) 2010-2021, Lawrence Livermore National Security, LLC. Produced
# at the Lawrence Livermore National Laboratory. All Rights reserved. See files
# LICENSE and NOTICE for details. LLNL-CODE-806117.
#
# This file is part of the MFEM library. For more information and source code
# availability visit https://mfem.org.
#
# MFEM is free software; you can redistribute it and/or modify it under the
# terms of the BSD-3 license. We welcome feedback and contributions, see file
# CONTRIBUTING.md for details.

# Use the MFEM build directory
MFEM_DIR ?= ../..
MFEM_BUILD_DIR ?= ../..
SRC = $(if $(MFEM_DIR:../..=),$(MFEM_DIR)/miniapps/shifted/,)
CONFIG_MK = $(MFEM_BUILD_DIR)/config/config.mk
# Use the MFEM install directory
# MFEM_INSTALL_DIR = ../../mfem
# CONFIG_MK = $(MFEM_INSTALL_DIR)/share/mfem/config.mk

# Include defaults.mk to get XLINKER
DEFAULTS_MK = $(MFEM_DIR)/config/defaults.mk
include $(DEFAULTS_MK)

MFEM_LIB_FILE = mfem_is_not_built
-include $(CONFIG_MK)

DIFFUSION_SRC = diffusion.cpp dist_solver.cpp sbm_solver.cpp marking.cpp
DIFFUSION_OBJ = $(DIFFUSION_SRC:.cpp=.o)
DISTANCE_SRC = distance.cpp dist_solver.cpp
DISTANCE_OBJ = $(DISTANCE_SRC:.cpp=.o)

PAR_MINIAPPS = distance diffusion

ifeq ($(MFEM_USE_MPI),NO)
   MINIAPPS =
else
   MINIAPPS = $(PAR_MINIAPPS)
endif

COMMON_LIB = -L$(MFEM_BUILD_DIR)/miniapps/common -lmfem-common

# If MFEM_SHARED is set, add the ../common rpath
COMMON_LIB += $(if $(MFEM_SHARED:YES=),,\
   $(if $(MFEM_USE_CUDA:YES=),$(CXX_XLINKER),$(CUDA_XLINKER))-rpath,$(abspath\
   $(MFEM_BUILD_DIR)/miniapps/common))

.SUFFIXES:
.SUFFIXES: .o .cpp .mk
.PHONY: all lib-common clean clean-build clean-exec

# Remove built-in rule
%: %.cpp
%.o: %.cpp

%.o: $(SRC)%.cpp sbm_aux.hpp $(wildcard $(SRC)%.hpp) $(MFEM_LIB_FILE) $(CONFIG_MK) | lib-common
	$(MFEM_CXX) $(MFEM_FLAGS) -c $< -o $@

all: $(MINIAPPS)

<<<<<<< HEAD
distance: $(SRC)sbm_aux.hpp $(DISTANCE_OBJ)
	$(MFEM_CXX) $(MFEM_LINK_FLAGS) -o $@ $(DISTANCE_OBJ) $(COMMON_LIB) $(MFEM_LIBS)

diffusion: $(SRC)sbm_aux.hpp $(DIFFUSION_OBJ)
=======
distance: $(DISTANCE_OBJ)
	$(MFEM_CXX) $(MFEM_LINK_FLAGS) -o $@ $(DISTANCE_OBJ) $(COMMON_LIB) $(MFEM_LIBS)

diffusion: $(DIFFUSION_OBJ)
>>>>>>> a96065ed
	$(MFEM_CXX) $(MFEM_LINK_FLAGS) -o $@ $(DIFFUSION_OBJ) $(COMMON_LIB) $(MFEM_LIBS)

# Rule for building lib-common
lib-common:
	$(MAKE) -C $(MFEM_BUILD_DIR)/miniapps/common

MFEM_TESTS = MINIAPPS
include $(MFEM_TEST_MK)

# Testing: Parallel vs. serial runs
RUN_MPI = $(MFEM_MPIEXEC) $(MFEM_MPIEXEC_NP) $(MFEM_MPI_NP)
TEST_NAME := Shifted miniapp
%-test-par: %
	@$(call mfem-test,$<, $(RUN_MPI), $(TEST_NAME))
%-test-seq: %
	@$(call mfem-test,$<,, $(TEST_NAME))

# Testing: "test" target and mfem-test* variables are defined in config/test.mk

# Generate an error message if the MFEM library is not built and exit
$(MFEM_LIB_FILE):
	$(error The MFEM library is not built)

clean: clean-build clean-exec

clean-build:
	rm -f *.o *~ distance diffusion
	rm -rf *.dSYM *.TVD.*breakpoints

clean-exec:
	@rm -f diffusion.mesh diffusion.gf
	@rm -rf ParaViewDistance ParaViewDiffusion<|MERGE_RESOLUTION|>--- conflicted
+++ resolved
@@ -53,22 +53,16 @@
 %: %.cpp
 %.o: %.cpp
 
-%.o: $(SRC)%.cpp sbm_aux.hpp $(wildcard $(SRC)%.hpp) $(MFEM_LIB_FILE) $(CONFIG_MK) | lib-common
+%.o: $(SRC)%.cpp $(SRC)sbm_aux.hpp $(wildcard $(SRC)%.hpp) $(MFEM_LIB_FILE)\
+ $(CONFIG_MK) | lib-common
 	$(MFEM_CXX) $(MFEM_FLAGS) -c $< -o $@
 
 all: $(MINIAPPS)
 
-<<<<<<< HEAD
-distance: $(SRC)sbm_aux.hpp $(DISTANCE_OBJ)
-	$(MFEM_CXX) $(MFEM_LINK_FLAGS) -o $@ $(DISTANCE_OBJ) $(COMMON_LIB) $(MFEM_LIBS)
-
-diffusion: $(SRC)sbm_aux.hpp $(DIFFUSION_OBJ)
-=======
 distance: $(DISTANCE_OBJ)
 	$(MFEM_CXX) $(MFEM_LINK_FLAGS) -o $@ $(DISTANCE_OBJ) $(COMMON_LIB) $(MFEM_LIBS)
 
 diffusion: $(DIFFUSION_OBJ)
->>>>>>> a96065ed
 	$(MFEM_CXX) $(MFEM_LINK_FLAGS) -o $@ $(DIFFUSION_OBJ) $(COMMON_LIB) $(MFEM_LIBS)
 
 # Rule for building lib-common
