// Copyright (c) 2010, Lawrence Livermore National Security, LLC. Produced at
// the Lawrence Livermore National Laboratory. LLNL-CODE-443211. All Rights
// reserved. See file COPYRIGHT for details.
//
// This file is part of the MFEM library. For more information and source code
// availability see http://mfem.org.
//
// MFEM is free software; you can redistribute it and/or modify it under the
// terms of the GNU Lesser General Public License (as published by the Free
// Software Foundation) version 2.1 dated February 1999.
//
//    ---------------------------------------------------------------------
//    Mesh Optimizer Miniapp: Optimize high-order meshes - Parallel Version
//    ---------------------------------------------------------------------
//
// This miniapp performs mesh optimization using the Target-Matrix Optimization
// Paradigm (TMOP) by P.Knupp et al., and a global variational minimization
// approach. It minimizes the quantity sum_T int_T mu(J(x)), where T are the
// target (ideal) elements, J is the Jacobian of the transformation from the
// target to the physical element, and mu is the mesh quality metric. This
// metric can measure shape, size or alignment of the region around each
// quadrature point. The combination of targets & quality metrics is used to
// optimize the physical node positions, i.e., they must be as close as possible
// to the shape / size / alignment of their targets. This code also demonstrates
// a possible use of nonlinear operators (the class TMOP_QualityMetric, defining
// mu(J), and the class TMOP_Integrator, defining int mu(J)), as well as their
// coupling to Newton methods for solving minimization problems. Note that the
// utilized Newton methods are oriented towards avoiding invalid meshes with
// negative Jacobian determinants. Each Newton step requires the inversion of a
// Jacobian matrix, which is done through an inner linear solver.
//
// Compile with: make pmesh-optimizer
//
// Sample runs:
//   Adapted analytic Hessian:
//     mpirun -np 4 pmesh-optimizer -m square01.mesh -o 2 -rs 2 -mid 2 -tid 4 -ni 200 -ls 2 -li 100 -bnd -qt 1 -qo 8
//   Adapted analytic Hessian wit orientation:
//     mpirun -np 4 pmesh-optimizer -m square01.mesh -o 2 -rs 2 -mid 14 -tid 4 -ni 200 -ls 2 -li 100 -bnd -qt 1 -qo 8
//   Adapted discrete size:
//     mpirun -np 4 pmesh-optimizer -m square01.mesh -o 2 -rs 2 -mid 7 -tid 5 -ni 200 -ls 2 -li 100 -bnd -qt 1 -qo 8
//   Blade shape:
//     mpirun -np 4 pmesh-optimizer -m blade.mesh -o 4 -rs 0 -mid 2 -tid 1 -ni 200 -ls 2 -li 100 -bnd -qt 1 -qo 8
//   Blade shape with FD-based solver:
//     mpirun -np 4 pmesh-optimizer -m blade.mesh -o 4 -rs 0 -mid 2 -tid 1 -ni 200 -ls 2 -li 100 -bnd -qt 1 -qo 8 -fd 1
//   Blade limited shape:
//     mpirun -np 4 pmesh-optimizer -m blade.mesh -o 4 -rs 0 -mid 2 -tid 1 -ni 200 -ls 2 -li 100 -bnd -qt 1 -qo 8 -lc 5000
//   ICF shape and equal size:
//     mpirun -np 4 pmesh-optimizer -o 3 -rs 0 -mid 9 -tid 2 -ni 200 -ls 2 -li 100 -bnd -qt 1 -qo 8
//   ICF shape and initial size:
//     mpirun -np 4 pmesh-optimizer -o 3 -rs 0 -mid 9 -tid 3 -ni 100 -ls 2 -li 100 -bnd -qt 1 -qo 8
//   ICF shape:
//     mpirun -np 4 pmesh-optimizer -o 3 -rs 0 -mid 1 -tid 1 -ni 100 -ls 2 -li 100 -bnd -qt 1 -qo 8
//   ICF limited shape:
//     mpirun -np 4 pmesh-optimizer -o 3 -rs 0 -mid 1 -tid 1 -ni 100 -ls 2 -li 100 -bnd -qt 1 -qo 8 -lc 10
//   ICF combo shape + size (rings, slow convergence):
//     mpirun -np 4 pmesh-optimizer -o 3 -rs 0 -mid 1 -tid 1 -ni 1000 -ls 2 -li 100 -bnd -qt 1 -qo 8 -cmb
//   3D pinched sphere shape (the mesh is in the mfem/data GitHub repository):
//   * mpirun -np 4 pmesh-optimizer -m ../../../mfem_data/ball-pert.mesh -o 4 -rs 0 -mid 303 -tid 1 -ni 20 -ls 2 -li 500 -fix-bnd
//   2D non-conforming shape and equal size:
//     mpirun -np 4 pmesh-optimizer -m ./amr-quad-q2.mesh -o 2 -rs 1 -mid 9 -tid 2 -ni 200 -ls 2 -li 100 -bnd -qt 1 -qo 8

#include "../../mfem.hpp"
#include <iostream>
#include <fstream>

using namespace mfem;
using namespace std;

double weight_fun(const Vector &x);
void DiffuseField(ParGridFunction &field, int smooth_steps);

double ind_values(const Vector &x)
{
   const int opt = 6;
   const double small = 0.001, big = 0.01;

   // Sine wave.
   if (opt==1)
   {
      const double X = x(0), Y = x(1);
      const double ind = std::tanh((10*(Y-0.5) + std::sin(4.0*M_PI*X)) + 1) -
                         std::tanh((10*(Y-0.5) + std::sin(4.0*M_PI*X)) - 1);

      return ind * small + (1.0 - ind) * big;
   }

   if (opt==2)
   {
      // Circle in the middle.
      double val = 0.;
      const double xc = x(0) - 0.5, yc = x(1) - 0.5;
      const double r = sqrt(xc*xc + yc*yc);
      double r1 = 0.15; double r2 = 0.35; double sf=30.0;
      val = 0.5*(std::tanh(sf*(r-r1)) - std::tanh(sf*(r-r2)));
      if (val > 1.) {val = 1;}

      return val * small + (1.0 - val) * big;
   }

   if (opt == 3)
   {
      // cross
      const double X = x(0), Y = x(1);
      const double r1 = 0.45, r2 = 0.55;
      const double sf = 40.0;

      double val = 0.5 * ( std::tanh(sf*(X-r1)) - std::tanh(sf*(X-r2)) +
                           std::tanh(sf*(Y-r1)) - std::tanh(sf*(Y-r2)) );
      if (val > 1.) { val = 1.0; }

      return val * small + (1.0 - val) * big;
   }

   if (opt==4)
   {
      // cross
      double val = 0.;
      double X = x(0)-0.5, Y = x(1)-0.5;
      double rval = std::sqrt(X*X + Y*Y);
      double thval = 60.*M_PI/180.;
      double Xmod,Ymod;
      Xmod = X*std::cos(thval) + Y*std::sin(thval);
      Ymod= -X*std::sin(thval) + Y*std::cos(thval);
      X = Xmod+0.5; Y = Ymod+0.5;
      double r1 = 0.45; double r2 = 0.55; double sf=30.0;
      val = ( 0.5*(1+std::tanh(sf*(X-r1))) - 0.5*(1+std::tanh(sf*(X-r2)))
              + 0.5*(1+std::tanh(sf*(Y-r1))) - 0.5*(1+std::tanh(sf*(Y-r2))) );
      if (rval > 0.4) {val = 0.;}
      if (val > 1.0) {val = 1.;}
      if (val < 0.0) {val = 0.;}

      return val * small + (1.0 - val) * big;
   }

   if (opt==5)
   {
      double val = 0.;
      const double xc = x(0) - 0.0, yc = x(1) - 0.5;
      const double r = sqrt(xc*xc + yc*yc);
      double r1 = 0.45; double r2 = 0.55; double sf=30.0;
      val = 0.5*(1+std::tanh(sf*(r-r1))) - 0.5*(1+std::tanh(sf*(r-r2)));
      if (val > 1.) {val = 1;}
      if (val < 0.) {val = 0;}

      return val * small + (1.0 - val) * big;
   }

   if (opt==6) //rotated sine wave
   {
       double val = 0.;
       const double X = x(0);
       const double Y = x(1);

       double xc = x(0)-0.5, yc = x(1)-0.5;
       double th = 22.5*M_PI/180.;
       double xn =  cos(th)*xc + sin(th)*yc;
       double yn = -sin(th)*xc + cos(th)*yc;
       double th2 = (th > 45.*M_PI/180) ? M_PI/2 - th : th;
       double stretch = 1/cos(th2);
       xc = xn/stretch;yc = yn/stretch;
       double tfac = 20;
       double s1 = 3;
       double s2 = 3;
       double wgt = std::tanh((tfac*(yc) + s2*std::sin(s1*M_PI*xc)) + 1);
       if (wgt > 1) wgt = 1;
       if (wgt < 0) wgt = 0;
       val = wgt;
       return val;
   }


   return 0.0;
}

double ori_values(const Vector &x)
{
   const int opt = 2;
   const double small = 0.001, big = 0.01;

   // circle
   if (opt==1)
   {
      double val = 0.;
      const double xc = x(0) - 0.5, yc = x(1) - 0.5;
      const double r = sqrt(xc*xc + yc*yc);
      double r1 = -0.2; double r2 = 0.3; double sf=2.0;
      val = 0.5*(std::tanh(sf*(r-r1)) - std::tanh(sf*(r-r2)));
      val = 0;
      if (r<r2) {val=1;}
      val = 0 + (M_PI/4)*val;

      return val;
   }
   else if (opt==2)
   {
      const double xc = x(0), yc = x(1);
      double theta = M_PI * yc * (1.0 - yc) * cos(2 * M_PI * xc);
      return theta;
   }


   return 0.0;
}

class HessianCoefficient : public MatrixCoefficient
{
private:
   int metric;

public:
   HessianCoefficient(int dim, int metric_id)
      : MatrixCoefficient(dim), metric(metric_id) { }

   virtual void Eval(DenseMatrix &K, ElementTransformation &T,
                     const IntegrationPoint &ip)
   {
      Vector pos(3);
      T.Transform(ip, pos);
      if (metric != 14 && metric != 87)
      {
         const double xc = pos(0) - 0.5, yc = pos(1) - 0.5;
         const double r = sqrt(xc*xc + yc*yc);
         double r1 = 0.15; double r2 = 0.35; double sf=30.0;
         const double eps = 0.5;

         const double tan1 = std::tanh(sf*(r-r1)),
                      tan2 = std::tanh(sf*(r-r2));

         K(0, 0) = eps + 1.0 * (tan1 - tan2);
         K(0, 1) = 0.0;
         K(1, 0) = 0.0;
         K(1, 1) = 1.0;
      }
      else if (metric == 14) //Size + Alignment
      {
         const double xc = pos(0), yc = pos(1);
         double theta = M_PI * yc * (1.0 - yc) * cos(2 * M_PI * xc);
         double alpha_bar = 0.1;

         K(0, 0) =  cos(theta);
         K(1, 0) =  sin(theta);
         K(0, 1) = -sin(theta);
         K(1, 1) =  cos(theta);

         K *= alpha_bar;
      }
      else if (metric == 87) //Shape + Size + Alignment
      {
         Vector x = pos;
         double xc = x(0)-0.5, yc = x(1)-0.5;
         double th = 22.5*M_PI/180.;
         double xn =  cos(th)*xc + sin(th)*yc;
         double yn = -sin(th)*xc + cos(th)*yc;
         double th2 = (th > 45.*M_PI/180) ? M_PI/2 - th : th;
         double stretch = 1/cos(th2);
         xc = xn/stretch; yc = yn/stretch;
         xc = xn; yc=yn;

         double tfac = 20;
         double s1 = 3;
         double s2 = 2;
         double wgt = std::tanh((tfac*(yc) + s2*std::sin(s1*M_PI*xc)) + 1)
                      - std::tanh((tfac*(yc) + s2*std::sin(s1*M_PI*xc)) - 1);
         if (wgt > 1) { wgt = 1; }
         if (wgt < 0) { wgt = 0; }
         double  val = wgt;

         xc = pos(0), yc = pos(1);
         double theta = M_PI * (yc) * (1.0 - yc) * cos(2 * M_PI * xc);
         double alpha_bar = 0.1;

         K(0, 0) =  cos(theta);
         K(1, 0) =  sin(theta);
         K(0, 1) = -sin(theta);
         K(1, 1) =  cos(theta);

         double asp_ratio_tar = 0.1 + 1*(1-val)*(1-val);

         K(0, 0) *=  1/pow(asp_ratio_tar,0.5);
         K(1, 0) *=  1/pow(asp_ratio_tar,0.5);
         K(0, 1) *=  pow(asp_ratio_tar,0.5);
         K(1, 1) *=  pow(asp_ratio_tar,0.5);
      }
   }
};


// Additional IntegrationRules that can be used with the --quad-type option.
IntegrationRules IntRulesLo(0, Quadrature1D::GaussLobatto);
IntegrationRules IntRulesCU(0, Quadrature1D::ClosedUniform);

int main (int argc, char *argv[])
{
   // 0. Initialize MPI.
   int num_procs, myid;
   MPI_Init(&argc, &argv);
   MPI_Comm_size(MPI_COMM_WORLD, &num_procs);
   MPI_Comm_rank(MPI_COMM_WORLD, &myid);

   // 1. Set the method's default parameters.
   const char *mesh_file = "icf.mesh";
   int mesh_poly_deg     = 1;
   int rs_levels         = 0;
   int rp_levels         = 0;
   double jitter         = 0.0;
   int metric_id         = 1;
   int target_id         = 1;
   double lim_const      = 0.0;
   int quad_type         = 1;
   int quad_order        = 8;
   int newton_iter       = 10;
   double newton_rtol    = 1e-08;
   int lin_solver        = 2;
   int max_lin_iter      = 100;
   bool move_bnd         = true;
   bool combomet         = 0;
   bool normalization    = false;
   bool visualization    = true;
   int verbosity_level   = 0;
   int fdscheme          = 0;

   // 2. Parse command-line options.
   OptionsParser args(argc, argv);
   args.AddOption(&mesh_file, "-m", "--mesh",
                  "Mesh file to use.");
   args.AddOption(&mesh_poly_deg, "-o", "--order",
                  "Polynomial degree of mesh finite element space.");
   args.AddOption(&rs_levels, "-rs", "--refine-serial",
                  "Number of times to refine the mesh uniformly in serial.");
   args.AddOption(&rp_levels, "-rp", "--refine-parallel",
                  "Number of times to refine the mesh uniformly in parallel.");
   args.AddOption(&jitter, "-ji", "--jitter",
                  "Random perturbation scaling factor.");
   args.AddOption(&metric_id, "-mid", "--metric-id",
                  "Mesh optimization metric:\n\t"
                  "1  : |T|^2                          -- 2D shape\n\t"
                  "2  : 0.5|T|^2/tau-1                 -- 2D shape (condition number)\n\t"
                  "7  : |T-T^-t|^2                     -- 2D shape+size\n\t"
                  "9  : tau*|T-T^-t|^2                 -- 2D shape+size\n\t"
                  "22 : 0.5(|T|^2-2*tau)/(tau-tau_0)   -- 2D untangling\n\t"
                  "50 : 0.5|T^tT|^2/tau^2-1            -- 2D shape\n\t"
                  "55 : (tau-1)^2                      -- 2D size\n\t"
                  "56 : 0.5(sqrt(tau)-1/sqrt(tau))^2   -- 2D size\n\t"
                  "58 : |T^tT|^2/(tau^2)-2*|T|^2/tau+2 -- 2D shape\n\t"
                  "77 : 0.5(tau-1/tau)^2               -- 2D size\n\t"
                  "211: (tau-1)^2-tau+sqrt(tau^2)      -- 2D untangling\n\t"
                  "252: 0.5(tau-1)^2/(tau-tau_0)       -- 2D untangling\n\t"
                  "301: (|T||T^-1|)/3-1              -- 3D shape\n\t"
                  "302: (|T|^2|T^-1|^2)/9-1          -- 3D shape\n\t"
                  "303: (|T|^2)/3*tau^(2/3)-1        -- 3D shape\n\t"
                  "315: (tau-1)^2                    -- 3D size\n\t"
                  "316: 0.5(sqrt(tau)-1/sqrt(tau))^2 -- 3D size\n\t"
                  "321: |T-T^-t|^2                   -- 3D shape+size\n\t"
                  "352: 0.5(tau-1)^2/(tau-tau_0)     -- 3D untangling");
   args.AddOption(&target_id, "-tid", "--target-id",
                  "Target (ideal element) type:\n\t"
                  "1: Ideal shape, unit size\n\t"
                  "2: Ideal shape, equal size\n\t"
                  "3: Ideal shape, initial size\n\t"
                  "4: Given full analytic Jacobian (in physical space)\n\t"
                  "5: Ideal shape, given size (in physical space)");
   args.AddOption(&lim_const, "-lc", "--limit-const", "Limiting constant.");
   args.AddOption(&quad_type, "-qt", "--quad-type",
                  "Quadrature rule type:\n\t"
                  "1: Gauss-Lobatto\n\t"
                  "2: Gauss-Legendre\n\t"
                  "3: Closed uniform points");
   args.AddOption(&quad_order, "-qo", "--quad_order",
                  "Order of the quadrature rule.");
   args.AddOption(&newton_iter, "-ni", "--newton-iters",
                  "Maximum number of Newton iterations.");
   args.AddOption(&newton_rtol, "-rtol", "--newton-rel-tolerance",
                  "Relative tolerance for the Newton solver.");
   args.AddOption(&lin_solver, "-ls", "--lin-solver",
                  "Linear solver: 0 - l1-Jacobi, 1 - CG, 2 - MINRES.");
   args.AddOption(&max_lin_iter, "-li", "--lin-iter",
                  "Maximum number of iterations in the linear solve.");
   args.AddOption(&move_bnd, "-bnd", "--move-boundary", "-fix-bnd",
                  "--fix-boundary",
                  "Enable motion along horizontal and vertical boundaries.");
   args.AddOption(&combomet, "-cmb", "--combo-met", "-no-cmb", "--no-combo-met",
                  "Combination of metrics.");
   args.AddOption(&normalization, "-nor", "--normalization", "-no-nor",
                  "--no-normalization",
                  "Make all terms in the optimization functional unitless.");
   args.AddOption(&fdscheme, "-fd", "--fd_approximation",
                  "finite difference based approximation if 1, "
                  "otherwise exact.");
   args.AddOption(&visualization, "-vis", "--visualization", "-no-vis",
                  "--no-visualization",
                  "Enable or disable GLVis visualization.");
   args.AddOption(&verbosity_level, "-vl", "--verbosity-level",
                  "Set the verbosity level - 0, 1, or 2.");
   args.Parse();
   if (!args.Good())
   {
      if (myid == 0) { args.PrintUsage(cout); }
      return 1;
   }
   if (myid == 0) { args.PrintOptions(cout); }

   // 3. Initialize and refine the starting mesh.
   Mesh *mesh = new Mesh(mesh_file, 1, 1, false);
   for (int lev = 0; lev < rs_levels; lev++) { mesh->UniformRefinement(); }
   const int dim = mesh->Dimension();
   if (myid == 0)
   {
      cout << "Mesh curvature: ";
      if (mesh->GetNodes()) { cout << mesh->GetNodes()->OwnFEC()->Name(); }
      else { cout << "(NONE)"; }
      cout << endl;
   }
   ParMesh *pmesh = new ParMesh(MPI_COMM_WORLD, *mesh);

   delete mesh;
   for (int lev = 0; lev < rp_levels; lev++) { pmesh->UniformRefinement(); }

   // 4. Define a finite element space on the mesh. Here we use vector finite
   //    elements which are tensor products of quadratic finite elements. The
   //    number of components in the vector finite element space is specified by
   //    the last parameter of the FiniteElementSpace constructor.
   FiniteElementCollection *fec;
   if (mesh_poly_deg <= 0)
   {
      fec = new QuadraticPosFECollection;
      mesh_poly_deg = 2;
   }
   else { fec = new H1_FECollection(mesh_poly_deg, dim); }
   ParFiniteElementSpace *pfespace = new ParFiniteElementSpace(pmesh, fec, dim);

   // 5. Make the mesh curved based on the above finite element space. This
   //    means that we define the mesh elements through a fespace-based
   //    transformation of the reference element.
   pmesh->SetNodalFESpace(pfespace);

   // 6. Set up an empty right-hand side vector b, which is equivalent to b=0.
   Vector b(0);

   // 7. Get the mesh nodes (vertices and other degrees of freedom in the finite
   //    element space) as a finite element grid function in fespace. Note that
   //    changing x automatically changes the shapes of the mesh elements.
   ParGridFunction x(pfespace);
   pmesh->SetNodalGridFunction(&x);

   // 8. Define a vector representing the minimal local mesh size in the mesh
   //    nodes. We index the nodes using the scalar version of the degrees of
   //    freedom in pfespace. Note: this is partition-dependent.
   //
   //    In addition, compute average mesh size and total volume.
   Vector h0(pfespace->GetNDofs());
   h0 = infinity();
   double vol_loc = 0.0;
   Array<int> dofs;
   for (int i = 0; i < pmesh->GetNE(); i++)
   {
      // Get the local scalar element degrees of freedom in dofs.
      pfespace->GetElementDofs(i, dofs);
      // Adjust the value of h0 in dofs based on the local mesh size.
      const double hi = pmesh->GetElementSize(i);
      for (int j = 0; j < dofs.Size(); j++)
      {
         h0(dofs[j]) = min(h0(dofs[j]), hi);
      }
      vol_loc += pmesh->GetElementVolume(i);
   }
   double volume;
   MPI_Allreduce(&vol_loc, &volume, 1, MPI_DOUBLE, MPI_SUM, MPI_COMM_WORLD);
   const double small_phys_size = pow(volume, 1.0 / dim) / 100.0;

   // 9. Add a random perturbation to the nodes in the interior of the domain.
   //    We define a random grid function of fespace and make sure that it is
   //    zero on the boundary and its values are locally of the order of h0.
   //    The latter is based on the DofToVDof() method which maps the scalar to
   //    the vector degrees of freedom in fespace.
   ParGridFunction rdm(pfespace);
   rdm.Randomize();
   rdm -= 0.25; // Shift to random values in [-0.5,0.5].
   rdm *= jitter;
   // Scale the random values to be of order of the local mesh size.
   for (int i = 0; i < pfespace->GetNDofs(); i++)
   {
      for (int d = 0; d < dim; d++)
      {
         rdm(pfespace->DofToVDof(i,d)) *= h0(i);
      }
   }
   Array<int> vdofs;
   for (int i = 0; i < pfespace->GetNBE(); i++)
   {
      // Get the vector degrees of freedom in the boundary element.
      pfespace->GetBdrElementVDofs(i, vdofs);
      // Set the boundary values to zero.
      for (int j = 0; j < vdofs.Size(); j++) { rdm(vdofs[j]) = 0.0; }
   }
   x -= rdm;
   // Set the perturbation of all nodes from the true nodes.
   x.SetTrueVector();
   x.SetFromTrueVector();

   // 10. Save the starting (prior to the optimization) mesh to a file. This
   //     output can be viewed later using GLVis: "glvis -m perturbed -np
   //     num_mpi_tasks".
   {
      ostringstream mesh_name;
      mesh_name << "perturbed." << setfill('0') << setw(6) << myid;
      ofstream mesh_ofs(mesh_name.str().c_str());
      mesh_ofs.precision(8);
      pmesh->Print(mesh_ofs);
   }

   // 11. Store the starting (prior to the optimization) positions.
   ParGridFunction x0(pfespace);
   x0 = x;

   // 12. Form the integrator that uses the chosen metric and target.
   double tauval = -0.1;
   TMOP_QualityMetric *metric = NULL;
   switch (metric_id)
   {
      case 1: metric = new TMOP_Metric_001; break;
      case 2: metric = new TMOP_Metric_002; break;
      case 7: metric = new TMOP_Metric_007; break;
      case 9: metric = new TMOP_Metric_009; break;
      case 14: metric = new TMOP_Metric_SSA2D; break;
      case 22: metric = new TMOP_Metric_022(tauval); break;
      case 50: metric = new TMOP_Metric_050; break;
      case 55: metric = new TMOP_Metric_055; break;
      case 56: metric = new TMOP_Metric_056; break;
      case 58: metric = new TMOP_Metric_058; break;
      case 77: metric = new TMOP_Metric_077; break;
      case 87: metric = new TMOP_Metric_SS2D; break;
      case 211: metric = new TMOP_Metric_211; break;
      case 252: metric = new TMOP_Metric_252(tauval); break;
      case 301: metric = new TMOP_Metric_301; break;
      case 302: metric = new TMOP_Metric_302; break;
      case 303: metric = new TMOP_Metric_303; break;
      case 315: metric = new TMOP_Metric_315; break;
      case 316: metric = new TMOP_Metric_316; break;
      case 321: metric = new TMOP_Metric_321; break;
      case 352: metric = new TMOP_Metric_352(tauval); break;
      default:
         if (myid == 0) { cout << "Unknown metric_id: " << metric_id << endl; }
         return 3;
   }
   TargetConstructor::TargetType target_t;
   TargetConstructor *target_c = NULL;
   HessianCoefficient *adapt_coeff = NULL;
   H1_FECollection ind_fec(mesh_poly_deg, dim);
   ParFiniteElementSpace ind_fes(pmesh, &ind_fec);
   ParGridFunction size, aspr, disc;
   switch (target_id)
   {
      case 1: target_t = TargetConstructor::IDEAL_SHAPE_UNIT_SIZE; break;
      case 2: target_t = TargetConstructor::IDEAL_SHAPE_EQUAL_SIZE; break;
      case 3: target_t = TargetConstructor::IDEAL_SHAPE_GIVEN_SIZE; break;
      case 4:
      {
         target_t = TargetConstructor::GIVEN_FULL;
         AnalyticAdaptTC *tc = new AnalyticAdaptTC(target_t);
         adapt_coeff = new HessianCoefficient(dim, metric_id);
         tc->SetAnalyticTargetSpec(NULL, NULL, adapt_coeff);
         target_c = tc;
         break;
      }
      case 5:
      {
         target_t = TargetConstructor::IDEAL_SHAPE_GIVEN_SIZE;
         DiscreteAdaptTC *tc = new DiscreteAdaptTC(target_t);
         size.SetSpace(&ind_fes);
         FunctionCoefficient ind_coeff(ind_values);
         size.ProjectCoefficient(ind_coeff);
#ifdef MFEM_USE_GSLIB
         tc->SetAdaptivityEvaluator(new InterpolatorFP);
#else
         if (fdscheme==0) {tc->SetAdaptivityEvaluator(new AdvectorCG);}
#endif
         tc->SetParDiscreteTargetSpec(size);
         target_c = tc;
         break;
      }
      case 6:
      {
         ParGridFunction d_x, d_y;
         d_x.SetSpace(&ind_fes);
         d_y.SetSpace(&ind_fes);
         size.SetSpace(&ind_fes);
         aspr.SetSpace(&ind_fes);
         disc.SetSpace(&ind_fes);

         target_t = TargetConstructor::GIVEN_SHAPE_AND_SIZE;
         DiscreteAdaptTC *tc = new DiscreteAdaptTC(target_t);
         FunctionCoefficient ind_coeff(ind_values);
         disc.ProjectCoefficient(ind_coeff);
#ifdef MFEM_USE_GSLIB
         tc->SetAdaptivityEvaluator(new InterpolatorFP);
#else
         if (fdscheme==0) {tc->SetAdaptivityEvaluator(new AdvectorCG);}
#endif

         //Diffuse the interface
         DiffuseField(disc,2);

        //Get  partials with respect to x and y of the grid function
        disc.GetDerivative(1,0,d_x);
        disc.GetDerivative(1,1,d_y);

      //Compute the squared magnitude of the gradient
      for (int i = 0; i < size.Size(); i++)
      {
            size(i) = std::pow(d_x(i),2)+std::pow(d_y(i),2);
      }
      const double max = size.Max();
      double max_all;
      MPI_Allreduce(&max, &max_all, 1, MPI_DOUBLE, MPI_MAX, MPI_COMM_WORLD);

      for (int i = 0; i < d_x.Size(); i++)
      {
            d_x(i) = std::abs(d_x(i));
            d_y(i) = std::abs(d_y(i));
      }
      const double eps = 0.01;
      const double ratio = 20.0;
      const double big_small_ratio = 40.0;

      for (int i = 0; i < size.Size(); i++)
      {
            size(i) = (size(i)/max_all);
            aspr(i) = (d_x(i)+eps)/(d_y(i)+eps);
            aspr(i) = 0.1 + 0.9*(1-size(i))*(1-size(i));
            if (aspr(i) > ratio){aspr(i) = ratio;}
            if (aspr(i) < 1.0/ratio){aspr(i) = 1.0/ratio;}
      }
      Vector vals;
      const int NE = pmesh->GetNE();
      double volume = 0.0, volume_ind = 0.0;

      for (int i = 0; i < NE; i++)
      {
         ElementTransformation *Tr = pmesh->GetElementTransformation(i);
         const IntegrationRule &ir =
            IntRules.Get(pmesh->GetElementBaseGeometry(i), Tr->OrderJ());
         size.GetValues(i, ir, vals);
         for (int j = 0; j < ir.GetNPoints(); j++)
         {
            const IntegrationPoint &ip = ir.IntPoint(j);
            Tr->SetIntPoint(&ip);
            volume     += ip.weight * Tr->Weight();
            volume_ind += vals(j) * ip.weight * Tr->Weight();
         }
      }
      double volume_all, volume_ind_all;
      int NE_ALL;
      MPI_Allreduce(&volume, &volume_all, 1, MPI_DOUBLE, MPI_SUM, MPI_COMM_WORLD);
      MPI_Allreduce(&volume_ind, &volume_ind_all, 1, MPI_DOUBLE, MPI_SUM, MPI_COMM_WORLD);
      MPI_Allreduce(&NE, &NE_ALL, 1, MPI_INT, MPI_SUM, MPI_COMM_WORLD);

      const double avg_zone_size = volume_all / NE_ALL;

      const double small_avg_ratio =
              (volume_ind_all + (volume_all - volume_ind_all) / big_small_ratio)
              / volume_all;

      const double small_zone_size = small_avg_ratio * avg_zone_size;
      const double big_zone_size   = big_small_ratio * small_zone_size;

      for (int i = 0; i < size.Size(); i++)
      {
         const double val = size(i);
         const double a = (big_zone_size - small_zone_size) / small_zone_size;
         size(i) = big_zone_size / (1.0+a*val);
      }

      DiffuseField(size, 2);
      DiffuseField(aspr, 2);

      tc->SetParDiscreteTargetSize(size);
      tc->SetParDiscreteTargetAspectRatio(aspr);
      tc->FinalizeParDiscreteTargetSpec();
      target_c = tc;
      break;
    }
      default:
         if (myid == 0) { cout << "Unknown target_id: " << target_id << endl; }
         return 3;
   }

   if (target_c == NULL)
   {
      target_c = new TargetConstructor(target_t, MPI_COMM_WORLD);
   }
   target_c->SetNodes(x0);
   TMOP_Integrator *he_nlf_integ= new TMOP_Integrator(metric, target_c);
   he_nlf_integ->SetFDPar(fdscheme, pmesh->GetNE());
<<<<<<< HEAD
   if (target_id == 5 || target_id == 6)
   {
      he_nlf_integ->SetDiscreteAdaptTC(dynamic_cast<DiscreteAdaptTC *>(target_c));
   }
=======
>>>>>>> 2766ac07

   // 13. Setup the quadrature rule for the non-linear form integrator.
   const IntegrationRule *ir = NULL;
   const int geom_type = pfespace->GetFE(0)->GetGeomType();
   switch (quad_type)
   {
      case 1: ir = &IntRulesLo.Get(geom_type, quad_order); break;
      case 2: ir = &IntRules.Get(geom_type, quad_order); break;
      case 3: ir = &IntRulesCU.Get(geom_type, quad_order); break;
      default:
         if (myid == 0) { cout << "Unknown quad_type: " << quad_type << endl; }
         return 3;
   }
   if (myid == 0)
   { cout << "Quadrature points per cell: " << ir->GetNPoints() << endl; }
   he_nlf_integ->SetIntegrationRule(*ir);

   if (normalization) { he_nlf_integ->ParEnableNormalization(x0); }

   // 14. Limit the node movement.
   // The limiting distances can be given by a general function of space.
   ParGridFunction dist(pfespace);
   dist = 1.0;
   // The small_phys_size is relevant only with proper normalization.
   if (normalization) { dist = small_phys_size; }
   ConstantCoefficient lim_coeff(lim_const);
   if (lim_const != 0.0) { he_nlf_integ->EnableLimiting(x0, dist, lim_coeff); }

   // 15. Setup the final NonlinearForm (which defines the integral of interest,
   //     its first and second derivatives). Here we can use a combination of
   //     metrics, i.e., optimize the sum of two integrals, where both are
   //     scaled by used-defined space-dependent weights.  Note that there are
   //     no command-line options for the weights and the type of the second
   //     metric; one should update those in the code.
   ParNonlinearForm a(pfespace);
   ConstantCoefficient *coeff1 = NULL;
   TMOP_QualityMetric *metric2 = NULL;
   TargetConstructor *target_c2 = NULL;
   FunctionCoefficient coeff2(weight_fun);

   if (combomet == 1)
   {
      // TODO normalization of combinations.
      // We will probably drop this example and replace it with adaptivity.
      if (normalization) { MFEM_ABORT("Not implemented."); }

      // First metric.
      coeff1 = new ConstantCoefficient(1.0);
      he_nlf_integ->SetCoefficient(*coeff1);
      a.AddDomainIntegrator(he_nlf_integ);

      // Second metric.
      metric2 = new TMOP_Metric_077;
      target_c2 = new TargetConstructor(
         TargetConstructor::IDEAL_SHAPE_EQUAL_SIZE, MPI_COMM_WORLD);
      target_c2->SetVolumeScale(0.01);
      target_c2->SetNodes(x0);
      TMOP_Integrator *he_nlf_integ2;
      he_nlf_integ2 = new TMOP_Integrator(metric2, target_c2);
      he_nlf_integ2->SetIntegrationRule(*ir);
      he_nlf_integ2->SetFDPar(fdscheme, pmesh->GetNE());

      // Weight of metric2.
      he_nlf_integ2->SetCoefficient(coeff2);
      a.AddDomainIntegrator(he_nlf_integ2);
   }
   else { a.AddDomainIntegrator(he_nlf_integ); }

   const double init_energy = a.GetParGridFunctionEnergy(x);
   //std::cout << init_energy << " k10initenergy\n";

   // 16. Visualize the starting mesh and metric values.
   if (visualization)
   {
      char title[] = "Initial metric values";
      vis_tmop_metric_p(mesh_poly_deg, *metric, *target_c, *pmesh, title, 0);
   }

   // 17. Fix all boundary nodes, or fix only a given component depending on the
   //     boundary attributes of the given mesh.  Attributes 1/2/3 correspond to
   //     fixed x/y/z components of the node.  Attribute 4 corresponds to an
   //     entirely fixed node.  Other boundary attributes do not affect the node
   //     movement boundary conditions.
   if (move_bnd == false)
   {
      Array<int> ess_bdr(pmesh->bdr_attributes.Max());
      ess_bdr = 1;
      a.SetEssentialBC(ess_bdr);
   }
   else
   {
      const int nd  = pfespace->GetBE(0)->GetDof();
      int n = 0;
      for (int i = 0; i < pmesh->GetNBE(); i++)
      {
         const int attr = pmesh->GetBdrElement(i)->GetAttribute();
         MFEM_VERIFY(!(dim == 2 && attr == 3),
                     "Boundary attribute 3 must be used only for 3D meshes. "
                     "Adjust the attributes (1/2/3/4 for fixed x/y/z/all "
                     "components, rest for free nodes), or use -fix-bnd.");
         if (attr == 1 || attr == 2 || attr == 3) { n += nd; }
         if (attr == 4) { n += nd * dim; }
      }
      Array<int> ess_vdofs(n), vdofs;
      n = 0;
      for (int i = 0; i < pmesh->GetNBE(); i++)
      {
         const int attr = pmesh->GetBdrElement(i)->GetAttribute();
         pfespace->GetBdrElementVDofs(i, vdofs);
         if (attr == 1) // Fix x components.
         {
            for (int j = 0; j < nd; j++)
            { ess_vdofs[n++] = vdofs[j]; }
         }
         else if (attr == 2) // Fix y components.
         {
            for (int j = 0; j < nd; j++)
            { ess_vdofs[n++] = vdofs[j+nd]; }
         }
         else if (attr == 3) // Fix z components.
         {
            for (int j = 0; j < nd; j++)
            { ess_vdofs[n++] = vdofs[j+2*nd]; }
         }
         else if (attr == 4) // Fix all components.
         {
            for (int j = 0; j < vdofs.Size(); j++)
            { ess_vdofs[n++] = vdofs[j]; }
         }
      }
      a.SetEssentialVDofs(ess_vdofs);
   }

   // 18. As we use the Newton method to solve the resulting nonlinear system,
   //     here we setup the linear solver for the system's Jacobian.
   Solver *S = NULL;
   const double linsol_rtol = 1e-12;
   if (lin_solver == 0)
   {
      S = new DSmoother(1, 1.0, max_lin_iter);
   }
   else if (lin_solver == 1)
   {
      CGSolver *cg = new CGSolver(MPI_COMM_WORLD);
      cg->SetMaxIter(max_lin_iter);
      cg->SetRelTol(linsol_rtol);
      cg->SetAbsTol(0.0);
      cg->SetPrintLevel(verbosity_level >= 2 ? 3 : -1);
      S = cg;
   }
   else
   {
      MINRESSolver *minres = new MINRESSolver(MPI_COMM_WORLD);
      minres->SetMaxIter(max_lin_iter);
      minres->SetRelTol(linsol_rtol);
      minres->SetAbsTol(0.0);
      minres->SetPrintLevel(verbosity_level >= 2 ? 3 : -1);
      S = minres;
   }

   // 19. Compute the minimum det(J) of the starting mesh.
   tauval = infinity();
   const int NE = pmesh->GetNE();
   for (int i = 0; i < NE; i++)
   {
      ElementTransformation *transf = pmesh->GetElementTransformation(i);
      for (int j = 0; j < ir->GetNPoints(); j++)
      {
         transf->SetIntPoint(&ir->IntPoint(j));
         tauval = min(tauval, transf->Jacobian().Det());
      }
   }
   double minJ0;
   MPI_Allreduce(&tauval, &minJ0, 1, MPI_DOUBLE, MPI_MIN, MPI_COMM_WORLD);
   tauval = minJ0;
   if (myid == 0)
   { cout << "Minimum det(J) of the original mesh is " << tauval << endl; }

   // 20. Finally, perform the nonlinear optimization.
   NewtonSolver *newton = NULL;
   if (tauval > 0.0)
   {
      tauval = 0.0;
      TMOPNewtonSolver *tns = new TMOPNewtonSolver(pfespace->GetComm(),*ir);
      newton = tns;
      if (myid == 0)
      { cout << "TMOPNewtonSolver is used (as all det(J) > 0)." << endl; }
   }
   else
   {
      if ( (dim == 2 && metric_id != 22 && metric_id != 252) ||
           (dim == 3 && metric_id != 352) )
      {
         if (myid == 0)
         { cout << "The mesh is inverted. Use an untangling metric.\n"; }
         return 3;
      }
      double h0min = h0.Min(), h0min_all;
      MPI_Allreduce(&h0min, &h0min_all, 1, MPI_DOUBLE, MPI_MIN, MPI_COMM_WORLD);
      tauval -= 0.01 * h0min_all; // Slightly below minJ0 to avoid div by 0.
      newton = new TMOPDescentNewtonSolver(pfespace->GetComm(), *ir);
      if (myid == 0)
      { cout << "TMOPDescentNewtonSolver is used (as some det(J) < 0).\n"; }
   }
   newton->SetPreconditioner(*S);
   newton->SetMaxIter(newton_iter);
   newton->SetRelTol(newton_rtol);
   newton->SetAbsTol(0.0);
   newton->SetPrintLevel(verbosity_level >= 1 ? 1 : -1);
   newton->SetOperator(a);
   newton->Mult(b, x.GetTrueVector());
   x.SetFromTrueVector();
   if (myid == 0 && newton->GetConverged() == false)
   {
      cout << "NewtonIteration: rtol = " << newton_rtol << " not achieved."
           << endl;
   }
   delete newton;

   // 21. Save the optimized mesh to a file. This output can be viewed later
   //     using GLVis: "glvis -m optimized -np num_mpi_tasks".
   {
      ostringstream mesh_name;
      mesh_name << "optimized." << setfill('0') << setw(6) << myid;
      ofstream mesh_ofs(mesh_name.str().c_str());
      mesh_ofs.precision(8);
      pmesh->Print(mesh_ofs);
   }

   // 22. Compute the amount of energy decrease.
   const double fin_energy = a.GetParGridFunctionEnergy(x);
   double metric_part = fin_energy;
   if (lim_const != 0.0)
   {
      lim_coeff.constant = 0.0;
      metric_part = a.GetParGridFunctionEnergy(x);
      lim_coeff.constant = lim_const;
   }
   if (myid == 0)
   {
      cout << "Initial strain energy: " << init_energy
           << " = metrics: " << init_energy
           << " + limiting term: " << 0.0 << endl;
      cout << "  Final strain energy: " << fin_energy
           << " = metrics: " << metric_part
           << " + limiting term: " << fin_energy - metric_part << endl;
      cout << "The strain energy decreased by: " << setprecision(12)
           << (init_energy - fin_energy) * 100.0 / init_energy << " %." << endl;
   }

   // 23. Visualize the final mesh and metric values.
   if (visualization)
   {
      char title[] = "Final metric values";
      vis_tmop_metric_p(mesh_poly_deg, *metric, *target_c, *pmesh, title, 600);
   }

   // 23. Visualize the mesh displacement.
   if (visualization)
   {
      x0 -= x;
      socketstream sock;
      if (myid == 0)
      {
         sock.open("localhost", 19916);
         sock << "solution\n";
      }
      pmesh->PrintAsOne(sock);
      x0.SaveAsOne(sock);
      if (myid == 0)
      {
         sock << "window_title 'Displacements'\n"
              << "window_geometry "
              << 1200 << " " << 0 << " " << 600 << " " << 600 << "\n"
              << "keys jRmclA" << endl;
      }
   }

   // 24. Free the used memory.
   delete S;
   delete target_c2;
   delete metric2;
   delete coeff1;
   delete target_c;
   delete adapt_coeff;
   delete metric;
   delete pfespace;
   delete fec;
   delete pmesh;

   MPI_Finalize();
   return 0;
}

// Defined with respect to the icf mesh.
double weight_fun(const Vector &x)
{
   const double r = sqrt(x(0)*x(0) + x(1)*x(1) + 1e-12);
   const double den = 0.002;
   double l2 = 0.2 + 0.5 * (std::tanh((r-0.16)/den) - std::tanh((r-0.17)/den)
                            + std::tanh((r-0.23)/den) - std::tanh((r-0.24)/den));
   return l2;
}

void DiffuseField(ParGridFunction &field, int smooth_steps)
{
      //Setup the Laplacian operator
      ParBilinearForm *Lap = new ParBilinearForm(field.ParFESpace());
      Lap->AddDomainIntegrator(new DiffusionIntegrator());
      Lap->Assemble();
      Lap->Finalize();
      HypreParMatrix *A = Lap->ParallelAssemble();

      HypreSmoother *S = new HypreSmoother(*A,0,smooth_steps);
      S->iterative_mode = true;

      Vector tmp(A->Width());
      field.SetTrueVector();
      Vector fieldtrue = field.GetTrueVector();
      tmp = 0.0;
      S->Mult(tmp, fieldtrue);

      field.SetFromTrueDofs(fieldtrue);

      delete S;
      delete Lap;
}<|MERGE_RESOLUTION|>--- conflicted
+++ resolved
@@ -147,25 +147,25 @@
 
    if (opt==6) //rotated sine wave
    {
-       double val = 0.;
-       const double X = x(0);
-       const double Y = x(1);
-
-       double xc = x(0)-0.5, yc = x(1)-0.5;
-       double th = 22.5*M_PI/180.;
-       double xn =  cos(th)*xc + sin(th)*yc;
-       double yn = -sin(th)*xc + cos(th)*yc;
-       double th2 = (th > 45.*M_PI/180) ? M_PI/2 - th : th;
-       double stretch = 1/cos(th2);
-       xc = xn/stretch;yc = yn/stretch;
-       double tfac = 20;
-       double s1 = 3;
-       double s2 = 3;
-       double wgt = std::tanh((tfac*(yc) + s2*std::sin(s1*M_PI*xc)) + 1);
-       if (wgt > 1) wgt = 1;
-       if (wgt < 0) wgt = 0;
-       val = wgt;
-       return val;
+      double val = 0.;
+      const double X = x(0);
+      const double Y = x(1);
+
+      double xc = x(0)-0.5, yc = x(1)-0.5;
+      double th = 22.5*M_PI/180.;
+      double xn =  cos(th)*xc + sin(th)*yc;
+      double yn = -sin(th)*xc + cos(th)*yc;
+      double th2 = (th > 45.*M_PI/180) ? M_PI/2 - th : th;
+      double stretch = 1/cos(th2);
+      xc = xn/stretch; yc = yn/stretch;
+      double tfac = 20;
+      double s1 = 3;
+      double s2 = 3;
+      double wgt = std::tanh((tfac*(yc) + s2*std::sin(s1*M_PI*xc)) + 1);
+      if (wgt > 1) { wgt = 1; }
+      if (wgt < 0) { wgt = 0; }
+      val = wgt;
+      return val;
    }
 
 
@@ -600,85 +600,86 @@
          //Diffuse the interface
          DiffuseField(disc,2);
 
-        //Get  partials with respect to x and y of the grid function
-        disc.GetDerivative(1,0,d_x);
-        disc.GetDerivative(1,1,d_y);
-
-      //Compute the squared magnitude of the gradient
-      for (int i = 0; i < size.Size(); i++)
-      {
+         //Get  partials with respect to x and y of the grid function
+         disc.GetDerivative(1,0,d_x);
+         disc.GetDerivative(1,1,d_y);
+
+         //Compute the squared magnitude of the gradient
+         for (int i = 0; i < size.Size(); i++)
+         {
             size(i) = std::pow(d_x(i),2)+std::pow(d_y(i),2);
-      }
-      const double max = size.Max();
-      double max_all;
-      MPI_Allreduce(&max, &max_all, 1, MPI_DOUBLE, MPI_MAX, MPI_COMM_WORLD);
-
-      for (int i = 0; i < d_x.Size(); i++)
-      {
+         }
+         const double max = size.Max();
+         double max_all;
+         MPI_Allreduce(&max, &max_all, 1, MPI_DOUBLE, MPI_MAX, MPI_COMM_WORLD);
+
+         for (int i = 0; i < d_x.Size(); i++)
+         {
             d_x(i) = std::abs(d_x(i));
             d_y(i) = std::abs(d_y(i));
-      }
-      const double eps = 0.01;
-      const double ratio = 20.0;
-      const double big_small_ratio = 40.0;
-
-      for (int i = 0; i < size.Size(); i++)
-      {
+         }
+         const double eps = 0.01;
+         const double ratio = 20.0;
+         const double big_small_ratio = 40.0;
+
+         for (int i = 0; i < size.Size(); i++)
+         {
             size(i) = (size(i)/max_all);
             aspr(i) = (d_x(i)+eps)/(d_y(i)+eps);
             aspr(i) = 0.1 + 0.9*(1-size(i))*(1-size(i));
-            if (aspr(i) > ratio){aspr(i) = ratio;}
-            if (aspr(i) < 1.0/ratio){aspr(i) = 1.0/ratio;}
-      }
-      Vector vals;
-      const int NE = pmesh->GetNE();
-      double volume = 0.0, volume_ind = 0.0;
-
-      for (int i = 0; i < NE; i++)
-      {
-         ElementTransformation *Tr = pmesh->GetElementTransformation(i);
-         const IntegrationRule &ir =
-            IntRules.Get(pmesh->GetElementBaseGeometry(i), Tr->OrderJ());
-         size.GetValues(i, ir, vals);
-         for (int j = 0; j < ir.GetNPoints(); j++)
+            if (aspr(i) > ratio) {aspr(i) = ratio;}
+            if (aspr(i) < 1.0/ratio) {aspr(i) = 1.0/ratio;}
+         }
+         Vector vals;
+         const int NE = pmesh->GetNE();
+         double volume = 0.0, volume_ind = 0.0;
+
+         for (int i = 0; i < NE; i++)
          {
-            const IntegrationPoint &ip = ir.IntPoint(j);
-            Tr->SetIntPoint(&ip);
-            volume     += ip.weight * Tr->Weight();
-            volume_ind += vals(j) * ip.weight * Tr->Weight();
+            ElementTransformation *Tr = pmesh->GetElementTransformation(i);
+            const IntegrationRule &ir =
+               IntRules.Get(pmesh->GetElementBaseGeometry(i), Tr->OrderJ());
+            size.GetValues(i, ir, vals);
+            for (int j = 0; j < ir.GetNPoints(); j++)
+            {
+               const IntegrationPoint &ip = ir.IntPoint(j);
+               Tr->SetIntPoint(&ip);
+               volume     += ip.weight * Tr->Weight();
+               volume_ind += vals(j) * ip.weight * Tr->Weight();
+            }
          }
-      }
-      double volume_all, volume_ind_all;
-      int NE_ALL;
-      MPI_Allreduce(&volume, &volume_all, 1, MPI_DOUBLE, MPI_SUM, MPI_COMM_WORLD);
-      MPI_Allreduce(&volume_ind, &volume_ind_all, 1, MPI_DOUBLE, MPI_SUM, MPI_COMM_WORLD);
-      MPI_Allreduce(&NE, &NE_ALL, 1, MPI_INT, MPI_SUM, MPI_COMM_WORLD);
-
-      const double avg_zone_size = volume_all / NE_ALL;
-
-      const double small_avg_ratio =
-              (volume_ind_all + (volume_all - volume_ind_all) / big_small_ratio)
-              / volume_all;
-
-      const double small_zone_size = small_avg_ratio * avg_zone_size;
-      const double big_zone_size   = big_small_ratio * small_zone_size;
-
-      for (int i = 0; i < size.Size(); i++)
-      {
-         const double val = size(i);
-         const double a = (big_zone_size - small_zone_size) / small_zone_size;
-         size(i) = big_zone_size / (1.0+a*val);
-      }
-
-      DiffuseField(size, 2);
-      DiffuseField(aspr, 2);
-
-      tc->SetParDiscreteTargetSize(size);
-      tc->SetParDiscreteTargetAspectRatio(aspr);
-      tc->FinalizeParDiscreteTargetSpec();
-      target_c = tc;
-      break;
-    }
+         double volume_all, volume_ind_all;
+         int NE_ALL;
+         MPI_Allreduce(&volume, &volume_all, 1, MPI_DOUBLE, MPI_SUM, MPI_COMM_WORLD);
+         MPI_Allreduce(&volume_ind, &volume_ind_all, 1, MPI_DOUBLE, MPI_SUM,
+                       MPI_COMM_WORLD);
+         MPI_Allreduce(&NE, &NE_ALL, 1, MPI_INT, MPI_SUM, MPI_COMM_WORLD);
+
+         const double avg_zone_size = volume_all / NE_ALL;
+
+         const double small_avg_ratio =
+            (volume_ind_all + (volume_all - volume_ind_all) / big_small_ratio)
+            / volume_all;
+
+         const double small_zone_size = small_avg_ratio * avg_zone_size;
+         const double big_zone_size   = big_small_ratio * small_zone_size;
+
+         for (int i = 0; i < size.Size(); i++)
+         {
+            const double val = size(i);
+            const double a = (big_zone_size - small_zone_size) / small_zone_size;
+            size(i) = big_zone_size / (1.0+a*val);
+         }
+
+         DiffuseField(size, 2);
+         DiffuseField(aspr, 2);
+
+         tc->SetParDiscreteTargetSize(size);
+         tc->SetParDiscreteTargetAspectRatio(aspr);
+         tc->FinalizeParDiscreteTargetSpec();
+         target_c = tc;
+         break;
+      }
       default:
          if (myid == 0) { cout << "Unknown target_id: " << target_id << endl; }
          return 3;
@@ -691,13 +692,6 @@
    target_c->SetNodes(x0);
    TMOP_Integrator *he_nlf_integ= new TMOP_Integrator(metric, target_c);
    he_nlf_integ->SetFDPar(fdscheme, pmesh->GetNE());
-<<<<<<< HEAD
-   if (target_id == 5 || target_id == 6)
-   {
-      he_nlf_integ->SetDiscreteAdaptTC(dynamic_cast<DiscreteAdaptTC *>(target_c));
-   }
-=======
->>>>>>> 2766ac07
 
    // 13. Setup the quadrature rule for the non-linear form integrator.
    const IntegrationRule *ir = NULL;
@@ -1004,24 +998,24 @@
 
 void DiffuseField(ParGridFunction &field, int smooth_steps)
 {
-      //Setup the Laplacian operator
-      ParBilinearForm *Lap = new ParBilinearForm(field.ParFESpace());
-      Lap->AddDomainIntegrator(new DiffusionIntegrator());
-      Lap->Assemble();
-      Lap->Finalize();
-      HypreParMatrix *A = Lap->ParallelAssemble();
-
-      HypreSmoother *S = new HypreSmoother(*A,0,smooth_steps);
-      S->iterative_mode = true;
-
-      Vector tmp(A->Width());
-      field.SetTrueVector();
-      Vector fieldtrue = field.GetTrueVector();
-      tmp = 0.0;
-      S->Mult(tmp, fieldtrue);
-
-      field.SetFromTrueDofs(fieldtrue);
-
-      delete S;
-      delete Lap;
+   //Setup the Laplacian operator
+   ParBilinearForm *Lap = new ParBilinearForm(field.ParFESpace());
+   Lap->AddDomainIntegrator(new DiffusionIntegrator());
+   Lap->Assemble();
+   Lap->Finalize();
+   HypreParMatrix *A = Lap->ParallelAssemble();
+
+   HypreSmoother *S = new HypreSmoother(*A,0,smooth_steps);
+   S->iterative_mode = true;
+
+   Vector tmp(A->Width());
+   field.SetTrueVector();
+   Vector fieldtrue = field.GetTrueVector();
+   tmp = 0.0;
+   S->Mult(tmp, fieldtrue);
+
+   field.SetFromTrueDofs(fieldtrue);
+
+   delete S;
+   delete Lap;
 }