# ------------------------------------------------------------------------------
# Ignore files that are generated from the repository sources by either building
# the code or running it. These should be the same as the files erased by
# `make distclean`.
#
# Also ignore OS-specific files like .DS_Store on Mac
# ------------------------------------------------------------------------------

# Object and library files
*.o
/libmfem.*
/miniapps/common/libmfem-common.*

# CMake generated files
CMakeCache.txt
CMakeFiles/

# Backup files
*~

# Default install location
/mfem/

# Typical build directory
/build/
/out/
.vs
<<<<<<< HEAD
=======
.vscode
>>>>>>> 3f873317

# Generated files in main directory, config/ and docs/
/deps.mk
config/_config.hpp
config/config.mk
config/sample-runs-build.log
config/user.cmake
config/user.mk
doc/CodeDocumentation.conf
doc/CodeDocumentation.html
doc/CodeDocumentation
doc/undoc.log
doc/warnings.log

# Temporary files created by the tests.
*.stderr

# Totalview breakpoint files
*.TVD.*breakpoints

# OS-specific: Mac
*.dSYM
.DS_Store

# Example and miniapp binaries and outputs

examples/ex[0-9]
examples/ex[0-9]p
examples/ex1[04-9]
examples/ex1[0-9]p
examples/ex2[0-9]
examples/ex2[0-9]p
examples/ex3[0-9]
examples/ex3[0-9]p
examples/ex4[0-9]
examples/ex4[0-9]p

examples/refined.mesh
examples/displaced.mesh
examples/mesh.*
examples/ex5.mesh
examples/Example5*
examples/ParaView
examples/Example9*
examples/Example15*
examples/Example16*
examples/sphere_refined.*
examples/sol.*
examples/sol_u.*
examples/sol_p.*
examples/sol_r.*
examples/sol_i.*
examples/ex6p-checkpoint.*
examples/ex9.mesh
examples/ex9-mesh.*
examples/ex9-init.*
examples/ex9-final.*
examples/deformed.*
examples/velocity.*
examples/elastic_energy.*
examples/mode_*
examples/mode_deriv_*
examples/ex5-p-*.bp
examples/ex9-p-*.bp
examples/ex12-p-*.bp
examples/ex16-p-*.bp
examples/ex16.mesh
examples/ex16-mesh.*
examples/ex16-init.*
examples/ex16-final.*
examples/deformation.*
examples/pressure.*
examples/ex20.dat
examples/ex20p_?????.dat
examples/gnuplot_ex20.inp
examples/gnuplot_ex20p.inp
examples/ex21*.mesh
examples/ex21*.sol
examples/ex21p_*.*
examples/ex23-*.gf
examples/ex23*.mesh
examples/Example23*
examples/ex25.mesh
examples/ex25-*.gf
examples/ex25p-*.*
examples/ex28_*
examples/ex28p_*
examples/flux.*
examples/dsol.*
examples/cond.*
examples/cond_j.*
examples/cond_mesh.*
examples/port_mesh.*
examples/port_mode.*

examples/euler-*

examples/amgx/ex1
examples/amgx/ex1p
examples/amgx/.logamgx
examples/amgx/refined.mesh
examples/amgx/sol.gf
examples/amgx/mesh.*
examples/amgx/sol.*

examples/caliper/ex1
examples/caliper/ex1p
examples/caliper/refined.mesh
examples/caliper/sol.gf
examples/caliper/mesh.*
examples/caliper/sol.*

examples/ginkgo/ex1
examples/ginkgo/refined.mesh
examples/ginkgo/sol.gf

examples/hiop/ex9
examples/hiop/ex9p
examples/hiop/ex9.mesh
examples/hiop/ex9-mesh.*
examples/hiop/ex9-init.*
examples/hiop/ex9-final.*

examples/petsc/ex[1-69]p
examples/petsc/ex1[0-1]p
examples/petsc/mesh.*
examples/petsc/sol.*
examples/petsc/sol_p.*
examples/petsc/sol_u.*
examples/petsc/Example5*
examples/petsc/ex9.mesh
examples/petsc/ex9-mesh.*
examples/petsc/ex9-init.*
examples/petsc/ex9-final.*
examples/petsc/Example9*
examples/petsc/deformed.*
examples/petsc/velocity.*
examples/petsc/elastic_energy.*
examples/petsc/mode_*

examples/pumi/ex[12]
examples/pumi/ex[16]p
examples/pumi/refined.mesh
examples/pumi/sol.gf
examples/pumi/mesh.*
examples/pumi/sol.*
examples/pumi/displaced.mesh

examples/sundials/ex9
examples/sundials/ex1[06]
examples/sundials/ex9p
examples/sundials/ex1[06]p
examples/sundials/ex9.mesh
examples/sundials/ex9-mesh.*
examples/sundials/ex9-init.*
examples/sundials/ex9-final.*
examples/sundials/Example9*
examples/sundials/deformed.*
examples/sundials/velocity.*
examples/sundials/elastic_energy.*
examples/sundials/ex16.mesh
examples/sundials/ex16-mesh.*
examples/sundials/ex16-init.*
examples/sundials/ex16-final.*
examples/sundials/Example16*

examples/superlu/ex1p
examples/superlu/mesh.*
examples/superlu/sol.*

miniapps/adjoint/cvsRoberts_ASAi_dns
miniapps/adjoint/adjoint_advection_diffusion

miniapps/electromagnetics/volta
miniapps/electromagnetics/tesla
miniapps/electromagnetics/maxwell
miniapps/electromagnetics/joule
miniapps/electromagnetics/Volta-AMR*
miniapps/electromagnetics/Tesla-AMR*
miniapps/electromagnetics/Maxwell-Parallel*
miniapps/electromagnetics/Joule_*

miniapps/gslib/field-diff
miniapps/gslib/field-interp
miniapps/gslib/findpts
miniapps/gslib/pfindpts
miniapps/gslib/schwarz_ex1
miniapps/gslib/schwarz_ex1p
miniapps/gslib/interpolated.gf

miniapps/meshing/mobius-strip
miniapps/meshing/klein-bottle
miniapps/meshing/toroid
miniapps/meshing/twist
miniapps/meshing/mesh-explorer
miniapps/meshing/shaper
miniapps/meshing/extruder
miniapps/meshing/fit-node-position
miniapps/meshing/trimmer
miniapps/meshing/reflector
miniapps/meshing/mesh-optimizer
miniapps/meshing/pmesh-optimizer
miniapps/meshing/pmesh-fitting
miniapps/meshing/minimal-surface
miniapps/meshing/pminimal-surface
miniapps/meshing/polar-nc
miniapps/meshing/mesh-quality
miniapps/meshing/mobius-strip.mesh
miniapps/meshing/klein-bottle.mesh
miniapps/meshing/toroid-*.mesh
miniapps/meshing/twist-*.mesh
miniapps/meshing/mesh-explorer.mesh*
miniapps/meshing/partitioning.txt
miniapps/meshing/mesh-explorer-visit*
miniapps/meshing/mesh-explorer-paraview/
miniapps/meshing/shaper.mesh
miniapps/meshing/extruder.mesh
miniapps/meshing/trimmer.mesh
miniapps/meshing/reflected.mesh
miniapps/meshing/optimized*
miniapps/meshing/perturbed*
miniapps/meshing/polar-nc.mesh

miniapps/mtop/parheat
miniapps/mtop/ParHeat*
miniapps/mtop/seqheat
miniapps/mtop/SeqHeat*

miniapps/autodiff/paradiff
miniapps/autodiff/seqadiff
miniapps/autodiff/seqtest
miniapps/autodiff/par_example
miniapps/autodiff/seq_example
miniapps/autodiff/seq_test
miniapps/autodiff/Exampl*

miniapps/navier/navier_mms
miniapps/navier/navier_kovasznay
miniapps/navier/navier_kovasznay_vs
miniapps/navier/navier_tgv
miniapps/navier/navier_shear
miniapps/navier/navier_3dfoc
miniapps/navier/navier_turbchan
miniapps/navier/navier_cht
miniapps/navier/tgv_out*.txt
miniapps/navier/*_output

miniapps/nurbs/nurbs_ex1
miniapps/nurbs/nurbs_ex1p
miniapps/nurbs/nurbs_ex3
miniapps/nurbs/nurbs_ex5
miniapps/nurbs/nurbs_ex11p
miniapps/nurbs/nurbs_ex24
miniapps/nurbs/nurbs_solenoidal
miniapps/nurbs/nurbs_printfunc
miniapps/nurbs/nurbs_patch_ex1
miniapps/nurbs/nurbs_curveint
miniapps/nurbs/refined.mesh
miniapps/nurbs/mesh.*
miniapps/nurbs/sol_?.gf
miniapps/nurbs/sol.*
miniapps/nurbs/mode_*
miniapps/nurbs/Example1*
miniapps/nurbs/Example3*
miniapps/nurbs/Example5*
miniapps/nurbs/Solenoidal*
miniapps/nurbs/ParaView
miniapps/nurbs/sin-fit.mesh
miniapps/nurbs/ex5.mesh
miniapps/nurbs/exsol.mesh
miniapps/nurbs/CurveInt
miniapps/nurbs/nurbs_naca_cmesh
miniapps/nurbs/naca-cmesh.mesh
miniapps/nurbs/glvis_naca-cmesh.mesh
miniapps/nurbs/Naca_cmesh

miniapps/performance/ex1
miniapps/performance/ex1p
miniapps/performance/refined.mesh
miniapps/performance/mesh.*
miniapps/performance/sol.*

miniapps/shifted/distance
miniapps/shifted/ParaViewDistance
miniapps/shifted/ParaViewLSF
miniapps/shifted/extrapolate
miniapps/shifted/ParaViewExtrapolate
miniapps/shifted/diffusion
miniapps/shifted/diffusion.mesh
miniapps/shifted/diffusion.gf
miniapps/shifted/ParaViewDiffusion
miniapps/shifted/lsf_integral

miniapps/tools/display-basis
miniapps/tools/load-dc
miniapps/tools/convert-dc
miniapps/tools/lor-transfer
miniapps/tools/plor-transfer
miniapps/tools/get-values
miniapps/tools/tmop-check-metric
miniapps/tools/tmop-metric-magnitude
miniapps/tools/nodal-transfer
miniapps/tools/ParaView
miniapps/tools/gridfunc_*
miniapps/tools/mesh_*

miniapps/toys/automata
miniapps/toys/life
miniapps/toys/mandel
miniapps/toys/rubik
miniapps/toys/snake
miniapps/toys/lissajous
miniapps/toys/mondrian
miniapps/toys/snake-init.mesh
miniapps/toys/snake-user.mesh
miniapps/toys/snake-joined.mesh
miniapps/toys/snake-c*.mesh
miniapps/toys/automata.gf
miniapps/toys/automata.mesh
miniapps/toys/rubik-init.mesh
miniapps/toys/mandel.mesh
miniapps/toys/life.gf
miniapps/toys/life.mesh
miniapps/toys/lissajous.mesh
miniapps/toys/lissajous.gf
miniapps/toys/mondrian.mesh

miniapps/solvers/block-solvers
miniapps/solvers/lor_solvers
miniapps/solvers/plor_solvers
miniapps/solvers/lor_elast
miniapps/solvers/ParaView
miniapps/solvers/mesh.*
miniapps/solvers/sol.*

miniapps/hdiv-linear-solver/darcy
miniapps/hdiv-linear-solver/grad_div

miniapps/parelag/MultilevelHcurlHdivSolver
miniapps/parelag/*.mesh

miniapps/multidomain/multidomain
miniapps/multidomain/multidomain_nd
miniapps/multidomain/multidomain_rt
miniapps/hooke/hooke

miniapps/dpg/diffusion
miniapps/dpg/pdiffusion
miniapps/dpg/convection-diffusion
miniapps/dpg/pconvection-diffusion
miniapps/dpg/acoustics
miniapps/dpg/pacoustics
miniapps/dpg/maxwell
miniapps/dpg/pmaxwell
miniapps/dpg/ParaView

miniapps/spde/generate_random_field
miniapps/spde/ParaView

miniapps/tribol/contact-patch-test

# Unit test binary and outputs
tests/unit/output_meshes
tests/unit/unit_tests
tests/unit/punit_tests
tests/unit/cunit_tests
tests/unit/pcunit_tests
tests/unit/sedov_tests_*
tests/unit/psedov_tests_*
tests/unit/tmop_pa_tests_*
tests/unit/ptmop_pa_tests_*
tests/unit/ceed_tests
tests/unit/debug_device_tests
tests/unit/parallel_in_serial.mesh
tests/unit/parallel_in_serial.gf

# Benchmark binaries
tests/benchmarks/bench_ceed
tests/benchmarks/bench_tmop
tests/benchmarks/bench_vector
tests/benchmarks/bench_virtuals

# Test script output
tests/scripts/*.err
tests/scripts/*.out
tests/scripts/*.msg

# Other tests
tests/convergence/rates
tests/convergence/prates
tests/par-mesh-format/ex1p

# VPATH builds
build-*/*

# PETSc automated build
petsc-build/*
pkg.gitcommit

# Jupyter Notebook Checkpoints
.ipynb_checkpoints<|MERGE_RESOLUTION|>--- conflicted
+++ resolved
@@ -25,10 +25,7 @@
 /build/
 /out/
 .vs
-<<<<<<< HEAD
-=======
 .vscode
->>>>>>> 3f873317
 
 # Generated files in main directory, config/ and docs/
 /deps.mk
