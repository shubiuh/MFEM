// Copyright (c) 2010, Lawrence Livermore National Security, LLC. Produced at
// the Lawrence Livermore National Laboratory. LLNL-CODE-443211. All Rights
// reserved. See file COPYRIGHT for details.
//
// This file is part of the MFEM library. For more information and source code
// availability see http://mfem.org.
//
// MFEM is free software; you can redistribute it and/or modify it under the
// terms of the GNU Lesser General Public License (as published by the Free
// Software Foundation) version 2.1 dated February 1999.

// Implementation of sparse matrix

#include "linalg.hpp"
#include "../general/table.hpp"
#include "../general/sort_pairs.hpp"

#include <iostream>
#include <iomanip>
#include <cmath>
#include <algorithm>
#include <limits>
#include <cstring>

namespace mfem
{

using namespace std;

SparseMatrix::SparseMatrix(int nrows, int ncols)
   : AbstractSparseMatrix(nrows, (ncols >= 0) ? ncols : nrows),
     I(NULL),
     J(NULL),
     A(NULL),
     Rows(new RowNode *[nrows]),
     current_row(-1),
     ColPtrJ(NULL),
     ColPtrNode(NULL),
     ownGraph(true),
     ownData(true),
     isSorted(false)
{
   for (int i = 0; i < nrows; i++)
   {
      Rows[i] = NULL;
   }

#ifdef MFEM_USE_MEMALLOC
   NodesMem = new RowNodeAlloc;
#endif
}

SparseMatrix::SparseMatrix(int *i, int *j, double *data, int m, int n)
   : AbstractSparseMatrix(m, n),
     I(i),
     J(j),
     A(data),
     Rows(NULL),
     ColPtrJ(NULL),
     ColPtrNode(NULL),
     ownGraph(true),
     ownData(true),
     isSorted(false)
{
#ifdef MFEM_USE_MEMALLOC
   NodesMem = NULL;
#endif
}

SparseMatrix::SparseMatrix(int *i, int *j, double *data, int m, int n,
                           bool ownij, bool owna, bool issorted)
   : AbstractSparseMatrix(m, n),
     I(i),
     J(j),
     A(data),
     Rows(NULL),
     ColPtrJ(NULL),
     ColPtrNode(NULL),
     ownGraph(ownij),
     ownData(owna),
     isSorted(issorted)
{
#ifdef MFEM_USE_MEMALLOC
   NodesMem = NULL;
#endif

   if ( A == NULL )
   {
      ownData = true;
      int nnz = I[height];
      A = new double[ nnz ];
      for (int i=0; i<nnz; ++i)
      {
         A[i] = 0.0;
      }
   }
}

SparseMatrix::SparseMatrix(int nrows, int ncols, int rowsize)
   : AbstractSparseMatrix(nrows, ncols)
   , Rows(NULL)
   , ColPtrJ(NULL)
   , ColPtrNode(NULL)
   , ownGraph(true)
   , ownData(true)
   , isSorted(false)
{
#ifdef MFEM_USE_MEMALLOC
   NodesMem = NULL;
#endif
   I = new int[nrows + 1];
   J = new int[nrows * rowsize];
   A = new double[nrows * rowsize];

   for (int i = 0; i <= nrows; i++)
   {
      I[i] = i * rowsize;
   }
}

SparseMatrix::SparseMatrix(const SparseMatrix &mat, bool copy_graph)
   : AbstractSparseMatrix(mat.Height(), mat.Width())
{
   if (mat.Finalized())
   {
      const int nnz = mat.I[height];
      if (copy_graph)
      {
         I = new int[height+1];
         J = new int[nnz];
         memcpy(I, mat.I, sizeof(int)*(height+1));
         memcpy(J, mat.J, sizeof(int)*nnz);
         ownGraph = true;
      }
      else
      {
         I = mat.I;
         J = mat.J;
         ownGraph = false;
      }
      A = new double[nnz];
      memcpy(A, mat.A, sizeof(double)*nnz);
      ownData = true;

      Rows = NULL;
#ifdef MFEM_USE_MEMALLOC
      NodesMem = NULL;
#endif
   }
   else
   {
#ifdef MFEM_USE_MEMALLOC
      NodesMem = new RowNodeAlloc;
#endif
      Rows = new RowNode *[height];
      for (int i = 0; i < height; i++)
      {
         RowNode **node_pp = &Rows[i];
         for (RowNode *node_p = mat.Rows[i]; node_p; node_p = node_p->Prev)
         {
#ifdef MFEM_USE_MEMALLOC
            RowNode *new_node_p = NodesMem->Alloc();
#else
            RowNode *new_node_p = new RowNode;
#endif
            new_node_p->Value = node_p->Value;
            new_node_p->Column = node_p->Column;
            *node_pp = new_node_p;
            node_pp = &new_node_p->Prev;
         }
         *node_pp = NULL;
      }

      I = NULL;
      J = NULL;
      A = NULL;
      ownGraph = true;
      ownData = true;
   }

   current_row = -1;
   ColPtrJ = NULL;
   ColPtrNode = NULL;
   isSorted = mat.isSorted;
}

SparseMatrix::SparseMatrix(const Vector &v)
   : AbstractSparseMatrix(v.Size(), v.Size())
   , Rows(NULL)
   , ColPtrJ(NULL)
   , ColPtrNode(NULL)
   , ownGraph(true)
   , ownData(true)
   , isSorted(true)
{
#ifdef MFEM_USE_MEMALLOC
   NodesMem = NULL;
#endif
   I = new int[height + 1];
   J = new int[height];
   A = new double[height];

   for (int i = 0; i <= height; i++)
   {
      I[i] = i;
   }

   for (int r=0; r<height; r++)
   {
      J[r] = r;
      A[r] = v[r];
   }
}

SparseMatrix& SparseMatrix::operator=(const SparseMatrix &rhs)
{
   Clear();

   SparseMatrix copy(rhs);
   Swap(copy);

   return *this;
}

void SparseMatrix::MakeRef(const SparseMatrix &master)
{
   MFEM_ASSERT(master.Finalized(), "'master' must be finalized");
   Clear();
   height = master.Height();
   width = master.Width();
   I = master.I;
   J = master.J;
   A = master.A;
   isSorted = master.isSorted;
}

void SparseMatrix::SetEmpty()
{
   height = width = 0;
   I = J = NULL;
   A = NULL;
   Rows = NULL;
   current_row = -1;
   ColPtrJ = NULL;
   ColPtrNode = NULL;
#ifdef MFEM_USE_MEMALLOC
   NodesMem = NULL;
#endif
   ownGraph = ownData = isSorted = false;
}

int SparseMatrix::RowSize(const int i) const
{
   int gi = i;
   if (gi < 0)
   {
      gi = -1-gi;
   }

   if (I)
   {
      return I[gi+1]-I[gi];
   }

   int s = 0;
   RowNode *row = Rows[gi];
   for ( ; row != NULL; row = row->Prev)
      if (row->Value != 0.0)
      {
         s++;
      }
   return s;
}

int SparseMatrix::MaxRowSize() const
{
   int out=0;
   int rowSize=0;
   if (I)
   {
      for (int i=0; i < height; ++i)
      {
         rowSize = I[i+1]-I[i];
         out = (out > rowSize) ? out : rowSize;
      }
   }
   else
   {
      for (int i=0; i < height; ++i)
      {
         rowSize = RowSize(i);
         out = (out > rowSize) ? out : rowSize;
      }
   }

   return out;
}

int *SparseMatrix::GetRowColumns(const int row)
{
   MFEM_VERIFY(Finalized(), "Matrix must be finalized.");

   return J + I[row];
}

const int *SparseMatrix::GetRowColumns(const int row) const
{
   MFEM_VERIFY(Finalized(), "Matrix must be finalized.");

   return J + I[row];
}

double *SparseMatrix::GetRowEntries(const int row)
{
   MFEM_VERIFY(Finalized(), "Matrix must be finalized.");

   return A + I[row];
}

const double *SparseMatrix::GetRowEntries(const int row) const
{
   MFEM_VERIFY(Finalized(), "Matrix must be finalized.");

   return A + I[row];
}

void SparseMatrix::SetWidth(int newWidth)
{
   if (newWidth == width)
   {
      // Nothing to be done here
      return;
   }
   else if ( newWidth == -1)
   {
      // Compute the actual width
      width = ActualWidth();
      // No need to reset the ColPtr, since the new ColPtr will be shorter.
   }
   else if (newWidth > width)
   {
      // We need to reset ColPtr, since now we may have additional columns.
      if (Rows != NULL)
      {
         delete [] ColPtrNode;
         ColPtrNode = static_cast<RowNode **>(NULL);
      }
      else
      {
         delete [] ColPtrJ;
         ColPtrJ = static_cast<int *>(NULL);
      }
      width = newWidth;
   }
   else
   {
      // Check that the new width is bigger or equal to the actual width.
      MFEM_ASSERT(newWidth >= ActualWidth(),
                  "The new width needs to be bigger or equal to the actual width");
      width = newWidth;
   }
}


void SparseMatrix::SortColumnIndices()
{
   MFEM_VERIFY(Finalized(), "Matrix is not Finalized!");

   if (isSorted)
   {
      return;
   }

   Array<Pair<int,double> > row;
   for (int j = 0, i = 0; i < height; i++)
   {
      int end = I[i+1];
      row.SetSize(end - j);
      for (int k = 0; k < row.Size(); k++)
      {
         row[k].one = J[j+k];
         row[k].two = A[j+k];
      }
      row.Sort();
      for (int k = 0; k < row.Size(); k++, j++)
      {
         J[j] = row[k].one;
         A[j] = row[k].two;
      }
   }
   isSorted = true;
}

void SparseMatrix::MoveDiagonalFirst()
{
   MFEM_VERIFY(Finalized(), "Matrix is not Finalized!");

   for (int row = 0, end = 0; row < height; row++)
   {
      int start = end, j;
      end = I[row+1];
      for (j = start; true; j++)
      {
         MFEM_VERIFY(j < end, "diagonal entry not found in row = " << row);
         if (J[j] == row) { break; }
      }
      const double diag = A[j];
      for ( ; j > start; j--)
      {
         J[j] = J[j-1];
         A[j] = A[j-1];
      }
      J[start] = row;
      A[start] = diag;
   }
}

double &SparseMatrix::Elem(int i, int j)
{
   return operator()(i,j);
}

const double &SparseMatrix::Elem(int i, int j) const
{
   return operator()(i,j);
}

double &SparseMatrix::operator()(int i, int j)
{
   MFEM_ASSERT(i < height && i >= 0 && j < width && j >= 0,
               "Trying to access element outside of the matrix.  "
               << "height = " << height << ", "
               << "width = " << width << ", "
               << "i = " << i << ", "
               << "j = " << j);

   MFEM_VERIFY(Finalized(), "Matrix must be finalized.");

   for (int k = I[i], end = I[i+1]; k < end; k++)
   {
      if (J[k] == j)
      {
         return A[k];
      }
   }

   MFEM_ABORT("Did not find i = " << i << ", j = " << j << " in matrix.");
   return A[0];
}

const double &SparseMatrix::operator()(int i, int j) const
{
   static const double zero = 0.0;

   MFEM_ASSERT(i < height && i >= 0 && j < width && j >= 0,
               "Trying to access element outside of the matrix.  "
               << "height = " << height << ", "
               << "width = " << width << ", "
               << "i = " << i << ", "
               << "j = " << j);

   if (Finalized())
   {
      for (int k = I[i], end = I[i+1]; k < end; k++)
      {
         if (J[k] == j)
         {
            return A[k];
         }
      }
   }
   else
   {
      for (RowNode *node_p = Rows[i]; node_p != NULL; node_p = node_p->Prev)
      {
         if (node_p->Column == j)
         {
            return node_p->Value;
         }
      }
   }

   return zero;
}

void SparseMatrix::GetDiag(Vector & d) const
{
   MFEM_VERIFY(height == width,
               "Matrix must be square, not height = " << height << ", width = " << width);
   MFEM_VERIFY(Finalized(), "Matrix must be finalized.");

   d.SetSize(height);

   int j, end;
   for (int i = 0; i < height; i++)
   {

      end = I[i+1];
      for (j = I[i]; j < end; j++)
      {
         if (J[j] == i)
         {
            d[i] = A[j];
            break;
         }
      }
      if (j == end)
      {
         d[i] = 0.;
      }
   }
}

/// Produces a DenseMatrix from a SparseMatrix
DenseMatrix *SparseMatrix::ToDenseMatrix() const
{
   int num_rows = this->Height();
   int num_cols = this->Width();

   DenseMatrix * B = new DenseMatrix(num_rows, num_cols);

   this->ToDenseMatrix(*B);

   return B;
}

/// Produces a DenseMatrix from a SparseMatrix
void SparseMatrix::ToDenseMatrix(DenseMatrix & B) const
{
   B.SetSize(height, width);
   B = 0.0;

   for (int r=0; r<height; r++)
   {
      const int    * col = this->GetRowColumns(r);
      const double * val = this->GetRowEntries(r);

      for (int cj=0; cj<this->RowSize(r); cj++)
      {
         B(r, col[cj]) = val[cj];
      }
   }
}

void SparseMatrix::Mult(const Vector &x, Vector &y) const
{
   y = 0.0;
   AddMult(x, y);
}

void SparseMatrix::AddMult(const Vector &x, Vector &y, const double a) const
{
   MFEM_ASSERT(width == x.Size(),
               "Input vector size (" << x.Size() << ") must match matrix width (" << width
               << ")");
   MFEM_ASSERT(height == y.Size(),
               "Output vector size (" << y.Size() << ") must match matrix height (" << height
               << ")");

   int i, j, end;
   double *Ap = A, *yp = y.GetData();
   const double *xp = x.GetData();

   if (Ap == NULL)
   {
      //  The matrix is not finalized, but multiplication is still possible
      for (i = 0; i < height; i++)
      {
         RowNode *row = Rows[i];
         double b = 0.0;
         for ( ; row != NULL; row = row->Prev)
         {
            b += row->Value * xp[row->Column];
         }
         *yp += a * b;
         yp++;
      }
      return;
   }

   int *Jp = J, *Ip = I;

   if (a == 1.0)
   {
#ifndef MFEM_USE_OPENMP
      for (i = j = 0; i < height; i++)
      {
         double d = 0.0;
         for (end = Ip[i+1]; j < end; j++)
         {
            d += Ap[j] * xp[Jp[j]];
         }
         yp[i] += d;
      }
#else
      #pragma omp parallel for private(j,end)
      for (i = 0; i < height; i++)
      {
         double d = 0.0;
         for (j = Ip[i], end = Ip[i+1]; j < end; j++)
         {
            d += Ap[j] * xp[Jp[j]];
         }
         yp[i] += d;
      }
#endif
   }
   else
   {
      for (i = j = 0; i < height; i++)
      {
         double d = 0.0;
         for (end = Ip[i+1]; j < end; j++)
         {
            d += Ap[j] * xp[Jp[j]];
         }
         yp[i] += a * d;
      }
   }
}

void SparseMatrix::MultTranspose(const Vector &x, Vector &y) const
{
   y = 0.0;
   AddMultTranspose(x, y);
}

void SparseMatrix::AddMultTranspose(const Vector &x, Vector &y,
                                    const double a) const
{
   MFEM_ASSERT(height == x.Size(),
               "Input vector size (" << x.Size() << ") must match matrix height (" << height
               << ")");
   MFEM_ASSERT(width == y.Size(),
               "Output vector size (" << y.Size() << ") must match matrix width (" << width
               << ")");

   int i, j, end;
   double *yp = y.GetData();

   if (A == NULL)
   {
      // The matrix is not finalized, but multiplication is still possible
      for (i = 0; i < height; i++)
      {
         RowNode *row = Rows[i];
         double b = a * x(i);
         for ( ; row != NULL; row = row->Prev)
         {
            yp[row->Column] += row->Value * b;
         }
      }
      return;
   }

   for (i = 0; i < height; i++)
   {
      double xi = a * x(i);
      end = I[i+1];
      for (j = I[i]; j < end; j++)
      {
         yp[J[j]] += A[j]*xi;
      }
   }
}

void SparseMatrix::PartMult(
   const Array<int> &rows, const Vector &x, Vector &y) const
{
   MFEM_VERIFY(Finalized(), "Matrix must be finalized.");

   for (int i = 0; i < rows.Size(); i++)
   {
      int r = rows[i];
      int end = I[r + 1];
      double a = 0.0;
      for (int j = I[r]; j < end; j++)
      {
         a += A[j] * x(J[j]);
      }
      y(r) = a;
   }
}

void SparseMatrix::PartAddMult(
   const Array<int> &rows, const Vector &x, Vector &y, const double a) const
{
   MFEM_VERIFY(Finalized(), "Matrix must be finalized.");

   for (int i = 0; i < rows.Size(); i++)
   {
      int r = rows[i];
      int end = I[r + 1];
      double val = 0.0;
      for (int j = I[r]; j < end; j++)
      {
         val += A[j] * x(J[j]);
      }
      y(r) += a * val;
   }
}

void SparseMatrix::BooleanMult(const Array<int> &x, Array<int> &y) const
{
   MFEM_ASSERT(Finalized(), "Matrix must be finalized.");
   MFEM_ASSERT(x.Size() == Width(), "Input vector size (" << x.Size()
               << ") must match matrix width (" << Width() << ")");

   y.SetSize(Height());
   y = 0;

   for (int i = 0; i < Height(); i++)
   {
      int end = I[i+1];
      for (int j = I[i]; j < end; j++)
      {
         if (x[J[j]])
         {
            y[i] = x[J[j]];
            break;
         }
      }
   }
}

void SparseMatrix::BooleanMultTranspose(const Array<int> &x,
                                        Array<int> &y) const
{
   MFEM_ASSERT(Finalized(), "Matrix must be finalized.");
   MFEM_ASSERT(x.Size() == Height(), "Input vector size (" << x.Size()
               << ") must match matrix height (" << Height() << ")");

   y.SetSize(Width());
   y = 0;

   for (int i = 0; i < Height(); i++)
   {
      if (x[i])
      {
         int end = I[i+1];
         for (int j = I[i]; j < end; j++)
         {
            y[J[j]] = x[i];
         }
      }
   }
}

double SparseMatrix::InnerProduct(const Vector &x, const Vector &y) const
{
   MFEM_ASSERT(x.Size() == Width(), "x.Size() = " << x.Size()
               << " must be equal to Width() = " << Width());
   MFEM_ASSERT(y.Size() == Height(), "y.Size() = " << y.Size()
               << " must be equal to Height() = " << Height());
   double prod = 0.0;
   for (int i = 0; i < height; i++)
   {
      double a = 0.0;
      if (A)
         for (int j = I[i], end = I[i+1]; j < end; j++)
         {
            a += A[j] * x(J[j]);
         }
      else
         for (RowNode *np = Rows[i]; np != NULL; np = np->Prev)
         {
            a += np->Value * x(np->Column);
         }
      prod += a * y(i);
   }

   return prod;
}

void SparseMatrix::GetRowSums(Vector &x) const
{
   for (int i = 0; i < height; i++)
   {
      double a = 0.0;
      if (A)
         for (int j = I[i], end = I[i+1]; j < end; j++)
         {
            a += A[j];
         }
      else
         for (RowNode *np = Rows[i]; np != NULL; np = np->Prev)
         {
            a += np->Value;
         }
      x(i) = a;
   }
}

double SparseMatrix::GetRowNorml1(int irow) const
{
   MFEM_VERIFY(irow < height,
               "row " << irow << " not in matrix with height " << height);

   double a = 0.0;
   if (A)
      for (int j = I[irow], end = I[irow+1]; j < end; j++)
      {
         a += fabs(A[j]);
      }
   else
      for (RowNode *np = Rows[irow]; np != NULL; np = np->Prev)
      {
         a += fabs(np->Value);
      }

   return a;
}

void SparseMatrix::Finalize(int skip_zeros, bool fix_empty_rows)
{
   int i, j, nr, nz;
   RowNode *aux;

   if (Finalized())
   {
      return;
   }

   delete [] ColPtrNode;
   ColPtrNode = NULL;

   I = new int[height+1];
   I[0] = 0;
   for (i = 1; i <= height; i++)
   {
      nr = 0;
      for (aux = Rows[i-1]; aux != NULL; aux = aux->Prev)
         if (!skip_zeros || aux->Value != 0.0)
         {
            nr++;
         }
      if (fix_empty_rows && !nr) { nr = 1; }
      I[i] = I[i-1] + nr;
   }

   nz = I[height];
   J = new int[nz];
   A = new double[nz];
   // Assume we're sorted until we find out otherwise
   isSorted = true;
   for (j = i = 0; i < height; i++)
   {
      int lastCol = -1;
      nr = 0;
      for (aux = Rows[i]; aux != NULL; aux = aux->Prev)
      {
         if (!skip_zeros || aux->Value != 0.0)
         {
            J[j] = aux->Column;
            A[j] = aux->Value;

            if ( lastCol > J[j] )
            {
               isSorted = false;
            }
            lastCol = J[j];

            j++;
            nr++;
         }
      }
      if (fix_empty_rows && !nr)
      {
         J[j] = i;
         A[j] = 1.0;
         j++;
      }
   }

#ifdef MFEM_USE_MEMALLOC
   delete NodesMem;
   NodesMem = NULL;
#else
   for (i = 0; i < height; i++)
   {
      RowNode *node_p = Rows[i];
      while (node_p != NULL)
      {
         aux = node_p;
         node_p = node_p->Prev;
         delete aux;
      }
   }
#endif

   delete [] Rows;
   Rows = NULL;
}

void SparseMatrix::GetBlocks(Array2D<SparseMatrix *> &blocks) const
{
   int br = blocks.NumRows(), bc = blocks.NumCols();
   int nr = (height + br - 1)/br, nc = (width + bc - 1)/bc;

   for (int j = 0; j < bc; j++)
   {
      for (int i = 0; i < br; i++)
      {
         int *bI = new int[nr + 1];
         for (int k = 0; k <= nr; k++)
         {
            bI[k] = 0;
         }
         blocks(i,j) = new SparseMatrix(bI, NULL, NULL, nr, nc);
      }
   }

   for (int gr = 0; gr < height; gr++)
   {
      int bi = gr/nr, i = gr%nr + 1;
      if (Finalized())
      {
         for (int j = I[gr]; j < I[gr+1]; j++)
         {
            if (A[j] != 0.0)
            {
               blocks(bi, J[j]/nc)->I[i]++;
            }
         }
      }
      else
      {
         for (RowNode *n_p = Rows[gr]; n_p != NULL; n_p = n_p->Prev)
         {
            if (n_p->Value != 0.0)
            {
               blocks(bi, n_p->Column/nc)->I[i]++;
            }
         }
      }
   }

   for (int j = 0; j < bc; j++)
   {
      for (int i = 0; i < br; i++)
      {
         SparseMatrix &b = *blocks(i,j);
         int nnz = 0, rs;
         for (int k = 1; k <= nr; k++)
         {
            rs = b.I[k], b.I[k] = nnz, nnz += rs;
         }
         b.J = new int[nnz];
         b.A = new double[nnz];
      }
   }

   for (int gr = 0; gr < height; gr++)
   {
      int bi = gr/nr, i = gr%nr + 1;
      if (Finalized())
      {
         for (int j = I[gr]; j < I[gr+1]; j++)
         {
            if (A[j] != 0.0)
            {
               SparseMatrix &b = *blocks(bi, J[j]/nc);
               b.J[b.I[i]] = J[j] % nc;
               b.A[b.I[i]] = A[j];
               b.I[i]++;
            }
         }
      }
      else
      {
         for (RowNode *n_p = Rows[gr]; n_p != NULL; n_p = n_p->Prev)
         {
            if (n_p->Value != 0.0)
            {
               SparseMatrix &b = *blocks(bi, n_p->Column/nc);
               b.J[b.I[i]] = n_p->Column % nc;
               b.A[b.I[i]] = n_p->Value;
               b.I[i]++;
            }
         }
      }
   }
}

double SparseMatrix::IsSymmetric() const
{
   if (height != width)
   {
      return infinity();
   }

   double symm = 0.0;
   if (Empty())
   {
      // return 0.0;
   }
   else if (Finalized())
   {
      for (int i = 1; i < height; i++)
      {
         for (int j = I[i]; j < I[i+1]; j++)
         {
            if (J[j] < i)
            {
               symm = std::max(symm, std::abs(A[j]-(*this)(J[j],i)));
            }
         }
      }
   }
   else
   {
      for (int i = 0; i < height; i++)
      {
         for (RowNode *node_p = Rows[i]; node_p != NULL; node_p = node_p->Prev)
         {
            int col = node_p->Column;
            if (col < i)
            {
               symm = std::max(symm, std::abs(node_p->Value-(*this)(col,i)));
            }
         }
      }
   }
   return symm;
}

void SparseMatrix::Symmetrize()
{
   MFEM_VERIFY(Finalized(), "Matrix must be finalized.");

   int i, j;
   for (i = 1; i < height; i++)
      for (j = I[i]; j < I[i+1]; j++)
         if (J[j] < i)
         {
            A[j] += (*this)(J[j],i);
            A[j] *= 0.5;
            (*this)(J[j],i) = A[j];
         }
}

int SparseMatrix::NumNonZeroElems() const
{
   if (A != NULL)  // matrix is finalized
   {
      return I[height];
   }
   else
   {
      int nnz = 0;

      for (int i = 0; i < height; i++)
      {
         for (RowNode *node_p = Rows[i]; node_p != NULL; node_p = node_p->Prev)
         {
            nnz++;
         }
      }

      return nnz;
   }
}

double SparseMatrix::MaxNorm() const
{
   double m = 0.0;

   if (A)
   {
      int nnz = I[height];
      for (int j = 0; j < nnz; j++)
      {
         m = std::max(m, std::abs(A[j]));
      }
   }
   else
   {
      for (int i = 0; i < height; i++)
         for (RowNode *n_p = Rows[i]; n_p != NULL; n_p = n_p->Prev)
         {
            m = std::max(m, std::abs(n_p->Value));
         }
   }
   return m;
}

int SparseMatrix::CountSmallElems(double tol) const
{
   int counter = 0;

   if (A)
   {
      const int nz = I[height];
      const double *Ap = A;

      for (int i = 0; i < nz; i++)
      {
         counter += (std::abs(Ap[i]) <= tol);
      }
   }
   else
   {
      for (int i = 0; i < height; i++)
      {
         for (RowNode *aux = Rows[i]; aux != NULL; aux = aux->Prev)
         {
            counter += (std::abs(aux->Value) <= tol);
         }
      }
   }

   return counter;
}

int SparseMatrix::CheckFinite() const
{
   if (Empty())
   {
      return 0;
   }
   else if (Finalized())
   {
      return mfem::CheckFinite(A, I[height]);
   }
   else
   {
      int counter = 0;
      for (int i = 0; i < height; i++)
      {
         for (RowNode *aux = Rows[i]; aux != NULL; aux = aux->Prev)
         {
            counter += !IsFinite(aux->Value);
         }
      }
      return counter;
   }
}

MatrixInverse *SparseMatrix::Inverse() const
{
   return NULL;
}

void SparseMatrix::EliminateRow(int row, const double sol, Vector &rhs)
{
   RowNode *aux;

   MFEM_ASSERT(row < height && row >= 0,
               "Row " << row << " not in matrix of height " << height);

   MFEM_VERIFY(!Finalized(), "Matrix must NOT be finalized.");

   for (aux = Rows[row]; aux != NULL; aux = aux->Prev)
   {
      rhs(aux->Column) -= sol * aux->Value;
      aux->Value = 0.0;
   }
}

void SparseMatrix::EliminateRow(int row, DiagonalPolicy dpolicy)
{
   RowNode *aux;

   MFEM_ASSERT(row < height && row >= 0,
               "Row " << row << " not in matrix of height " << height);
   MFEM_ASSERT(dpolicy != DIAG_KEEP, "Diagonal policy must not be DIAG_KEEP");
   MFEM_ASSERT(dpolicy != DIAG_ONE || height == width,
               "if dpolicy == DIAG_ONE, matrix must be square, not height = "
               << height << ",  width = " << width);

   if (Rows == NULL)
   {
      for (int i=I[row]; i < I[row+1]; ++i)
      {
         A[i]=0.0;
      }
   }
   else
   {
      for (aux = Rows[row]; aux != NULL; aux = aux->Prev)
      {
         aux->Value = 0.0;
      }
   }

   if (dpolicy == DIAG_ONE)
   {
      SearchRow(row, row) = 1.;
   }
}

void SparseMatrix::EliminateCol(int col, DiagonalPolicy dpolicy)
{
   MFEM_ASSERT(col < width && col >= 0,
               "Col " << col << " not in matrix of width " << width);
   MFEM_ASSERT(dpolicy != DIAG_KEEP, "Diagonal policy must not be DIAG_KEEP");
   MFEM_ASSERT(dpolicy != DIAG_ONE || height == width,
               "if dpolicy == DIAG_ONE, matrix must be square, not height = "
               << height << ",  width = " << width);

   if (Rows == NULL)
   {
      const int nnz = I[height];
      for (int jpos = 0; jpos != nnz; ++jpos)
      {
         if (J[jpos] == col)
         {
            A[jpos] = 0.0;
         }
      }
   }
   else
   {
      for (int i = 0; i < height; i++)
      {
         for (RowNode *aux = Rows[i]; aux != NULL; aux = aux->Prev)
         {
            if (aux->Column == col)
            {
               aux->Value = 0.0;
            }
         }
      }
   }

   if (dpolicy == DIAG_ONE)
   {
      SearchRow(col, col) = 1.0;
   }
}

void SparseMatrix::EliminateCols(const Array<int> &cols, const Vector *x,
                                 Vector *b)
{
   if (Rows == NULL)
   {
      for (int i = 0; i < height; i++)
         for (int jpos = I[i]; jpos != I[i+1]; ++jpos)
            if (cols[ J[jpos]] )
            {
               if (x && b)
               {
                  (*b)(i) -= A[jpos] * (*x)( J[jpos] );
               }
               A[jpos] = 0.0;
            }
   }
   else
   {
      for (int i = 0; i < height; i++)
         for (RowNode *aux = Rows[i]; aux != NULL; aux = aux->Prev)
            if (cols[aux -> Column])
            {
               if (x && b)
               {
                  (*b)(i) -= aux -> Value * (*x)(aux -> Column);
               }
               aux->Value = 0.0;
            }
   }
}

void SparseMatrix::EliminateRowCol(int rc, const double sol, Vector &rhs,
                                   DiagonalPolicy dpolicy)
{
   int col;

   MFEM_ASSERT(rc < height && rc >= 0,
               "Row " << rc << " not in matrix of height " << height);

   if (Rows == NULL)
   {
      for (int j = I[rc]; j < I[rc+1]; j++)
      {
         if ((col = J[j]) == rc)
         {
            switch (dpolicy)
            {
               case DIAG_KEEP:
                  rhs(rc) = A[j] * sol;
                  break;
               case DIAG_ONE:
                  A[j] = 1.0;
                  rhs(rc) = sol;
                  break;
               case DIAG_ZERO:
                  A[j] = 0.;
                  rhs(rc) = 0.;
                  break;
               default:
                  mfem_error("SparseMatrix::EliminateRowCol () #2");
                  break;
            }
         }
         else
         {
            A[j] = 0.0;
            for (int k = I[col]; 1; k++)
            {
               if (k == I[col+1])
               {
                  mfem_error("SparseMatrix::EliminateRowCol () #3");
               }
               else if (J[k] == rc)
               {
                  rhs(col) -= sol * A[k];
                  A[k] = 0.0;
                  break;
               }
            }
         }
      }
   }
   else
   {
      for (RowNode *aux = Rows[rc]; aux != NULL; aux = aux->Prev)
      {
         if ((col = aux->Column) == rc)
         {
            switch (dpolicy)
            {
               case DIAG_KEEP:
                  rhs(rc) = aux->Value * sol;
                  break;
               case DIAG_ONE:
                  aux->Value = 1.0;
                  rhs(rc) = sol;
                  break;
               case DIAG_ZERO:
                  aux->Value = 0.;
                  rhs(rc) = 0.;
                  break;
               default:
                  mfem_error("SparseMatrix::EliminateRowCol () #4");
                  break;
            }
         }
         else
         {
            aux->Value = 0.0;
            for (RowNode *node = Rows[col]; 1; node = node->Prev)
            {
               if (node == NULL)
               {
                  mfem_error("SparseMatrix::EliminateRowCol () #5");
               }
               else if (node->Column == rc)
               {
                  rhs(col) -= sol * node->Value;
                  node->Value = 0.0;
                  break;
               }
            }
         }
      }
   }
}

void SparseMatrix::EliminateRowColMultipleRHS(int rc, const Vector &sol,
                                              DenseMatrix &rhs,
                                              DiagonalPolicy dpolicy)
{
   int col;
   int num_rhs = rhs.Width();

   MFEM_ASSERT(rc < height && rc >= 0,
               "Row " << rc << " not in matrix of height " << height);
   MFEM_ASSERT(sol.Size() == num_rhs, "solution size (" << sol.Size()
               << ") must match rhs width (" << num_rhs << ")");

   if (Rows == NULL)
   {
      for (int j = I[rc]; j < I[rc+1]; j++)
      {
         if ((col = J[j]) == rc)
         {
            switch (dpolicy)
            {
               case DIAG_KEEP:
                  for (int r = 0; r < num_rhs; r++)
                  {
                     rhs(rc,r) = A[j] * sol(r);
                  }
                  break;
               case DIAG_ONE:
                  A[j] = 1.0;
                  for (int r = 0; r < num_rhs; r++)
                  {
                     rhs(rc,r) = sol(r);
                  }
                  break;
               case DIAG_ZERO:
                  A[j] = 0.;
                  for (int r = 0; r < num_rhs; r++)
                  {
                     rhs(rc,r) = 0.;
                  }
                  break;
               default:
                  mfem_error("SparseMatrix::EliminateRowColMultipleRHS() #3");
                  break;
            }
         }
         else
         {
            A[j] = 0.0;
            for (int k = I[col]; 1; k++)
            {
               if (k == I[col+1])
               {
                  mfem_error("SparseMatrix::EliminateRowColMultipleRHS() #4");
               }
               else if (J[k] == rc)
               {
                  for (int r = 0; r < num_rhs; r++)
                  {
                     rhs(col,r) -= sol(r) * A[k];
                  }
                  A[k] = 0.0;
                  break;
               }
            }
         }
      }
   }
   else
   {
      for (RowNode *aux = Rows[rc]; aux != NULL; aux = aux->Prev)
      {
         if ((col = aux->Column) == rc)
         {
            switch (dpolicy)
            {
               case DIAG_KEEP:
                  for (int r = 0; r < num_rhs; r++)
                  {
                     rhs(rc,r) = aux->Value * sol(r);
                  }
                  break;
               case DIAG_ONE:
                  aux->Value = 1.0;
                  for (int r = 0; r < num_rhs; r++)
                  {
                     rhs(rc,r) = sol(r);
                  }
                  break;
               case DIAG_ZERO:
                  aux->Value = 0.;
                  for (int r = 0; r < num_rhs; r++)
                  {
                     rhs(rc,r) = 0.;
                  }
                  break;
               default:
                  mfem_error("SparseMatrix::EliminateRowColMultipleRHS() #5");
                  break;
            }
         }
         else
         {
            aux->Value = 0.0;
            for (RowNode *node = Rows[col]; 1; node = node->Prev)
            {
               if (node == NULL)
               {
                  mfem_error("SparseMatrix::EliminateRowColMultipleRHS() #6");
               }
               else if (node->Column == rc)
               {
                  for (int r = 0; r < num_rhs; r++)
                  {
                     rhs(col,r) -= sol(r) * node->Value;
                  }
                  node->Value = 0.0;
                  break;
               }
            }
         }
      }
   }
}

void SparseMatrix::EliminateRowCol(int rc, DiagonalPolicy dpolicy)
{
   int col;

   MFEM_ASSERT(rc < height && rc >= 0,
               "Row " << rc << " not in matrix of height " << height);

   if (Rows == NULL)
   {
      for (int j = I[rc]; j < I[rc+1]; j++)
         if ((col = J[j]) == rc)
         {
            if (dpolicy == DIAG_ONE)
            {
               A[j] = 1.0;
            }
            else if (dpolicy == DIAG_ZERO)
            {
               A[j] = 0.0;
            }
         }
         else
         {
            A[j] = 0.0;
            for (int k = I[col]; 1; k++)
               if (k == I[col+1])
               {
                  mfem_error("SparseMatrix::EliminateRowCol() #2");
               }
               else if (J[k] == rc)
               {
                  A[k] = 0.0;
                  break;
               }
         }
   }
   else
   {
      RowNode *aux, *node;

      for (aux = Rows[rc]; aux != NULL; aux = aux->Prev)
      {
         if ((col = aux->Column) == rc)
         {
            if (dpolicy == DIAG_ONE)
            {
               aux->Value = 1.0;
            }
            else if (dpolicy == DIAG_ZERO)
            {
               aux->Value = 0.;
            }
         }
         else
         {
            aux->Value = 0.0;
            for (node = Rows[col]; 1; node = node->Prev)
               if (node == NULL)
               {
                  mfem_error("SparseMatrix::EliminateRowCol() #3");
               }
               else if (node->Column == rc)
               {
                  node->Value = 0.0;
                  break;
               }
         }
      }
   }
}

// This is almost identical to EliminateRowCol(int, int), except for
// the A[j] = value; and aux->Value = value; lines.
void SparseMatrix::EliminateRowColDiag(int rc, double value)
{
   int col;

   MFEM_ASSERT(rc < height && rc >= 0,
               "Row " << rc << " not in matrix of height " << height);

   if (Rows == NULL)
   {
      for (int j = I[rc]; j < I[rc+1]; j++)
         if ((col = J[j]) == rc)
         {
            A[j] = value;
         }
         else
         {
            A[j] = 0.0;
            for (int k = I[col]; 1; k++)
               if (k == I[col+1])
               {
                  mfem_error("SparseMatrix::EliminateRowCol() #2");
               }
               else if (J[k] == rc)
               {
                  A[k] = 0.0;
                  break;
               }
         }
   }
   else
   {
      RowNode *aux, *node;

      for (aux = Rows[rc]; aux != NULL; aux = aux->Prev)
      {
         if ((col = aux->Column) == rc)
         {
            aux->Value = value;
         }
         else
         {
            aux->Value = 0.0;
            for (node = Rows[col]; 1; node = node->Prev)
               if (node == NULL)
               {
                  mfem_error("SparseMatrix::EliminateRowCol() #3");
               }
               else if (node->Column == rc)
               {
                  node->Value = 0.0;
                  break;
               }
         }
      }
   }
}

void SparseMatrix::EliminateRowCol(int rc, SparseMatrix &Ae,
                                   DiagonalPolicy dpolicy)
{
   int col;

   if (Rows)
   {
      RowNode *nd, *nd2;
      for (nd = Rows[rc]; nd != NULL; nd = nd->Prev)
      {
         if ((col = nd->Column) == rc)
         {
            switch (dpolicy)
            {
               case DIAG_ONE:
                  Ae.Add(rc, rc, nd->Value - 1.0);
                  nd->Value = 1.0;
                  break;
               case DIAG_ZERO:
                  Ae.Add(rc, rc, nd->Value);
                  nd->Value = 0.;
                  break;
               case DIAG_KEEP:
                  break;
               default:
                  mfem_error("SparseMatrix::EliminateRowCol #1");
                  break;
            }
         }
         else
         {
            Ae.Add(rc, col, nd->Value);
            nd->Value = 0.0;
            for (nd2 = Rows[col]; 1; nd2 = nd2->Prev)
            {
               if (nd2 == NULL)
               {
                  mfem_error("SparseMatrix::EliminateRowCol #2");
               }
               else if (nd2->Column == rc)
               {
                  Ae.Add(col, rc, nd2->Value);
                  nd2->Value = 0.0;
                  break;
               }
            }
         }
      }
   }
   else
   {
      for (int j = I[rc]; j < I[rc+1]; j++)
      {
         if ((col = J[j]) == rc)
         {
            switch (dpolicy)
            {
               case DIAG_ONE:
                  Ae.Add(rc, rc, A[j] - 1.0);
                  A[j] = 1.0;
                  break;
               case DIAG_ZERO:
                  Ae.Add(rc, rc, A[j]);
                  A[j] = 0.;
                  break;
               case DIAG_KEEP:
                  break;
               default:
                  mfem_error("SparseMatrix::EliminateRowCol #3");
                  break;
            }
         }
         else
         {
            Ae.Add(rc, col, A[j]);
            A[j] = 0.0;
            for (int k = I[col]; true; k++)
            {
               if (k == I[col+1])
               {
                  mfem_error("SparseMatrix::EliminateRowCol #4");
               }
               else if (J[k] == rc)
               {
                  Ae.Add(col, rc, A[k]);
                  A[k] = 0.0;
                  break;
               }
            }
         }
      }
   }
}

void SparseMatrix::SetDiagIdentity()
{
   for (int i = 0; i < height; i++)
      if (I[i+1] == I[i]+1 && fabs(A[I[i]]) < 1e-16)
      {
         A[I[i]] = 1.0;
      }
}

void SparseMatrix::EliminateZeroRows(const double threshold)
{
   int i, j;
   double zero;

   for (i = 0; i < height; i++)
   {
      zero = 0.0;
      for (j = I[i]; j < I[i+1]; j++)
      {
         zero += fabs(A[j]);
      }
      if (zero <= threshold)
      {
         for (j = I[i]; j < I[i+1]; j++)
            if (J[j] == i)
            {
               A[j] = 1.0;
            }
            else
            {
               A[j] = 0.0;
            }
      }
   }
}

void SparseMatrix::Gauss_Seidel_forw(const Vector &x, Vector &y) const
{
   int c, i, s = height;
   double sum, *yp = y.GetData();
   const double *xp = x.GetData();

   if (A == NULL)
   {
      RowNode *diag_p, *n_p, **R = Rows;

      for (i = 0; i < s; i++)
      {
         sum = 0.0;
         diag_p = NULL;
         for (n_p = R[i]; n_p != NULL; n_p = n_p->Prev)
            if ((c = n_p->Column) == i)
            {
               diag_p = n_p;
            }
            else
            {
               sum += n_p->Value * yp[c];
            }

         if (diag_p != NULL && diag_p->Value != 0.0)
         {
            yp[i] = (xp[i] - sum) / diag_p->Value;
         }
         else if (xp[i] == sum)
         {
            yp[i] = sum;
         }
         else
         {
            mfem_error("SparseMatrix::Gauss_Seidel_forw()");
         }
      }
   }
   else
   {
      int j, end, d, *Ip = I, *Jp = J;
      double *Ap = A;

      j = Ip[0];
      for (i = 0; i < s; i++)
      {
         end = Ip[i+1];
         sum = 0.0;
         d = -1;
         for ( ; j < end; j++)
            if ((c = Jp[j]) == i)
            {
               d = j;
            }
            else
            {
               sum += Ap[j] * yp[c];
            }

         if (d >= 0 && Ap[d] != 0.0)
         {
            yp[i] = (xp[i] - sum) / Ap[d];
         }
         else if (xp[i] == sum)
         {
            yp[i] = sum;
         }
         else
         {
            mfem_error("SparseMatrix::Gauss_Seidel_forw(...) #2");
         }
      }
   }
}

void SparseMatrix::Gauss_Seidel_back(const Vector &x, Vector &y) const
{
   int i, c;
   double sum, *yp = y.GetData();
   const double *xp = x.GetData();

   if (A == NULL)
   {
      RowNode *diag_p, *n_p, **R = Rows;

      for (i = height-1; i >= 0; i--)
      {
         sum = 0.;
         diag_p = NULL;
         for (n_p = R[i]; n_p != NULL; n_p = n_p->Prev)
            if ((c = n_p->Column) == i)
            {
               diag_p = n_p;
            }
            else
            {
               sum += n_p->Value * yp[c];
            }

         if (diag_p != NULL && diag_p->Value != 0.0)
         {
            yp[i] = (xp[i] - sum) / diag_p->Value;
         }
         else if (xp[i] == sum)
         {
            yp[i] = sum;
         }
         else
         {
            mfem_error("SparseMatrix::Gauss_Seidel_back()");
         }
      }
   }
   else
   {
      int j, beg, d, *Ip = I, *Jp = J;
      double *Ap = A;

      j = Ip[height]-1;
      for (i = height-1; i >= 0; i--)
      {
         beg = Ip[i];
         sum = 0.;
         d = -1;
         for ( ; j >= beg; j--)
            if ((c = Jp[j]) == i)
            {
               d = j;
            }
            else
            {
               sum += Ap[j] * yp[c];
            }

         if (d >= 0 && Ap[d] != 0.0)
         {
            yp[i] = (xp[i] - sum) / Ap[d];
         }
         else if (xp[i] == sum)
         {
            yp[i] = sum;
         }
         else
         {
            mfem_error("SparseMatrix::Gauss_Seidel_back(...) #2");
         }
      }
   }
}

double SparseMatrix::GetJacobiScaling() const
{
   MFEM_VERIFY(Finalized(), "Matrix must be finalized.");

   double sc = 1.0;
   for (int i = 0; i < height; i++)
   {
      int d = -1;
      double norm = 0.0;
      for (int j = I[i]; j < I[i+1]; j++)
      {
         if (J[j] == i)
         {
            d = j;
         }
         norm += fabs(A[j]);
      }
      if (d >= 0 && A[d] != 0.0)
      {
         double a = 1.8 * fabs(A[d]) / norm;
         if (a < sc)
         {
            sc = a;
         }
      }
      else
      {
         mfem_error("SparseMatrix::GetJacobiScaling() #2");
      }
   }
   return sc;
}

void SparseMatrix::Jacobi(const Vector &b, const Vector &x0, Vector &x1,
                          double sc) const
{
   MFEM_VERIFY(Finalized(), "Matrix must be finalized.");

   for (int i = 0; i < height; i++)
   {
      int d = -1;
      double sum = b(i);
      for (int j = I[i]; j < I[i+1]; j++)
      {
         if (J[j] == i)
         {
            d = j;
         }
         else
         {
            sum -= A[j] * x0(J[j]);
         }
      }
      if (d >= 0 && A[d] != 0.0)
      {
         x1(i) = sc * (sum / A[d]) + (1.0 - sc) * x0(i);
      }
      else
      {
         mfem_error("SparseMatrix::Jacobi(...) #2");
      }
   }
}

void SparseMatrix::DiagScale(const Vector &b, Vector &x, double sc) const
{
   MFEM_VERIFY(Finalized(), "Matrix must be finalized.");

   bool scale = (sc != 1.0);
   for (int i = 0, j = 0; i < height; i++)
   {
      int end = I[i+1];
      for ( ; true; j++)
      {
         MFEM_VERIFY(j != end, "Couldn't find diagonal in row. i = " << i
                     << ", j = " << j
                     << ", I[i+1] = " << end );
         if (J[j] == i)
         {
            MFEM_VERIFY(std::abs(A[j]) > 0.0, "Diagonal " << j << " must be nonzero");
            if (scale)
            {
               x(i) = sc * b(i) / A[j];
            }
            else
            {
               x(i) = b(i) / A[j];
            }
            break;
         }
      }
      j = end;
   }
   return;
}

void SparseMatrix::Jacobi2(const Vector &b, const Vector &x0, Vector &x1,
                           double sc) const
{
   MFEM_VERIFY(Finalized(), "Matrix must be finalized.");

   for (int i = 0; i < height; i++)
   {
      double resi = b(i), norm = 0.0;
      for (int j = I[i]; j < I[i+1]; j++)
      {
         resi -= A[j] * x0(J[j]);
         norm += fabs(A[j]);
      }
      if (norm > 0.0)
      {
         x1(i) = x0(i) + sc * resi / norm;
      }
      else
      {
         MFEM_ABORT("L1 norm of row " << i << " is zero.");
      }
   }
}

void SparseMatrix::Jacobi3(const Vector &b, const Vector &x0, Vector &x1,
                           double sc) const
{
   MFEM_VERIFY(Finalized(), "Matrix must be finalized.");

   for (int i = 0; i < height; i++)
   {
      double resi = b(i), sum = 0.0;
      for (int j = I[i]; j < I[i+1]; j++)
      {
         resi -= A[j] * x0(J[j]);
         sum  += A[j];
      }
      if (sum > 0.0)
      {
         x1(i) = x0(i) + sc * resi / sum;
      }
      else
      {
         MFEM_ABORT("sum of row " << i << " is zero.");
      }
   }
}

void SparseMatrix::AddSubMatrix(const Array<int> &rows, const Array<int> &cols,
                                const DenseMatrix &subm, int skip_zeros)
{
   int i, j, gi, gj, s, t;
   double a;

   for (i = 0; i < rows.Size(); i++)
   {
      if ((gi=rows[i]) < 0) { gi = -1-gi, s = -1; }
      else { s = 1; }
      MFEM_ASSERT(gi < height,
                  "Trying to insert a row " << gi << " outside the matrix height "
                  << height);
      SetColPtr(gi);
      for (j = 0; j < cols.Size(); j++)
      {
         if ((gj=cols[j]) < 0) { gj = -1-gj, t = -s; }
         else { t = s; }
         MFEM_ASSERT(gj < width,
                     "Trying to insert a column " << gj << " outside the matrix width "
                     << width);
         a = subm(i, j);
         if (skip_zeros && a == 0.0)
         {
            // if the element is zero do not assemble it unless this breaks
            // the symmetric structure
            if (&rows != &cols || subm(j, i) == 0.0)
            {
               continue;
            }
         }
         if (t < 0) { a = -a; }
         _Add_(gj, a);
      }
      ClearColPtr();
   }
}

void SparseMatrix::Set(const int i, const int j, const double A)
{
   double a = A;
   int gi, gj, s, t;

   if ((gi=i) < 0) { gi = -1-gi, s = -1; }
   else { s = 1; }
   MFEM_ASSERT(gi < height,
               "Trying to insert a row " << gi << " outside the matrix height "
               << height);
   if ((gj=j) < 0) { gj = -1-gj, t = -s; }
   else { t = s; }
   MFEM_ASSERT(gj < width,
               "Trying to insert a column " << gj << " outside the matrix width "
               << width);
   if (t < 0) { a = -a; }
   _Set_(gi, gj, a);
}

void SparseMatrix::Add(const int i, const int j, const double A)
{
   int gi, gj, s, t;
   double a = A;

   if ((gi=i) < 0) { gi = -1-gi, s = -1; }
   else { s = 1; }
   MFEM_ASSERT(gi < height,
               "Trying to insert a row " << gi << " outside the matrix height "
               << height);
   if ((gj=j) < 0) { gj = -1-gj, t = -s; }
   else { t = s; }
   MFEM_ASSERT(gj < width,
               "Trying to insert a column " << gj << " outside the matrix width "
               << width);
   if (t < 0) { a = -a; }
   _Add_(gi, gj, a);
}

void SparseMatrix::SetSubMatrix(const Array<int> &rows, const Array<int> &cols,
                                const DenseMatrix &subm, int skip_zeros)
{
   int i, j, gi, gj, s, t;
   double a;

   for (i = 0; i < rows.Size(); i++)
   {
      if ((gi=rows[i]) < 0) { gi = -1-gi, s = -1; }
      else { s = 1; }
      MFEM_ASSERT(gi < height,
                  "Trying to insert a row " << gi << " outside the matrix height "
                  << height);
      SetColPtr(gi);
      for (j = 0; j < cols.Size(); j++)
      {
         a = subm(i, j);
         if (skip_zeros && a == 0.0)
         {
            continue;
         }
         if ((gj=cols[j]) < 0) { gj = -1-gj, t = -s; }
         else { t = s; }
         MFEM_ASSERT(gj < width,
                     "Trying to insert a column " << gj << " outside the matrix width "
                     << width);
         if (t < 0) { a = -a; }
         _Set_(gj, a);
      }
      ClearColPtr();
   }
}

void SparseMatrix::SetSubMatrixTranspose(const Array<int> &rows,
                                         const Array<int> &cols,
                                         const DenseMatrix &subm,
                                         int skip_zeros)
{
   int i, j, gi, gj, s, t;
   double a;

   for (i = 0; i < rows.Size(); i++)
   {
      if ((gi=rows[i]) < 0) { gi = -1-gi, s = -1; }
      else { s = 1; }
      MFEM_ASSERT(gi < height,
                  "Trying to insert a row " << gi << " outside the matrix height "
                  << height);
      SetColPtr(gi);
      for (j = 0; j < cols.Size(); j++)
      {
         a = subm(j, i);
         if (skip_zeros && a == 0.0)
         {
            continue;
         }
         if ((gj=cols[j]) < 0) { gj = -1-gj, t = -s; }
         else { t = s; }
         MFEM_ASSERT(gj < width,
                     "Trying to insert a column " << gj << " outside the matrix width "
                     << width);
         if (t < 0) { a = -a; }
         _Set_(gj, a);
      }
      ClearColPtr();
   }
}

void SparseMatrix::GetSubMatrix(const Array<int> &rows, const Array<int> &cols,
                                DenseMatrix &subm) const
{
   int i, j, gi, gj, s, t;
   double a;

   for (i = 0; i < rows.Size(); i++)
   {
      if ((gi=rows[i]) < 0) { gi = -1-gi, s = -1; }
      else { s = 1; }
      MFEM_ASSERT(gi < height,
                  "Trying to insert a row " << gi << " outside the matrix height "
                  << height);
      SetColPtr(gi);
      for (j = 0; j < cols.Size(); j++)
      {
         if ((gj=cols[j]) < 0) { gj = -1-gj, t = -s; }
         else { t = s; }
         MFEM_ASSERT(gj < width,
                     "Trying to insert a column " << gj << " outside the matrix width "
                     << width);
         a = _Get_(gj);
         subm(i, j) = (t < 0) ? (-a) : (a);
      }
      ClearColPtr();
   }
}

bool SparseMatrix::RowIsEmpty(const int row) const
{
   int gi;

   if ((gi=row) < 0)
   {
      gi = -1-gi;
   }
   MFEM_ASSERT(gi < height,
               "Trying to insert a row " << gi << " outside the matrix height "
               << height);
   if (Rows)
   {
      return (Rows[gi] == NULL);
   }
   else
   {
      return (I[gi] == I[gi+1]);
   }
}

int SparseMatrix::GetRow(const int row, Array<int> &cols, Vector &srow) const
{
   RowNode *n;
   int j, gi;

   if ((gi=row) < 0) { gi = -1-gi; }
   MFEM_ASSERT(gi < height,
               "Trying to insert a row " << gi << " outside the matrix height "
               << height);
   if (Rows)
   {
      for (n = Rows[gi], j = 0; n; n = n->Prev)
      {
         j++;
      }
      cols.SetSize(j);
      srow.SetSize(j);
      for (n = Rows[gi], j = 0; n; n = n->Prev, j++)
      {
         cols[j] = n->Column;
         srow(j) = n->Value;
      }
      if (row < 0)
      {
         srow.Neg();
      }

      return 0;
   }
   else
   {
      j = I[gi];
      cols.MakeRef(J + j, I[gi+1]-j);
      srow.NewDataAndSize(A + j, cols.Size());
      MFEM_ASSERT(row >= 0, "Row not valid: " << row );
      return 1;
   }
}

void SparseMatrix::SetRow(const int row, const Array<int> &cols,
                          const Vector &srow)
{
   int gi, gj, s, t;
   double a;

   if ((gi=row) < 0) { gi = -1-gi, s = -1; }
   else { s = 1; }
   MFEM_ASSERT(gi < height,
               "Trying to insert a row " << gi << " outside the matrix height "
               << height);

   if (!Finalized())
   {
      SetColPtr(gi);
      for (int j = 0; j < cols.Size(); j++)
      {
         if ((gj=cols[j]) < 0) { gj = -1-gj, t = -s; }
         else { t = s; }
         MFEM_ASSERT(gj < width,
                     "Trying to insert a column " << gj << " outside the matrix"
                     " width " << width);
         a = srow(j);
         if (t < 0) { a = -a; }
         _Set_(gj, a);
      }
      ClearColPtr();
   }
   else
   {
      MFEM_ASSERT(cols.Size() == RowSize(gi), "");
      MFEM_ASSERT(cols.Size() == srow.Size(), "");

      for (int i = I[gi], j = 0; j < cols.Size(); j++, i++)
      {
         if ((gj=cols[j]) < 0) { gj = -1-gj, t = -s; }
         else { t = s; }
         MFEM_ASSERT(gj < width,
                     "Trying to insert a column " << gj << " outside the matrix"
                     " width " << width);

         J[i] = gj;
         A[i] = srow[j] * t;
      }

   }
}

void SparseMatrix::AddRow(const int row, const Array<int> &cols,
                          const Vector &srow)
{
   int j, gi, gj, s, t;
   double a;

   MFEM_VERIFY(!Finalized(), "Matrix must NOT be finalized.");

   if ((gi=row) < 0) { gi = -1-gi, s = -1; }
   else { s = 1; }
   MFEM_ASSERT(gi < height,
               "Trying to insert a row " << gi << " outside the matrix height "
               << height);
   SetColPtr(gi);
   for (j = 0; j < cols.Size(); j++)
   {
      if ((gj=cols[j]) < 0) { gj = -1-gj, t = -s; }
      else { t = s; }
      MFEM_ASSERT(gj < width,
                  "Trying to insert a column " << gj << " outside the matrix width "
                  << width);
      a = srow(j);
      if (a == 0.0)
      {
         continue;
      }
      if (t < 0) { a = -a; }
      _Add_(gj, a);
   }
   ClearColPtr();
}

void SparseMatrix::ScaleRow(const int row, const double scale)
{
   int i;

   if ((i=row) < 0)
   {
      i = -1-i;
   }
   if (Rows != NULL)
   {
      RowNode *aux;

      for (aux = Rows[i]; aux != NULL; aux = aux -> Prev)
      {
         aux -> Value *= scale;
      }
   }
   else
   {
      int j, end = I[i+1];

      for (j = I[i]; j < end; j++)
      {
         A[j] *= scale;
      }
   }
}

void SparseMatrix::ScaleRows(const Vector & sl)
{
   double scale;
   if (Rows != NULL)
   {
      RowNode *aux;
      for (int i=0; i < height; ++i)
      {
         scale = sl(i);
         for (aux = Rows[i]; aux != NULL; aux = aux -> Prev)
         {
            aux -> Value *= scale;
         }
      }
   }
   else
   {
      int j, end;

      for (int i=0; i < height; ++i)
      {
         end = I[i+1];
         scale = sl(i);
         for (j = I[i]; j < end; j++)
         {
            A[j] *= scale;
         }
      }
   }
}

void SparseMatrix::ScaleColumns(const Vector & sr)
{
   if (Rows != NULL)
   {
      RowNode *aux;
      for (int i=0; i < height; ++i)
      {
         for (aux = Rows[i]; aux != NULL; aux = aux -> Prev)
         {
            aux -> Value *= sr(aux->Column);
         }
      }
   }
   else
   {
      int j, end;

      for (int i=0; i < height; ++i)
      {
         end = I[i+1];
         for (j = I[i]; j < end; j++)
         {
            A[j] *= sr(J[j]);
         }
      }
   }
}

SparseMatrix &SparseMatrix::operator+=(const SparseMatrix &B)
{
   MFEM_ASSERT(height == B.height && width == B.width,
               "Mismatch of this matrix size and rhs.  This height = "
               << height << ", width = " << width << ", B.height = "
               << B.height << ", B.width = " << width);

   for (int i = 0; i < height; i++)
   {
      SetColPtr(i);
      if (B.Rows)
      {
         for (RowNode *aux = B.Rows[i]; aux != NULL; aux = aux->Prev)
         {
            _Add_(aux->Column, aux->Value);
         }
      }
      else
      {
         for (int j = B.I[i]; j < B.I[i+1]; j++)
         {
            _Add_(B.J[j], B.A[j]);
         }
      }
      ClearColPtr();
   }

   return (*this);
}

void SparseMatrix::Add(const double a, const SparseMatrix &B)
{
   for (int i = 0; i < height; i++)
   {
      B.SetColPtr(i);
      if (Rows)
      {
         for (RowNode *np = Rows[i]; np != NULL; np = np->Prev)
         {
            np->Value += a * B._Get_(np->Column);
         }
      }
      else
      {
         for (int j = I[i]; j < I[i+1]; j++)
         {
            A[j] += a * B._Get_(J[j]);
         }
      }
      B.ClearColPtr();
   }
}

SparseMatrix &SparseMatrix::operator=(double a)
{
   if (Rows == NULL)
      for (int i = 0, nnz = I[height]; i < nnz; i++)
      {
         A[i] = a;
      }
   else
      for (int i = 0; i < height; i++)
         for (RowNode *node_p = Rows[i]; node_p != NULL;
              node_p = node_p -> Prev)
         {
            node_p -> Value = a;
         }

   return (*this);
}

SparseMatrix &SparseMatrix::operator*=(double a)
{
   if (Rows == NULL)
      for (int i = 0, nnz = I[height]; i < nnz; i++)
      {
         A[i] *= a;
      }
   else
      for (int i = 0; i < height; i++)
         for (RowNode *node_p = Rows[i]; node_p != NULL;
              node_p = node_p -> Prev)
         {
            node_p -> Value *= a;
         }

   return (*this);
}

void SparseMatrix::Print(std::ostream & out, int _width) const
{
   int i, j;

   if (A == NULL)
   {
      RowNode *nd;
      for (i = 0; i < height; i++)
      {
         out << "[row " << i << "]\n";
         for (nd = Rows[i], j = 0; nd != NULL; nd = nd->Prev, j++)
         {
            out << " (" << nd->Column << "," << nd->Value << ")";
            if ( !((j+1) % _width) )
            {
               out << '\n';
            }
         }
         if (j % _width)
         {
            out << '\n';
         }
      }
      return;
   }

   for (i = 0; i < height; i++)
   {
      out << "[row " << i << "]\n";
      for (j = I[i]; j < I[i+1]; j++)
      {
         out << " (" << J[j] << "," << A[j] << ")";
         if ( !((j+1-I[i]) % _width) )
         {
            out << '\n';
         }
      }
      if ((j-I[i]) % _width)
      {
         out << '\n';
      }
   }
}

void SparseMatrix::PrintMatlab(std::ostream & out) const
{
   out << "% size " << height << " " << width << "\n";
   out << "% Non Zeros " << NumNonZeroElems() << "\n";
   int i, j;
   ios::fmtflags old_fmt = out.flags();
   out.setf(ios::scientific);
   std::streamsize old_prec = out.precision(14);

   for (i = 0; i < height; i++)
      for (j = I[i]; j < I[i+1]; j++)
      {
         out << i+1 << " " << J[j]+1 << " " << A[j] << '\n';
      }
   out.precision(old_prec);
   out.flags(old_fmt);
}

void SparseMatrix::PrintMM(std::ostream & out) const
{
   int i, j;
   ios::fmtflags old_fmt = out.flags();
   out.setf(ios::scientific);
   std::streamsize old_prec = out.precision(14);

   out << "%%MatrixMarket matrix coordinate real general" << '\n'
       << "% Generated by MFEM" << '\n';

   out << height << " " << width << " " << NumNonZeroElems() << '\n';
   for (i = 0; i < height; i++)
      for (j = I[i]; j < I[i+1]; j++)
      {
         out << i+1 << " " << J[j]+1 << " " << A[j] << '\n';
      }
   out.precision(old_prec);
   out.flags(old_fmt);
}

void SparseMatrix::PrintCSR(std::ostream & out) const
{
   MFEM_VERIFY(Finalized(), "Matrix must be finalized.");

   int i;

   out << height << '\n';  // number of rows

   for (i = 0; i <= height; i++)
   {
      out << I[i]+1 << '\n';
   }

   for (i = 0; i < I[height]; i++)
   {
      out << J[i]+1 << '\n';
   }

   for (i = 0; i < I[height]; i++)
   {
      out << A[i] << '\n';
   }
}

void SparseMatrix::PrintCSR2(std::ostream & out) const
{
   MFEM_VERIFY(Finalized(), "Matrix must be finalized.");

   int i;

   out << height << '\n'; // number of rows
   out << width << '\n';  // number of columns

   for (i = 0; i <= height; i++)
   {
      out << I[i] << '\n';
   }

   for (i = 0; i < I[height]; i++)
   {
      out << J[i] << '\n';
   }

   for (i = 0; i < I[height]; i++)
   {
      out << A[i] << '\n';
   }
}

void SparseMatrix::PrintInfo(std::ostream &out) const
{
   const double MiB = 1024.*1024;
   int nnz = NumNonZeroElems();
   double pz = 100./nnz;
   int nz = CountSmallElems(0.0);
   double max_norm = MaxNorm();
   double symm = IsSymmetric();
   int nnf = CheckFinite();
   int ns12 = CountSmallElems(1e-12*max_norm);
   int ns15 = CountSmallElems(1e-15*max_norm);
   int ns18 = CountSmallElems(1e-18*max_norm);

   out <<
       "SparseMatrix statistics:\n"
       "  Format                      : " <<
       (Empty() ? "(empty)" : (Finalized() ? "CSR" : "LIL")) << "\n"
       "  Dimensions                  : " << height << " x " << width << "\n"
       "  Number of entries (total)   : " << nnz << "\n"
       "  Number of entries (per row) : " << 1.*nnz/Height() << "\n"
       "  Number of stored zeros      : " << nz*pz << "% (" << nz << ")\n"
       "  Number of Inf/Nan entries   : " << nnf*pz << "% ("<< nnf << ")\n"
       "  Norm, max |a_ij|            : " << max_norm << "\n"
       "  Symmetry, max |a_ij-a_ji|   : " << symm << "\n"
       "  Number of small entries:\n"
       "    |a_ij| <= 1e-12*Norm      : " << ns12*pz << "% (" << ns12 << ")\n"
       "    |a_ij| <= 1e-15*Norm      : " << ns15*pz << "% (" << ns15 << ")\n"
       "    |a_ij| <= 1e-18*Norm      : " << ns18*pz << "% (" << ns18 << ")\n";
   if (Finalized())
   {
      out << "  Memory used by CSR          : " <<
          (sizeof(int)*(height+1+nnz)+sizeof(double)*nnz)/MiB << " MiB\n";
   }
   if (Rows != NULL)
   {
      size_t used_mem = sizeof(RowNode*)*height;
#ifdef MFEM_USE_MEMALLOC
      used_mem += NodesMem->MemoryUsage();
#else
      for (int i = 0; i < height; i++)
      {
         for (RowNode *aux = Rows[i]; aux != NULL; aux = aux->Prev)
         {
            used_mem += sizeof(RowNode);
         }
      }
#endif
      out << "  Memory used by LIL          : " << used_mem/MiB << " MiB\n";
   }
}

void SparseMatrix::Destroy()
{
   if (I != NULL && ownGraph)
   {
      delete [] I;
   }
   if (J != NULL && ownGraph)
   {
      delete [] J;
   }
   if (A != NULL && ownData)
   {
      delete [] A;
   }

   if (Rows != NULL)
   {
#if !defined(MFEM_USE_MEMALLOC)
      for (int i = 0; i < height; i++)
      {
         RowNode *aux, *node_p = Rows[i];
         while (node_p != NULL)
         {
            aux = node_p;
            node_p = node_p->Prev;
            delete aux;
         }
      }
#endif
      delete [] Rows;
   }

   if (ColPtrJ != NULL)
   {
      delete [] ColPtrJ;
   }
   if (ColPtrNode != NULL)
   {
      delete [] ColPtrNode;
   }
#ifdef MFEM_USE_MEMALLOC
   if (NodesMem != NULL)
   {
      delete NodesMem;
   }
#endif
}

int SparseMatrix::ActualWidth()
{
   int awidth = 0;
   if (A)
   {
      int *start_j = J;
      int *end_j = J + I[height];
      for (int *jptr = start_j; jptr != end_j; ++jptr)
      {
         awidth = std::max(awidth, *jptr + 1);
      }
   }
   else
   {
      RowNode *aux;
      for (int i = 0; i < height; i++)
      {
         for (aux = Rows[i]; aux != NULL; aux = aux->Prev)
         {
            awidth = std::max(awidth, aux->Column + 1);
         }
      }
   }
   return awidth;
}

void SparseMatrixFunction (SparseMatrix & S, double (*f)(double))
{
   int n = S.NumNonZeroElems();
   double * s = S.GetData();

   for (int i = 0; i < n; i++)
   {
      s[i] = f(s[i]);
   }
}

SparseMatrix *Transpose (const SparseMatrix &A)
{
   MFEM_VERIFY(
      A.Finalized(),
      "Finalize must be called before Transpose. Use TransposeRowMatrix instead");

   int i, j, end;
   int m, n, nnz, *A_i, *A_j, *At_i, *At_j;
   double *A_data, *At_data;

   m      = A.Height(); // number of rows of A
   n      = A.Width();  // number of columns of A
   nnz    = A.NumNonZeroElems();
   A_i    = A.GetI();
   A_j    = A.GetJ();
   A_data = A.GetData();

   At_i = new int[n+1];
   At_j = new int[nnz];
   At_data = new double[nnz];

   for (i = 0; i <= n; i++)
   {
      At_i[i] = 0;
   }
   for (i = 0; i < nnz; i++)
   {
      At_i[A_j[i]+1]++;
   }
   for (i = 1; i < n; i++)
   {
      At_i[i+1] += At_i[i];
   }

   for (i = j = 0; i < m; i++)
   {
      end = A_i[i+1];
      for ( ; j < end; j++)
      {
         At_j[At_i[A_j[j]]] = i;
         At_data[At_i[A_j[j]]] = A_data[j];
         At_i[A_j[j]]++;
      }
   }

   for (i = n; i > 0; i--)
   {
      At_i[i] = At_i[i-1];
   }
   At_i[0] = 0;

   return  new SparseMatrix (At_i, At_j, At_data, n, m);
}

SparseMatrix *TransposeAbstractSparseMatrix (const AbstractSparseMatrix &A,
                                             int useActualWidth)
{
   int i, j;
   int m, n, nnz, *At_i, *At_j;
   double *At_data;
   Array<int> Acols;
   Vector Avals;

   m = A.Height(); // number of rows of A
   if (useActualWidth)
   {
      n = 0;
      int tmp;
      for (i = 0; i < m; i++)
      {
         A.GetRow(i, Acols, Avals);
         if (Acols.Size())
         {
            tmp = Acols.Max();
            if (tmp > n)
            {
               n = tmp;
            }
         }
      }
      ++n;
   }
   else
   {
      n = A.Width(); // number of columns of A
   }
   nnz = A.NumNonZeroElems();

   At_i = new int[n+1];
   At_j = new int[nnz];
   At_data = new double[nnz];

   for (i = 0; i <= n; i++)
   {
      At_i[i] = 0;
   }

   for (i = 0; i < m; i++)
   {
      A.GetRow(i, Acols, Avals);
      for (j = 0; j<Acols.Size(); ++j)
      {
         At_i[Acols[j]+1]++;
      }
   }
   for (i = 1; i < n; i++)
   {
      At_i[i+1] += At_i[i];
   }

   for (i = 0; i < m; i++)
   {
      A.GetRow(i, Acols, Avals);
      for (j = 0; j<Acols.Size(); ++j)
      {
         At_j[At_i[Acols[j]]] = i;
         At_data[At_i[Acols[j]]] = Avals[j];
         At_i[Acols[j]]++;
      }
   }

   for (i = n; i > 0; i--)
   {
      At_i[i] = At_i[i-1];
   }
   At_i[0] = 0;

   return new SparseMatrix(At_i, At_j, At_data, n, m);
}


SparseMatrix *Mult (const SparseMatrix &A, const SparseMatrix &B,
                    SparseMatrix *OAB)
{
   int nrowsA, ncolsA, nrowsB, ncolsB;
   int *A_i, *A_j, *B_i, *B_j, *C_i, *C_j, *B_marker;
   double *A_data, *B_data, *C_data;
   int ia, ib, ic, ja, jb, num_nonzeros;
   int row_start, counter;
   double a_entry, b_entry;
   SparseMatrix *C;

   nrowsA = A.Height();
   ncolsA = A.Width();
   nrowsB = B.Height();
   ncolsB = B.Width();

   MFEM_VERIFY(ncolsA == nrowsB,
               "number of columns of A (" << ncolsA
               << ") must equal number of rows of B (" << nrowsB << ")");

   A_i    = A.GetI();
   A_j    = A.GetJ();
   A_data = A.GetData();
   B_i    = B.GetI();
   B_j    = B.GetJ();
   B_data = B.GetData();

   B_marker = new int[ncolsB];

   for (ib = 0; ib < ncolsB; ib++)
   {
      B_marker[ib] = -1;
   }

   if (OAB == NULL)
   {
      C_i = new int[nrowsA+1];

      C_i[0] = num_nonzeros = 0;
      for (ic = 0; ic < nrowsA; ic++)
      {
         for (ia = A_i[ic]; ia < A_i[ic+1]; ia++)
         {
            ja = A_j[ia];
            for (ib = B_i[ja]; ib < B_i[ja+1]; ib++)
            {
               jb = B_j[ib];
               if (B_marker[jb] != ic)
               {
                  B_marker[jb] = ic;
                  num_nonzeros++;
               }
            }
         }
         C_i[ic+1] = num_nonzeros;
      }

      C_j    = new int[num_nonzeros];
      C_data = new double[num_nonzeros];

      C = new SparseMatrix (C_i, C_j, C_data, nrowsA, ncolsB);

      for (ib = 0; ib < ncolsB; ib++)
      {
         B_marker[ib] = -1;
      }
   }
   else
   {
      C = OAB;

      MFEM_VERIFY(nrowsA == C -> Height() && ncolsB == C -> Width(),
                  "Input matrix sizes do not match output sizes"
                  << " nrowsA = " << nrowsA
                  << ", C->Height() = " << C->Height()
                  << " ncolsB = " << ncolsB
                  << ", C->Width() = " << C->Width());

      // C_i    = C -> GetI(); // not used
      C_j    = C -> GetJ();
      C_data = C -> GetData();
   }

   counter = 0;
   for (ic = 0; ic < nrowsA; ic++)
   {
      // row_start = C_i[ic];
      row_start = counter;
      for (ia = A_i[ic]; ia < A_i[ic+1]; ia++)
      {
         ja = A_j[ia];
         a_entry = A_data[ia];
         for (ib = B_i[ja]; ib < B_i[ja+1]; ib++)
         {
            jb = B_j[ib];
            b_entry = B_data[ib];
            if (B_marker[jb] < row_start)
            {
               B_marker[jb] = counter;
               if (OAB == NULL)
               {
                  C_j[counter] = jb;
               }
               C_data[counter] = a_entry*b_entry;
               counter++;
            }
            else
            {
               C_data[B_marker[jb]] += a_entry*b_entry;
            }
         }
      }
   }

   MFEM_VERIFY(
      OAB == NULL || counter == OAB->NumNonZeroElems(),
      "With pre-allocated output matrix, number of non-zeros ("
      << OAB->NumNonZeroElems()
      << ") did not match number of entries changed from matrix-matrix multiply, "
      << counter);

   delete [] B_marker;

   return C;
}

SparseMatrix * TransposeMult(const SparseMatrix &A, const SparseMatrix &B)
{
   SparseMatrix *At  = Transpose(A);
   SparseMatrix *AtB = Mult(*At, B);
   delete At;
   return AtB;
}

SparseMatrix *MultAbstractSparseMatrix (const AbstractSparseMatrix &A,
                                        const AbstractSparseMatrix &B)
{
   int nrowsA, ncolsA, nrowsB, ncolsB;
   int *C_i, *C_j, *B_marker;
   double *C_data;
   int ia, ib, ic, ja, jb, num_nonzeros;
   int row_start, counter;
   double a_entry, b_entry;
   SparseMatrix *C;

   nrowsA = A.Height();
   ncolsA = A.Width();
   nrowsB = B.Height();
   ncolsB = B.Width();

   MFEM_VERIFY(ncolsA == nrowsB,
               "number of columns of A (" << ncolsA
               << ") must equal number of rows of B (" << nrowsB << ")");

   B_marker = new int[ncolsB];

   for (ib = 0; ib < ncolsB; ib++)
   {
      B_marker[ib] = -1;
   }

   C_i = new int[nrowsA+1];

   C_i[0] = num_nonzeros = 0;

   Array<int> colsA, colsB;
   Vector dataA, dataB;
   for (ic = 0; ic < nrowsA; ic++)
   {
      A.GetRow(ic, colsA, dataA);
      for (ia = 0; ia < colsA.Size(); ia++)
      {
         ja = colsA[ia];
         B.GetRow(ja, colsB, dataB);
         for (ib = 0; ib < colsB.Size(); ib++)
         {
            jb = colsB[ib];
            if (B_marker[jb] != ic)
            {
               B_marker[jb] = ic;
               num_nonzeros++;
            }
         }
      }
      C_i[ic+1] = num_nonzeros;
   }

   C_j    = new int[num_nonzeros];
   C_data = new double[num_nonzeros];

   C = new SparseMatrix(C_i, C_j, C_data, nrowsA, ncolsB);

   for (ib = 0; ib < ncolsB; ib++)
   {
      B_marker[ib] = -1;
   }

   counter = 0;
   for (ic = 0; ic < nrowsA; ic++)
   {
      row_start = counter;
      A.GetRow(ic, colsA, dataA);
      for (ia = 0; ia < colsA.Size(); ia++)
      {
         ja = colsA[ia];
         a_entry = dataA[ia];
         B.GetRow(ja, colsB, dataB);
         for (ib = 0; ib < colsB.Size(); ib++)
         {
            jb = colsB[ib];
            b_entry = dataB[ib];
            if (B_marker[jb] < row_start)
            {
               B_marker[jb] = counter;
               C_j[counter] = jb;
               C_data[counter] = a_entry*b_entry;
               counter++;
            }
            else
            {
               C_data[B_marker[jb]] += a_entry*b_entry;
            }
         }
      }
   }

   delete [] B_marker;

   return C;
}

DenseMatrix *Mult (const SparseMatrix &A, DenseMatrix &B)
{
   DenseMatrix *C = new DenseMatrix(A.Height(), B.Width());
   Vector columnB, columnC;
   for (int j = 0; j < B.Width(); ++j)
   {
      B.GetColumnReference(j, columnB);
      C->GetColumnReference(j, columnC);
      A.Mult(columnB, columnC);
   }
   return C;
}

DenseMatrix *RAP (const SparseMatrix &A, DenseMatrix &P)
{
   DenseMatrix R (P, 't'); // R = P^T
   DenseMatrix *AP   = Mult (A, P);
   DenseMatrix *_RAP = new DenseMatrix(R.Height(), AP->Width());
   Mult (R, *AP, *_RAP);
   delete AP;
   return _RAP;
}

DenseMatrix *RAP(DenseMatrix &A, const SparseMatrix &P)
{
   SparseMatrix *R  = Transpose(P);
   DenseMatrix  *RA = Mult(*R, A);
   DenseMatrix   AtP(*RA, 't');
   delete RA;
   DenseMatrix  *RAtP = Mult(*R, AtP);
   delete R;
   DenseMatrix * _RAP = new DenseMatrix(*RAtP, 't');
   delete RAtP;
   return _RAP;
}

SparseMatrix *RAP (const SparseMatrix &A, const SparseMatrix &R,
                   SparseMatrix *ORAP)
{
   SparseMatrix *P  = Transpose (R);
   SparseMatrix *AP = Mult (A, *P);
   delete P;
   SparseMatrix *_RAP = Mult (R, *AP, ORAP);
   delete AP;
   return _RAP;
}

SparseMatrix *RAP(const SparseMatrix &Rt, const SparseMatrix &A,
                  const SparseMatrix &P)
{
   SparseMatrix * R = Transpose(Rt);
   SparseMatrix * RA = Mult(*R,A);
   delete R;
   SparseMatrix * out = Mult(*RA, P);
   delete RA;
   return out;
}

SparseMatrix *Mult_AtDA (const SparseMatrix &A, const Vector &D,
                         SparseMatrix *OAtDA)
{
   int i, At_nnz, *At_j;
   double *At_data;

   SparseMatrix *At = Transpose (A);
   At_nnz  = At -> NumNonZeroElems();
   At_j    = At -> GetJ();
   At_data = At -> GetData();
   for (i = 0; i < At_nnz; i++)
   {
      At_data[i] *= D(At_j[i]);
   }
   SparseMatrix *AtDA = Mult (*At, A, OAtDA);
   delete At;
   return AtDA;
}

SparseMatrix * Add(double a, const SparseMatrix & A, double b,
                   const SparseMatrix & B)
{
   int nrows = A.Height();
   int ncols = A.Width();

   int * C_i = new int[nrows+1];
   int * C_j;
   double * C_data;

   int * A_i = A.GetI();
   int * A_j = A.GetJ();
   double * A_data = A.GetData();

   int * B_i = B.GetI();
   int * B_j = B.GetJ();
   double * B_data = B.GetData();

   int * marker = new int[ncols];
   std::fill(marker, marker+ncols, -1);

   int num_nonzeros = 0, jcol;
   C_i[0] = 0;
   for (int ic = 0; ic < nrows; ic++)
   {
      for (int ia = A_i[ic]; ia < A_i[ic+1]; ia++)
      {
         jcol = A_j[ia];
         marker[jcol] = ic;
         num_nonzeros++;
      }
      for (int ib = B_i[ic]; ib < B_i[ic+1]; ib++)
      {
         jcol = B_j[ib];
         if (marker[jcol] != ic)
         {
            marker[jcol] = ic;
            num_nonzeros++;
         }
      }
      C_i[ic+1] = num_nonzeros;
   }

   C_j = new int[num_nonzeros];
   C_data = new double[num_nonzeros];

   for (int ia = 0; ia < ncols; ia++)
   {
      marker[ia] = -1;
   }

   int pos = 0;
   for (int ic = 0; ic < nrows; ic++)
   {
      for (int ia = A_i[ic]; ia < A_i[ic+1]; ia++)
      {
         jcol = A_j[ia];
         C_j[pos] = jcol;
         C_data[pos] = a*A_data[ia];
         marker[jcol] = pos;
         pos++;
      }
      for (int ib = B_i[ic]; ib < B_i[ic+1]; ib++)
      {
         jcol = B_j[ib];
         if (marker[jcol] < C_i[ic])
         {
            C_j[pos] = jcol;
            C_data[pos] = b*B_data[ib];
            marker[jcol] = pos;
            pos++;
         }
         else
         {
            C_data[marker[jcol]] += b*B_data[ib];
         }
      }
   }

   delete[] marker;
   return new SparseMatrix(C_i, C_j, C_data, nrows, ncols);
}

SparseMatrix * Add(const SparseMatrix & A, const SparseMatrix & B)
{
   return Add(1.,A,1.,B);
}

SparseMatrix * Add(Array<SparseMatrix *> & Ai)
{
   MFEM_ASSERT(Ai.Size() > 0, "invalid size Ai.Size() = " << Ai.Size());

   SparseMatrix * accumulate = Ai[0];
   SparseMatrix * result = accumulate;

   for (int i=1; i < Ai.Size(); ++i)
   {
      result = Add(*accumulate, *Ai[i]);
      if (i != 1)
      {
         delete accumulate;
      }

      accumulate = result;
   }

   return result;
}

<<<<<<< HEAD
SparseMatrix * Scale(double a, const SparseMatrix & A)
{
   int nrows = A.Height();
   int ncols = A.Width();
   int nnz = A.NumNonZeroElems();

   int * B_i = new int[nrows+1];
   int * B_j = new int[nnz];
   double * B_data = new double[nnz];

   int * A_i = A.GetI();
   int * A_j = A.GetJ();
   double * A_data = A.GetData();

   for (int i = 0; i < nrows+1; i++)
   {
      B_i[i] = A_i[i];
   }

   for (int j = 0; j < nnz; j++)
   {
      B_j[j] = A_j[j];
      B_data[j] = a*A_data[j];
   }

   return new SparseMatrix(B_i, B_j, B_data, nrows, ncols);
}

=======
/// B += alpha * A
void Add(const SparseMatrix &A,
         double alpha, DenseMatrix &B)
{
   for (int r = 0; r < B.Height(); r++)
   {
      const int    * colA = A.GetRowColumns(r);
      const double * valA = A.GetRowEntries(r);
      for (int i=0; i<A.RowSize(r); i++)
      {
         B(r, colA[i]) += alpha * valA[i];
      }
   }
}

/// Produces a block matrix with blocks A_{ij}*B
DenseMatrix *OuterProduct(const DenseMatrix &A, const DenseMatrix &B)
{
   int mA = A.Height(), nA = A.Width();
   int mB = B.Height(), nB = B.Width();

   DenseMatrix *C = new DenseMatrix(mA * mB, nA * nB);
   *C = 0.0;
   for (int i=0; i<mA; i++)
   {
      for (int j=0; j<nA; j++)
      {
         C->AddMatrix(A(i,j), const_cast<DenseMatrix&>(B), i * mB, j * nB);
      }
   }
   return C;
}

/// Produces a block matrix with blocks A_{ij}*B
SparseMatrix *OuterProduct(const DenseMatrix &A, const SparseMatrix &B)
{
   int mA = A.Height(), nA = A.Width();
   int mB = B.Height(), nB = B.Width();

   SparseMatrix *C = new SparseMatrix(mA * mB, nA * nB);

   for (int i=0; i<mA; i++)
   {
      for (int j=0; j<nA; j++)
      {
         for (int r=0; r<mB; r++)
         {
            const int    * colB = B.GetRowColumns(r);
            const double * valB = B.GetRowEntries(r);

            for (int cj=0; cj<B.RowSize(r); cj++)
            {
               C->Set(i * mB + r, j * nB + colB[cj], A(i,j) * valB[cj]);
            }
         }
      }
   }
   C->Finalize();

   return C;
}

/// Produces a block matrix with blocks A_{ij}*B
SparseMatrix *OuterProduct(const SparseMatrix &A, const DenseMatrix &B)
{
   int mA = A.Height(), nA = A.Width();
   int mB = B.Height(), nB = B.Width();

   SparseMatrix *C = new SparseMatrix(mA * mB, nA * nB);

   for (int r=0; r<mA; r++)
   {
      const int    * colA = A.GetRowColumns(r);
      const double * valA = A.GetRowEntries(r);

      for (int aj=0; aj<A.RowSize(r); aj++)
      {
         for (int i=0; i<mB; i++)
         {
            for (int j=0; j<nB; j++)
            {
               C->Set(r * mB + i, colA[aj] * nB + j, valA[aj] * B(i, j));
            }
         }
      }
   }
   C->Finalize();

   return C;
}

/// Produces a block matrix with blocks A_{ij}*B
SparseMatrix *OuterProduct(const SparseMatrix &A, const SparseMatrix &B)
{
   int mA = A.Height(), nA = A.Width();
   int mB = B.Height(), nB = B.Width();

   SparseMatrix *C = new SparseMatrix(mA * mB, nA * nB);

   for (int ar=0; ar<mA; ar++)
   {
      const int    * colA = A.GetRowColumns(ar);
      const double * valA = A.GetRowEntries(ar);

      for (int aj=0; aj<A.RowSize(ar); aj++)
      {
         for (int br=0; br<mB; br++)
         {
            const int    * colB = B.GetRowColumns(br);
            const double * valB = B.GetRowEntries(br);

            for (int bj=0; bj<B.RowSize(br); bj++)
            {
               C->Set(ar * mB + br, colA[aj] * nB + colB[bj],
                      valA[aj] * valB[bj]);
            }
         }
      }
   }
   C->Finalize();

   return C;
}
>>>>>>> 9dc443e3

void SparseMatrix::Swap(SparseMatrix &other)
{
   mfem::Swap(width, other.width);
   mfem::Swap(height, other.height);
   mfem::Swap(I, other.I);
   mfem::Swap(J, other.J);
   mfem::Swap(A, other.A);
   mfem::Swap(Rows, other.Rows);
   mfem::Swap(current_row, other.current_row);
   mfem::Swap(ColPtrJ, other.ColPtrJ);
   mfem::Swap(ColPtrNode, other.ColPtrNode);

#ifdef MFEM_USE_MEMALLOC
   mfem::Swap(NodesMem, other.NodesMem);
#endif

   mfem::Swap(ownGraph, other.ownGraph);
   mfem::Swap(ownData, other.ownData);
   mfem::Swap(isSorted, other.isSorted);
}

}<|MERGE_RESOLUTION|>--- conflicted
+++ resolved
@@ -3337,7 +3337,6 @@
    return result;
 }
 
-<<<<<<< HEAD
 SparseMatrix * Scale(double a, const SparseMatrix & A)
 {
    int nrows = A.Height();
@@ -3366,7 +3365,6 @@
    return new SparseMatrix(B_i, B_j, B_data, nrows, ncols);
 }
 
-=======
 /// B += alpha * A
 void Add(const SparseMatrix &A,
          double alpha, DenseMatrix &B)
@@ -3490,7 +3488,6 @@
 
    return C;
 }
->>>>>>> 9dc443e3
 
 void SparseMatrix::Swap(SparseMatrix &other)
 {
