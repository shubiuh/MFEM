--- conflicted
+++ resolved
@@ -1791,37 +1791,23 @@
    DenseMatrix dshape, adjJ, Q_ir;
    Vector shape, vec2, BdFidxT;
 #endif
-<<<<<<< HEAD
-   VectorCoefficient &Q; //convert to pointer?
-   double alpha;
-=======
->>>>>>> edbe2aff
 
    // PA extension
-   Vector vec;
-   DofToQuad *maps;
-   GeometryExtension *geom;
+   Vector pa_data;
+   const DofToQuad *maps;         ///< Not owned
+   const GeometricFactors *geom;  ///< Not owned
    int dim, ne, nq, dofs1D, quad1D;
 
 public:
    ConvectionIntegrator(VectorCoefficient &q, double a = 1.0)
-<<<<<<< HEAD
-      : Q(q) { alpha = a; }
-
-=======
       : Q(&q) { alpha = a; }
->>>>>>> edbe2aff
    virtual void AssembleElementMatrix(const FiniteElement &,
                                       ElementTransformation &,
                                       DenseMatrix &);
 
-   /// PA extension
-   virtual void Assemble(const FiniteElementSpace&);
-   virtual void MultAssembled(Vector&, Vector&);
-
-  //Destructor?
-  //virtual ~ConvectionIntegrator();
-
+   virtual void AssemblePA(const FiniteElementSpace&);
+
+   virtual void AddMultPA(const Vector&, Vector&) const;
 };
 
 /// alpha (q . grad u, v) using the "group" FE discretization
