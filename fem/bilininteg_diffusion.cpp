// Copyright (c) 2010, Lawrence Livermore National Security, LLC. Produced at
// the Lawrence Livermore National Laboratory. LLNL-CODE-443211. All Rights
// reserved. See file COPYRIGHT for details.
//
// This file is part of the MFEM library. For more information and source code
// availability see http://mfem.org.
//
// MFEM is free software; you can redistribute it and/or modify it under the
// terms of the GNU Lesser General Public License (as published by the Free
// Software Foundation) version 2.1 dated February 1999.

#include "../general/forall.hpp"
#include "bilininteg.hpp"
#include "gridfunc.hpp"
#include "libceed/diffusion.hpp"

using namespace std;

namespace mfem
{

// PA Diffusion Integrator

// OCCA 2D Assemble kernel
#ifdef MFEM_USE_OCCA
static void OccaPADiffusionSetup2D(const int D1D,
                                   const int Q1D,
                                   const int NE,
                                   const Array<double> &W,
                                   const Vector &J,
                                   const Vector &C,
                                   Vector &op)
{
   occa::properties props;
   props["defines/D1D"] = D1D;
   props["defines/Q1D"] = Q1D;
   const occa::memory o_W = OccaMemoryRead(W.GetMemory(), W.Size());
   const occa::memory o_J = OccaMemoryRead(J.GetMemory(), J.Size());
   const occa::memory o_C = OccaMemoryRead(C.GetMemory(), C.Size());
   occa::memory o_op = OccaMemoryWrite(op.GetMemory(), op.Size());
   const bool const_c = C.Size() == 1;
   const occa_id_t id = std::make_pair(D1D,Q1D);
   static occa_kernel_t OccaDiffSetup2D_ker;
   if (OccaDiffSetup2D_ker.find(id) == OccaDiffSetup2D_ker.end())
   {
      const occa::kernel DiffusionSetup2D =
         mfem::OccaDev().buildKernel("occa://mfem/fem/occa.okl",
                                     "DiffusionSetup2D", props);
      OccaDiffSetup2D_ker.emplace(id, DiffusionSetup2D);
   }
   OccaDiffSetup2D_ker.at(id)(NE, o_W, o_J, o_C, o_op, const_c);
}

static void OccaPADiffusionSetup3D(const int D1D,
                                   const int Q1D,
                                   const int NE,
                                   const Array<double> &W,
                                   const Vector &J,
                                   const Vector &C,
                                   Vector &op)
{
   occa::properties props;
   props["defines/D1D"] = D1D;
   props["defines/Q1D"] = Q1D;
   const occa::memory o_W = OccaMemoryRead(W.GetMemory(), W.Size());
   const occa::memory o_J = OccaMemoryRead(J.GetMemory(), J.Size());
   const occa::memory o_C = OccaMemoryRead(C.GetMemory(), C.Size());
   occa::memory o_op = OccaMemoryWrite(op.GetMemory(), op.Size());
   const bool const_c = C.Size() == 1;
   const occa_id_t id = std::make_pair(D1D,Q1D);
   static occa_kernel_t OccaDiffSetup3D_ker;
   if (OccaDiffSetup3D_ker.find(id) == OccaDiffSetup3D_ker.end())
   {
      const occa::kernel DiffusionSetup3D =
         mfem::OccaDev().buildKernel("occa://mfem/fem/occa.okl",
                                     "DiffusionSetup3D", props);
      OccaDiffSetup3D_ker.emplace(id, DiffusionSetup3D);
   }
   OccaDiffSetup3D_ker.at(id)(NE, o_W, o_J, o_C, o_op, const_c);
}
#endif // MFEM_USE_OCCA

// PA Diffusion Assemble 2D kernel
template<const int T_VDIM> static
void PADiffusionSetup2D(const int Q1D,
                        const int NE,
                        const Array<double> &w,
                        const Vector &j,
                        const Vector &c,
                        Vector &d);
template<>
void PADiffusionSetup2D<2>(const int Q1D,
                           const int NE,
                           const Array<double> &w,
                           const Vector &j,
                           const Vector &c,
                           Vector &d)
{
   constexpr int DIM = 2;
   constexpr int VDIM = 2;
   const int NQ = Q1D*Q1D;
   const bool const_c = c.Size() == 1;

   auto W = w.Read();
   auto J = Reshape(j.Read(), NQ, VDIM, DIM, NE);
   auto C = const_c ? Reshape(c.Read(), 1, 1) : Reshape(c.Read(), NQ, NE);
   auto D = Reshape(d.Write(), NQ, 3, NE);

   MFEM_FORALL(e, NE,
   {
      for (int q = 0; q < NQ; ++q)
      {
         const double J11 = J(q,0,0,e);
         const double J21 = J(q,1,0,e);
         const double J12 = J(q,0,1,e);
         const double J22 = J(q,1,1,e);
         const double coeff = const_c ? C(0,0) : C(q,e);
         const double c_detJ = W[q] * coeff / ((J11*J22)-(J21*J12));
         D(q,0,e) =  c_detJ * (J12*J12 + J22*J22); // 1,1
         D(q,1,e) = -c_detJ * (J12*J11 + J22*J21); // 1,2
         D(q,2,e) =  c_detJ * (J11*J11 + J21*J21); // 2,2
      }
   });
}

// PA Diffusion Assemble 2D kernel with 3D node coords
template<>
void PADiffusionSetup2D<3>(const int Q1D,
                           const int NE,
                           const Array<double> &w,
                           const Vector &j,
                           const Vector &c,
                           Vector &d)
{
   constexpr int DIM = 2;
   constexpr int VDIM = 3;
   const int NQ = Q1D*Q1D;
   const bool const_c = c.Size() == 1;

   auto W = w.Read();
   auto J = Reshape(j.Read(), NQ, VDIM, DIM, NE);
   auto C = const_c ? Reshape(c.Read(), 1, 1) : Reshape(c.Read(), NQ, NE);
   auto D = Reshape(d.Write(), NQ, 3, NE);
   MFEM_FORALL(e, NE,
   {
      for (int q = 0; q < NQ; ++q)
      {
         const double wq = W[q];
         const double J11 = J(q,0,0,e);
         const double J21 = J(q,1,0,e);
         const double J31 = J(q,2,0,e);
         const double J12 = J(q,0,1,e);
         const double J22 = J(q,1,1,e);
         const double J32 = J(q,2,1,e);
         const double E = J11*J11 + J21*J21 + J31*J31;
         const double G = J12*J12 + J22*J22 + J32*J32;
         const double F = J11*J12 + J21*J22 + J31*J32;
         const double iw = 1.0 / sqrt(E*G - F*F);
         const double coeff = const_c ? C(0,0) : C(q,e);
         const double alpha = wq * coeff * iw;
         D(q,0,e) =  alpha * G; // 1,1
         D(q,1,e) = -alpha * F; // 1,2
         D(q,2,e) =  alpha * E; // 2,2
      }
   });
}

// PA Diffusion Assemble 3D kernel
static void PADiffusionSetup3D(const int Q1D,
                               const int NE,
                               const Array<double> &w,
                               const Vector &j,
                               const Vector &c,
                               Vector &d)
{
   const int NQ = Q1D*Q1D*Q1D;
   const bool const_c = c.Size() == 1;
   auto W = w.Read();
   auto J = Reshape(j.Read(), NQ, 3, 3, NE);
   auto C = const_c ? Reshape(c.Read(), 1, 1) : Reshape(c.Read(), NQ, NE);
   auto D = Reshape(d.Write(), NQ, 6, NE);
   MFEM_FORALL(e, NE,
   {
      for (int q = 0; q < NQ; ++q)
      {
         const double J11 = J(q,0,0,e);
         const double J21 = J(q,1,0,e);
         const double J31 = J(q,2,0,e);
         const double J12 = J(q,0,1,e);
         const double J22 = J(q,1,1,e);
         const double J32 = J(q,2,1,e);
         const double J13 = J(q,0,2,e);
         const double J23 = J(q,1,2,e);
         const double J33 = J(q,2,2,e);
         const double detJ = J11 * (J22 * J33 - J32 * J23) -
         /* */               J21 * (J12 * J33 - J32 * J13) +
         /* */               J31 * (J12 * J23 - J22 * J13);
         const double coeff = const_c ? C(0,0) : C(q,e);
         const double c_detJ = W[q] * coeff / detJ;
         // adj(J)
         const double A11 = (J22 * J33) - (J23 * J32);
         const double A12 = (J32 * J13) - (J12 * J33);
         const double A13 = (J12 * J23) - (J22 * J13);
         const double A21 = (J31 * J23) - (J21 * J33);
         const double A22 = (J11 * J33) - (J13 * J31);
         const double A23 = (J21 * J13) - (J11 * J23);
         const double A31 = (J21 * J32) - (J31 * J22);
         const double A32 = (J31 * J12) - (J11 * J32);
         const double A33 = (J11 * J22) - (J12 * J21);
         // detJ J^{-1} J^{-T} = (1/detJ) adj(J) adj(J)^T
         D(q,0,e) = c_detJ * (A11*A11 + A12*A12 + A13*A13); // 1,1
         D(q,1,e) = c_detJ * (A11*A21 + A12*A22 + A13*A23); // 2,1
         D(q,2,e) = c_detJ * (A11*A31 + A12*A32 + A13*A33); // 3,1
         D(q,3,e) = c_detJ * (A21*A21 + A22*A22 + A23*A23); // 2,2
         D(q,4,e) = c_detJ * (A21*A31 + A22*A32 + A23*A33); // 3,2
         D(q,5,e) = c_detJ * (A31*A31 + A32*A32 + A33*A33); // 3,3
      }
   });
}

static void PADiffusionSetup(const int dim,
                             const int sdim,
                             const int D1D,
                             const int Q1D,
                             const int NE,
                             const Array<double> &W,
                             const Vector &J,
                             const Vector &C,
                             Vector &D)
{
   if (dim == 1) { MFEM_ABORT("dim==1 not supported in PADiffusionSetup"); }
   if (dim == 2)
   {
#ifdef MFEM_USE_OCCA
      if (DeviceCanUseOcca())
      {
         OccaPADiffusionSetup2D(D1D, Q1D, NE, W, J, C, D);
         return;
      }
#endif // MFEM_USE_OCCA
      if (sdim == 2) { PADiffusionSetup2D<2>(Q1D, NE, W, J, C, D); }
      if (sdim == 3) { PADiffusionSetup2D<3>(Q1D, NE, W, J, C, D); }
   }
   if (dim == 3)
   {
#ifdef MFEM_USE_OCCA
      if (DeviceCanUseOcca())
      {
         MFEM_VERIFY(sdim == 2,"");
         OccaPADiffusionSetup3D(D1D, Q1D, NE, W, J, C, D);
         return;
      }
#endif // MFEM_USE_OCCA
      PADiffusionSetup3D(Q1D, NE, W, J, C, D);
   }
}

void DiffusionIntegrator::SetupPA(const FiniteElementSpace &fes,
                                  const bool force)
{
   // Assuming the same element type
   fespace = &fes;
   Mesh *mesh = fes.GetMesh();
   if (mesh->GetNE() == 0) { return; }
   const FiniteElement &el = *fes.GetFE(0);
   const IntegrationRule *ir = IntRule ? IntRule : &GetRule(el, el);
<<<<<<< HEAD
   const int eldim = el.GetDim();
   const int symmDims = (eldim * (eldim + 1)) / 2; // 1x1: 1, 2x2: 3, 3x3: 6
=======
#ifdef MFEM_USE_CEED
   if (DeviceCanUseCeed() && !force)
   {
      if (ceedDataPtr) { delete ceedDataPtr; }
      CeedData* ptr = new CeedData();
      ceedDataPtr = ptr;
      InitCeedCoeff(Q, ptr);
      return CeedPADiffusionAssemble(fes, *ir, *ptr);
   }
#endif
   const int dims = el.GetDim();
   const int symmDims = (dims * (dims + 1)) / 2; // 1x1: 1, 2x2: 3, 3x3: 6
>>>>>>> 114b743f
   const int nq = ir->GetNPoints();
   dim = mesh->Dimension();
   ne = fes.GetNE();
   geom = mesh->GetGeometricFactors(*ir, GeometricFactors::JACOBIANS);
   const int sdim = mesh->SpaceDimension();
   maps = &el.GetDofToQuad(*ir, DofToQuad::TENSOR);
   dofs1D = maps->ndof;
   quad1D = maps->nqpt;
   pa_data.SetSize(symmDims * nq * ne, Device::GetMemoryType());
   Vector coeff;
   if (Q == nullptr)
   {
      coeff.SetSize(1);
      coeff(0) = 1.0;
   }
   else if (ConstantCoefficient* cQ = dynamic_cast<ConstantCoefficient*>(Q))
   {
      coeff.SetSize(1);
      coeff(0) = cQ->constant;
   }
   else
   {
      coeff.SetSize(nq * ne);
      auto C = Reshape(coeff.HostWrite(), nq, ne);
      for (int e = 0; e < ne; ++e)
      {
         ElementTransformation& T = *fes.GetElementTransformation(e);
         for (int q = 0; q < nq; ++q)
         {
            C(q,e) = Q->Eval(T, ir->IntPoint(q));
         }
      }
   }
   PADiffusionSetup(dim, sdim, dofs1D, quad1D, ne,
                    ir->GetWeights(), geom->J, coeff, pa_data);
}

void DiffusionIntegrator::AssemblePA(const FiniteElementSpace &fes)
{
   SetupPA(fes);
}


template<int T_D1D = 0, int T_Q1D = 0>
static void PADiffusionDiagonal2D(const int NE,
                                  const Array<double> &b,
                                  const Array<double> &g,
                                  const Vector &d,
                                  Vector &y,
                                  const int d1d = 0,
                                  const int q1d = 0)
{
   const int D1D = T_D1D ? T_D1D : d1d;
   const int Q1D = T_Q1D ? T_Q1D : q1d;
   MFEM_VERIFY(D1D <= MAX_D1D, "");
   MFEM_VERIFY(Q1D <= MAX_Q1D, "");
   auto B = Reshape(b.Read(), Q1D, D1D);
   auto G = Reshape(g.Read(), Q1D, D1D);
   // note the different shape for D, this is a (symmetric) matrix so we only
   // store necessary entries
   auto D = Reshape(d.Read(), Q1D*Q1D, 3, NE);
   auto Y = Reshape(y.ReadWrite(), D1D, D1D, NE);
   MFEM_FORALL(e, NE,
   {
      const int D1D = T_D1D ? T_D1D : d1d;
      const int Q1D = T_Q1D ? T_Q1D : q1d;
      constexpr int MD1 = T_D1D ? T_D1D : MAX_D1D;
      constexpr int MQ1 = T_Q1D ? T_Q1D : MAX_Q1D;
      // gradphi \cdot Q \gradphi has four terms
      double QD0[MQ1][MD1];
      double QD1[MQ1][MD1];
      double QD2[MQ1][MD1];
      for (int qx = 0; qx < Q1D; ++qx)
      {
         for (int dy = 0; dy < D1D; ++dy)
         {
            QD0[qx][dy] = 0.0;
            QD1[qx][dy] = 0.0;
            QD2[qx][dy] = 0.0;
            for (int qy = 0; qy < Q1D; ++qy)
            {
               const int q = qx + qy * Q1D;
               const double D0 = D(q,0,e);
               const double D1 = D(q,1,e);
               const double D2 = D(q,2,e);
               QD0[qx][dy] += B(qy, dy) * B(qy, dy) * D0;
               QD1[qx][dy] += B(qy, dy) * G(qy, dy) * D1;
               QD2[qx][dy] += G(qy, dy) * G(qy, dy) * D2;
            }
         }
      }
      for (int dy = 0; dy < D1D; ++dy)
      {
         for (int dx = 0; dx < D1D; ++dx)
         {
            for (int qx = 0; qx < Q1D; ++qx)
            {
               Y(dx,dy,e) += G(qx, dx) * G(qx, dx) * QD0[qx][dy];
               Y(dx,dy,e) += G(qx, dx) * B(qx, dx) * QD1[qx][dy];
               Y(dx,dy,e) += B(qx, dx) * G(qx, dx) * QD1[qx][dy];
               Y(dx,dy,e) += B(qx, dx) * B(qx, dx) * QD2[qx][dy];
            }
         }
      }
   });
}

// Shared memory PA Diffusion Diagonal 2D kernel
template<int T_D1D = 0, int T_Q1D = 0, int T_NBZ = 0>
static void SmemPADiffusionDiagonal2D(const int NE,
                                      const Array<double> &b_,
                                      const Array<double> &g_,
                                      const Vector &d_,
                                      Vector &y_,
                                      const int d1d = 0,
                                      const int q1d = 0)
{
   const int D1D = T_D1D ? T_D1D : d1d;
   const int Q1D = T_Q1D ? T_Q1D : q1d;
   constexpr int NBZ = T_NBZ ? T_NBZ : 1;
   constexpr int MQ1 = T_Q1D ? T_Q1D : MAX_Q1D;
   constexpr int MD1 = T_D1D ? T_D1D : MAX_D1D;
   MFEM_VERIFY(D1D <= MD1, "");
   MFEM_VERIFY(Q1D <= MQ1, "");
   auto b = Reshape(b_.Read(), Q1D, D1D);
   auto g = Reshape(g_.Read(), Q1D, D1D);
   auto D = Reshape(d_.Read(), Q1D*Q1D, 3, NE);
   auto Y = Reshape(y_.ReadWrite(), D1D, D1D, NE);
   MFEM_FORALL_2D(e, NE, Q1D, Q1D, NBZ,
   {
      const int tidz = MFEM_THREAD_ID(z);
      const int D1D = T_D1D ? T_D1D : d1d;
      const int Q1D = T_Q1D ? T_Q1D : q1d;
      constexpr int NBZ = T_NBZ ? T_NBZ : 1;
      constexpr int MQ1 = T_Q1D ? T_Q1D : MAX_Q1D;
      constexpr int MD1 = T_D1D ? T_D1D : MAX_D1D;
      MFEM_SHARED double BG[2][MQ1*MD1];
      double (*B)[MD1] = (double (*)[MD1]) (BG+0);
      double (*G)[MD1] = (double (*)[MD1]) (BG+1);
      MFEM_SHARED double QD[4][NBZ][MD1][MQ1];
      double (*QD0)[MD1] = (double (*)[MD1])(QD[0] + tidz);
      double (*QD1)[MD1] = (double (*)[MD1])(QD[1] + tidz);
      double (*QD2)[MD1] = (double (*)[MD1])(QD[3] + tidz);
      if (tidz == 0)
      {
         MFEM_FOREACH_THREAD(d,y,D1D)
         {
            MFEM_FOREACH_THREAD(q,x,Q1D)
            {
               B[q][d] = b(q,d);
               G[q][d] = g(q,d);
            }
         }
      }
      MFEM_SYNC_THREAD;
      MFEM_FOREACH_THREAD(qx,x,Q1D)
      {
         MFEM_FOREACH_THREAD(dy,y,D1D)
         {
            QD0[qx][dy] = 0.0;
            QD1[qx][dy] = 0.0;
            QD2[qx][dy] = 0.0;
            for (int qy = 0; qy < Q1D; ++qy)
            {
               const int q = qx + qy * Q1D;
               const double D0 = D(q,0,e);
               const double D1 = D(q,1,e);
               const double D2 = D(q,2,e);
               const double By = B[qy][dy];
               const double Gy = G[qy][dy];
               const double BB = By * By;
               const double BG = By * Gy;
               const double GG = Gy * Gy;
               QD0[qx][dy] += BB * D0;
               QD1[qx][dy] += BG * D1;
               QD2[qx][dy] += GG * D2;
            }
         }
      }
      MFEM_SYNC_THREAD;
      MFEM_FOREACH_THREAD(dy,y,D1D)
      {
         MFEM_FOREACH_THREAD(dx,x,D1D)
         {
            for (int qx = 0; qx < Q1D; ++qx)
            {
               const double Bx = B[qx][dx];
               const double Gx = G[qx][dx];
               const double BB = Bx * Bx;
               const double BG = Bx * Gx;
               const double GG = Gx * Gx;
               Y(dx,dy,e) += GG * QD0[qx][dy];
               Y(dx,dy,e) += BG * QD1[qx][dy];
               Y(dx,dy,e) += BG * QD1[qx][dy];
               Y(dx,dy,e) += BB * QD2[qx][dy];
            }
         }
      }
   });
}

template<int T_D1D = 0, int T_Q1D = 0>
static void PADiffusionDiagonal3D(const int NE,
                                  const Array<double> &b,
                                  const Array<double> &g,
                                  const Vector &d,
                                  Vector &y,
                                  const int d1d = 0,
                                  const int q1d = 0)
{
   constexpr int DIM = 3;
   const int D1D = T_D1D ? T_D1D : d1d;
   const int Q1D = T_Q1D ? T_Q1D : q1d;
   constexpr int MQ1 = T_Q1D ? T_Q1D : MAX_Q1D;
   constexpr int MD1 = T_D1D ? T_D1D : MAX_D1D;
   MFEM_VERIFY(D1D <= MD1, "");
   MFEM_VERIFY(Q1D <= MQ1, "");
   auto B = Reshape(b.Read(), Q1D, D1D);
   auto G = Reshape(g.Read(), Q1D, D1D);
   auto Q = Reshape(d.Read(), Q1D*Q1D*Q1D, 6, NE);
   auto Y = Reshape(y.ReadWrite(), D1D, D1D, D1D, NE);
   MFEM_FORALL(e, NE,
   {
      const int D1D = T_D1D ? T_D1D : d1d;
      const int Q1D = T_Q1D ? T_Q1D : q1d;
      constexpr int MD1 = T_D1D ? T_D1D : MAX_D1D;
      constexpr int MQ1 = T_Q1D ? T_Q1D : MAX_Q1D;
      double QQD[MQ1][MQ1][MD1];
      double QDD[MQ1][MD1][MD1];
      for (int i = 0; i < DIM; ++i)
      {
         for (int j = 0; j < DIM; ++j)
         {
            // first tensor contraction, along z direction
            for (int qx = 0; qx < Q1D; ++qx)
            {
               for (int qy = 0; qy < Q1D; ++qy)
               {
                  for (int dz = 0; dz < D1D; ++dz)
                  {
                     QQD[qx][qy][dz] = 0.0;
                     for (int qz = 0; qz < Q1D; ++qz)
                     {
                        const int q = qx + (qy + qz * Q1D) * Q1D;
                        const int k = j >= i ?
                        3 - (3-i)*(2-i)/2 + j:
                        3 - (3-j)*(2-j)/2 + i;
                        const double O = Q(q,k,e);
                        const double Bz = B(qz,dz);
                        const double Gz = G(qz,dz);
                        const double L = i==2 ? Gz : Bz;
                        const double R = j==2 ? Gz : Bz;
                        QQD[qx][qy][dz] += L * O * R;
                     }
                  }
               }
            }
            // second tensor contraction, along y direction
            for (int qx = 0; qx < Q1D; ++qx)
            {
               for (int dz = 0; dz < D1D; ++dz)
               {
                  for (int dy = 0; dy < D1D; ++dy)
                  {
                     QDD[qx][dy][dz] = 0.0;
                     for (int qy = 0; qy < Q1D; ++qy)
                     {
                        const double By = B(qy,dy);
                        const double Gy = G(qy,dy);
                        const double L = i==1 ? Gy : By;
                        const double R = j==1 ? Gy : By;
                        QDD[qx][dy][dz] += L * QQD[qx][qy][dz] * R;
                     }
                  }
               }
            }
            // third tensor contraction, along x direction
            for (int dz = 0; dz < D1D; ++dz)
            {
               for (int dy = 0; dy < D1D; ++dy)
               {
                  for (int dx = 0; dx < D1D; ++dx)
                  {
                     for (int qx = 0; qx < Q1D; ++qx)
                     {
                        const double Bx = B(qx,dx);
                        const double Gx = G(qx,dx);
                        const double L = i==0 ? Gx : Bx;
                        const double R = j==0 ? Gx : Bx;
                        Y(dx, dy, dz, e) += L * QDD[qx][dy][dz] * R;
                     }
                  }
               }
            }
         }
      }
   });
}

// Shared memory PA Diffusion Diagonal 3D kernel
template<int T_D1D = 0, int T_Q1D = 0>
static void SmemPADiffusionDiagonal3D(const int NE,
                                      const Array<double> &b_,
                                      const Array<double> &g_,
                                      const Vector &d_,
                                      Vector &y_,
                                      const int d1d = 0,
                                      const int q1d = 0)
{
   constexpr int DIM = 3;
   const int D1D = T_D1D ? T_D1D : d1d;
   const int Q1D = T_Q1D ? T_Q1D : q1d;
   constexpr int MQ1 = T_Q1D ? T_Q1D : MAX_Q1D;
   constexpr int MD1 = T_D1D ? T_D1D : MAX_D1D;
   MFEM_VERIFY(D1D <= MD1, "");
   MFEM_VERIFY(Q1D <= MQ1, "");
   auto b = Reshape(b_.Read(), Q1D, D1D);
   auto g = Reshape(g_.Read(), Q1D, D1D);
   auto D = Reshape(d_.Read(), Q1D*Q1D*Q1D, 6, NE);
   auto Y = Reshape(y_.ReadWrite(), D1D, D1D, D1D, NE);
   MFEM_FORALL_3D(e, NE, Q1D, Q1D, Q1D,
   {
      const int tidz = MFEM_THREAD_ID(z);
      const int D1D = T_D1D ? T_D1D : d1d;
      const int Q1D = T_Q1D ? T_Q1D : q1d;
      constexpr int MQ1 = T_Q1D ? T_Q1D : MAX_Q1D;
      constexpr int MD1 = T_D1D ? T_D1D : MAX_D1D;
      MFEM_SHARED double BG[2][MQ1*MD1];
      double (*B)[MD1] = (double (*)[MD1]) (BG+0);
      double (*G)[MD1] = (double (*)[MD1]) (BG+1);
      MFEM_SHARED double QQD[MQ1][MQ1][MD1];
      MFEM_SHARED double QDD[MQ1][MD1][MD1];
      if (tidz == 0)
      {
         MFEM_FOREACH_THREAD(d,y,D1D)
         {
            MFEM_FOREACH_THREAD(q,x,Q1D)
            {
               B[q][d] = b(q,d);
               G[q][d] = g(q,d);
            }
         }
      }
      MFEM_SYNC_THREAD;
      for (int i = 0; i < DIM; ++i)
      {
         for (int j = 0; j < DIM; ++j)
         {
            // first tensor contraction, along z direction
            MFEM_FOREACH_THREAD(qx,x,Q1D)
            {
               MFEM_FOREACH_THREAD(qy,y,Q1D)
               {
                  MFEM_FOREACH_THREAD(dz,z,D1D)
                  {
                     QQD[qx][qy][dz] = 0.0;
                     for (int qz = 0; qz < Q1D; ++qz)
                     {
                        const int q = qx + (qy + qz * Q1D) * Q1D;
                        const int k = j >= i ?
                                      3 - (3-i)*(2-i)/2 + j:
                                      3 - (3-j)*(2-j)/2 + i;
                        const double O = D(q,k,e);
                        const double Bz = B[qz][dz];
                        const double Gz = G[qz][dz];
                        const double L = i==2 ? Gz : Bz;
                        const double R = j==2 ? Gz : Bz;
                        QQD[qx][qy][dz] += L * O * R;
                     }
                  }
               }
            }
            MFEM_SYNC_THREAD;
            // second tensor contraction, along y direction
            MFEM_FOREACH_THREAD(qx,x,Q1D)
            {
               MFEM_FOREACH_THREAD(dz,z,D1D)
               {
                  MFEM_FOREACH_THREAD(dy,y,D1D)
                  {
                     QDD[qx][dy][dz] = 0.0;
                     for (int qy = 0; qy < Q1D; ++qy)
                     {
                        const double By = B[qy][dy];
                        const double Gy = G[qy][dy];
                        const double L = i==1 ? Gy : By;
                        const double R = j==1 ? Gy : By;
                        QDD[qx][dy][dz] += L * QQD[qx][qy][dz] * R;
                     }
                  }
               }
            }
            MFEM_SYNC_THREAD;
            // third tensor contraction, along x direction
            MFEM_FOREACH_THREAD(dz,z,D1D)
            {
               MFEM_FOREACH_THREAD(dy,y,D1D)
               {
                  MFEM_FOREACH_THREAD(dx,x,D1D)
                  {
                     for (int qx = 0; qx < Q1D; ++qx)
                     {
                        const double Bx = B[qx][dx];
                        const double Gx = G[qx][dx];
                        const double L = i==0 ? Gx : Bx;
                        const double R = j==0 ? Gx : Bx;
                        Y(dx, dy, dz, e) += L * QDD[qx][dy][dz] * R;
                     }
                  }
               }
            }
         }
      }
   });
}

static void PADiffusionAssembleDiagonal(const int dim,
                                        const int D1D,
                                        const int Q1D,
                                        const int NE,
                                        const Array<double> &B,
                                        const Array<double> &G,
                                        const Vector &D,
                                        Vector &Y)
{
   if (dim == 2)
   {
      switch ((D1D << 4 ) | Q1D)
      {
         case 0x22: return SmemPADiffusionDiagonal2D<2,2,8>(NE,B,G,D,Y);
         case 0x33: return SmemPADiffusionDiagonal2D<3,3,8>(NE,B,G,D,Y);
         case 0x44: return SmemPADiffusionDiagonal2D<4,4,4>(NE,B,G,D,Y);
         case 0x55: return SmemPADiffusionDiagonal2D<5,5,4>(NE,B,G,D,Y);
         case 0x66: return SmemPADiffusionDiagonal2D<6,6,2>(NE,B,G,D,Y);
         case 0x77: return SmemPADiffusionDiagonal2D<7,7,2>(NE,B,G,D,Y);
         case 0x88: return SmemPADiffusionDiagonal2D<8,8,1>(NE,B,G,D,Y);
         case 0x99: return SmemPADiffusionDiagonal2D<9,9,1>(NE,B,G,D,Y);
         default: return PADiffusionDiagonal2D(NE,B,G,D,Y,D1D,Q1D);
      }
   }
   else if (dim == 3)
   {
      switch ((D1D << 4 ) | Q1D)
      {
         case 0x23: return SmemPADiffusionDiagonal3D<2,3>(NE,B,G,D,Y);
         case 0x34: return SmemPADiffusionDiagonal3D<3,4>(NE,B,G,D,Y);
         case 0x45: return SmemPADiffusionDiagonal3D<4,5>(NE,B,G,D,Y);
         case 0x56: return SmemPADiffusionDiagonal3D<5,6>(NE,B,G,D,Y);
         case 0x67: return SmemPADiffusionDiagonal3D<6,7>(NE,B,G,D,Y);
         case 0x78: return SmemPADiffusionDiagonal3D<7,8>(NE,B,G,D,Y);
         case 0x89: return SmemPADiffusionDiagonal3D<8,9>(NE,B,G,D,Y);
         case 0x9A: return SmemPADiffusionDiagonal3D<9,10>(NE,B,G,D,Y);
         default: return PADiffusionDiagonal3D(NE,B,G,D,Y,D1D,Q1D);
      }
   }
   MFEM_ABORT("Unknown kernel.");
}

void DiffusionIntegrator::AssembleDiagonalPA(Vector &diag)
{
   if (pa_data.Size()==0) { SetupPA(*fespace, true); }
   PADiffusionAssembleDiagonal(dim, dofs1D, quad1D, ne,
                               maps->B, maps->G, pa_data, diag);
}


#ifdef MFEM_USE_OCCA
// OCCA PA Diffusion Apply 2D kernel
static void OccaPADiffusionApply2D(const int D1D,
                                   const int Q1D,
                                   const int NE,
                                   const Array<double> &B,
                                   const Array<double> &G,
                                   const Array<double> &Bt,
                                   const Array<double> &Gt,
                                   const Vector &D,
                                   const Vector &X,
                                   Vector &Y)
{
   occa::properties props;
   props["defines/D1D"] = D1D;
   props["defines/Q1D"] = Q1D;
   const occa::memory o_B = OccaMemoryRead(B.GetMemory(), B.Size());
   const occa::memory o_G = OccaMemoryRead(G.GetMemory(), G.Size());
   const occa::memory o_Bt = OccaMemoryRead(Bt.GetMemory(), Bt.Size());
   const occa::memory o_Gt = OccaMemoryRead(Gt.GetMemory(), Gt.Size());
   const occa::memory o_D = OccaMemoryRead(D.GetMemory(), D.Size());
   const occa::memory o_X = OccaMemoryRead(X.GetMemory(), X.Size());
   occa::memory o_Y = OccaMemoryReadWrite(Y.GetMemory(), Y.Size());
   const occa_id_t id = std::make_pair(D1D,Q1D);
   if (!Device::Allows(Backend::OCCA_CUDA))
   {
      static occa_kernel_t OccaDiffApply2D_cpu;
      if (OccaDiffApply2D_cpu.find(id) == OccaDiffApply2D_cpu.end())
      {
         const occa::kernel DiffusionApply2D_CPU =
            mfem::OccaDev().buildKernel("occa://mfem/fem/occa.okl",
                                        "DiffusionApply2D_CPU", props);
         OccaDiffApply2D_cpu.emplace(id, DiffusionApply2D_CPU);
      }
      OccaDiffApply2D_cpu.at(id)(NE, o_B, o_G, o_Bt, o_Gt, o_D, o_X, o_Y);
   }
   else
   {
      static occa_kernel_t OccaDiffApply2D_gpu;
      if (OccaDiffApply2D_gpu.find(id) == OccaDiffApply2D_gpu.end())
      {
         const occa::kernel DiffusionApply2D_GPU =
            mfem::OccaDev().buildKernel("occa://mfem/fem/occa.okl",
                                        "DiffusionApply2D_GPU", props);
         OccaDiffApply2D_gpu.emplace(id, DiffusionApply2D_GPU);
      }
      OccaDiffApply2D_gpu.at(id)(NE, o_B, o_G, o_Bt, o_Gt, o_D, o_X, o_Y);
   }
}

// OCCA PA Diffusion Apply 3D kernel
static void OccaPADiffusionApply3D(const int D1D,
                                   const int Q1D,
                                   const int NE,
                                   const Array<double> &B,
                                   const Array<double> &G,
                                   const Array<double> &Bt,
                                   const Array<double> &Gt,
                                   const Vector &D,
                                   const Vector &X,
                                   Vector &Y)
{
   occa::properties props;
   props["defines/D1D"] = D1D;
   props["defines/Q1D"] = Q1D;
   const occa::memory o_B = OccaMemoryRead(B.GetMemory(), B.Size());
   const occa::memory o_G = OccaMemoryRead(G.GetMemory(), G.Size());
   const occa::memory o_Bt = OccaMemoryRead(Bt.GetMemory(), Bt.Size());
   const occa::memory o_Gt = OccaMemoryRead(Gt.GetMemory(), Gt.Size());
   const occa::memory o_D = OccaMemoryRead(D.GetMemory(), D.Size());
   const occa::memory o_X = OccaMemoryRead(X.GetMemory(), X.Size());
   occa::memory o_Y = OccaMemoryReadWrite(Y.GetMemory(), Y.Size());
   const occa_id_t id = std::make_pair(D1D,Q1D);
   if (!Device::Allows(Backend::OCCA_CUDA))
   {
      static occa_kernel_t OccaDiffApply3D_cpu;
      if (OccaDiffApply3D_cpu.find(id) == OccaDiffApply3D_cpu.end())
      {
         const occa::kernel DiffusionApply3D_CPU =
            mfem::OccaDev().buildKernel("occa://mfem/fem/occa.okl",
                                        "DiffusionApply3D_CPU", props);
         OccaDiffApply3D_cpu.emplace(id, DiffusionApply3D_CPU);
      }
      OccaDiffApply3D_cpu.at(id)(NE, o_B, o_G, o_Bt, o_Gt, o_D, o_X, o_Y);
   }
   else
   {
      static occa_kernel_t OccaDiffApply3D_gpu;
      if (OccaDiffApply3D_gpu.find(id) == OccaDiffApply3D_gpu.end())
      {
         const occa::kernel DiffusionApply3D_GPU =
            mfem::OccaDev().buildKernel("occa://mfem/fem/occa.okl",
                                        "DiffusionApply3D_GPU", props);
         OccaDiffApply3D_gpu.emplace(id, DiffusionApply3D_GPU);
      }
      OccaDiffApply3D_gpu.at(id)(NE, o_B, o_G, o_Bt, o_Gt, o_D, o_X, o_Y);
   }
}
#endif // MFEM_USE_OCCA

// PA Diffusion Apply 2D kernel
template<int T_D1D = 0, int T_Q1D = 0>
static void PADiffusionApply2D(const int NE,
                               const Array<double> &b_,
                               const Array<double> &g_,
                               const Array<double> &bt_,
                               const Array<double> &gt_,
                               const Vector &d_,
                               const Vector &x_,
                               Vector &y_,
                               const int d1d = 0,
                               const int q1d = 0)
{
   const int D1D = T_D1D ? T_D1D : d1d;
   const int Q1D = T_Q1D ? T_Q1D : q1d;
   MFEM_VERIFY(D1D <= MAX_D1D, "");
   MFEM_VERIFY(Q1D <= MAX_Q1D, "");
   auto B = Reshape(b_.Read(), Q1D, D1D);
   auto G = Reshape(g_.Read(), Q1D, D1D);
   auto Bt = Reshape(bt_.Read(), D1D, Q1D);
   auto Gt = Reshape(gt_.Read(), D1D, Q1D);
   auto D = Reshape(d_.Read(), Q1D*Q1D, 3, NE);
   auto X = Reshape(x_.Read(), D1D, D1D, NE);
   auto Y = Reshape(y_.ReadWrite(), D1D, D1D, NE);
   MFEM_FORALL(e, NE,
   {
      const int D1D = T_D1D ? T_D1D : d1d;
      const int Q1D = T_Q1D ? T_Q1D : q1d;
      // the following variables are evaluated at compile time
      constexpr int max_D1D = T_D1D ? T_D1D : MAX_D1D;
      constexpr int max_Q1D = T_Q1D ? T_Q1D : MAX_Q1D;

      double grad[max_Q1D][max_Q1D][2];
      for (int qy = 0; qy < Q1D; ++qy)
      {
         for (int qx = 0; qx < Q1D; ++qx)
         {
            grad[qy][qx][0] = 0.0;
            grad[qy][qx][1] = 0.0;
         }
      }
      for (int dy = 0; dy < D1D; ++dy)
      {
         double gradX[max_Q1D][2];
         for (int qx = 0; qx < Q1D; ++qx)
         {
            gradX[qx][0] = 0.0;
            gradX[qx][1] = 0.0;
         }
         for (int dx = 0; dx < D1D; ++dx)
         {
            const double s = X(dx,dy,e);
            for (int qx = 0; qx < Q1D; ++qx)
            {
               gradX[qx][0] += s * B(qx,dx);
               gradX[qx][1] += s * G(qx,dx);
            }
         }
         for (int qy = 0; qy < Q1D; ++qy)
         {
            const double wy  = B(qy,dy);
            const double wDy = G(qy,dy);
            for (int qx = 0; qx < Q1D; ++qx)
            {
               grad[qy][qx][0] += gradX[qx][1] * wy;
               grad[qy][qx][1] += gradX[qx][0] * wDy;
            }
         }
      }
      // Calculate Dxy, xDy in plane
      for (int qy = 0; qy < Q1D; ++qy)
      {
         for (int qx = 0; qx < Q1D; ++qx)
         {
            const int q = qx + qy * Q1D;

            const double O11 = D(q,0,e);
            const double O12 = D(q,1,e);
            const double O22 = D(q,2,e);

            const double gradX = grad[qy][qx][0];
            const double gradY = grad[qy][qx][1];

            grad[qy][qx][0] = (O11 * gradX) + (O12 * gradY);
            grad[qy][qx][1] = (O12 * gradX) + (O22 * gradY);
         }
      }
      for (int qy = 0; qy < Q1D; ++qy)
      {
         double gradX[max_D1D][2];
         for (int dx = 0; dx < D1D; ++dx)
         {
            gradX[dx][0] = 0;
            gradX[dx][1] = 0;
         }
         for (int qx = 0; qx < Q1D; ++qx)
         {
            const double gX = grad[qy][qx][0];
            const double gY = grad[qy][qx][1];
            for (int dx = 0; dx < D1D; ++dx)
            {
               const double wx  = Bt(dx,qx);
               const double wDx = Gt(dx,qx);
               gradX[dx][0] += gX * wDx;
               gradX[dx][1] += gY * wx;
            }
         }
         for (int dy = 0; dy < D1D; ++dy)
         {
            const double wy  = Bt(dy,qy);
            const double wDy = Gt(dy,qy);
            for (int dx = 0; dx < D1D; ++dx)
            {
               Y(dx,dy,e) += ((gradX[dx][0] * wy) + (gradX[dx][1] * wDy));
            }
         }
      }
   });
}

// Shared memory PA Diffusion Apply 2D kernel
template<int T_D1D = 0, int T_Q1D = 0, int T_NBZ = 0>
static void SmemPADiffusionApply2D(const int NE,
                                   const Array<double> &b_,
                                   const Array<double> &g_,
                                   const Array<double> &bt_,
                                   const Array<double> &gt_,
                                   const Vector &d_,
                                   const Vector &x_,
                                   Vector &y_,
                                   const int d1d = 0,
                                   const int q1d = 0)
{
   const int D1D = T_D1D ? T_D1D : d1d;
   const int Q1D = T_Q1D ? T_Q1D : q1d;
   constexpr int NBZ = T_NBZ ? T_NBZ : 1;
   constexpr int MQ1 = T_Q1D ? T_Q1D : MAX_Q1D;
   constexpr int MD1 = T_D1D ? T_D1D : MAX_D1D;
   MFEM_VERIFY(D1D <= MD1, "");
   MFEM_VERIFY(Q1D <= MQ1, "");
   auto b = Reshape(b_.Read(), Q1D, D1D);
   auto g = Reshape(g_.Read(), Q1D, D1D);
   auto D = Reshape(d_.Read(), Q1D*Q1D, 3, NE);
   auto x = Reshape(x_.Read(), D1D, D1D, NE);
   auto Y = Reshape(y_.ReadWrite(), D1D, D1D, NE);
   MFEM_FORALL_2D(e, NE, Q1D, Q1D, NBZ,
   {
      const int tidz = MFEM_THREAD_ID(z);
      const int D1D = T_D1D ? T_D1D : d1d;
      const int Q1D = T_Q1D ? T_Q1D : q1d;
      constexpr int NBZ = T_NBZ ? T_NBZ : 1;
      constexpr int MQ1 = T_Q1D ? T_Q1D : MAX_Q1D;
      constexpr int MD1 = T_D1D ? T_D1D : MAX_D1D;
      MFEM_SHARED double sBG[2][MQ1*MD1];
      double (*B)[MD1] = (double (*)[MD1]) (sBG+0);
      double (*G)[MD1] = (double (*)[MD1]) (sBG+1);
      double (*Bt)[MQ1] = (double (*)[MQ1]) (sBG+0);
      double (*Gt)[MQ1] = (double (*)[MQ1]) (sBG+1);
      MFEM_SHARED double Xz[NBZ][MD1][MD1];
      MFEM_SHARED double GD[2][NBZ][MD1][MQ1];
      MFEM_SHARED double GQ[2][NBZ][MD1][MQ1];
      double (*X)[MD1] = (double (*)[MD1])(Xz + tidz);
      double (*DQ0)[MD1] = (double (*)[MD1])(GD[0] + tidz);
      double (*DQ1)[MD1] = (double (*)[MD1])(GD[1] + tidz);
      double (*QQ0)[MD1] = (double (*)[MD1])(GQ[0] + tidz);
      double (*QQ1)[MD1] = (double (*)[MD1])(GQ[1] + tidz);
      MFEM_FOREACH_THREAD(dy,y,D1D)
      {
         MFEM_FOREACH_THREAD(dx,x,D1D)
         {
            X[dy][dx] = x(dx,dy,e);
         }
      }
      if (tidz == 0)
      {
         MFEM_FOREACH_THREAD(dy,y,D1D)
         {
            MFEM_FOREACH_THREAD(q,x,Q1D)
            {
               B[q][dy] = b(q,dy);
               G[q][dy] = g(q,dy);
            }
         }
      }
      MFEM_SYNC_THREAD;
      MFEM_FOREACH_THREAD(dy,y,D1D)
      {
         MFEM_FOREACH_THREAD(qx,x,Q1D)
         {
            double u = 0.0;
            double v = 0.0;
            for (int dx = 0; dx < D1D; ++dx)
            {
               const double coords = X[dy][dx];
               u += B[qx][dx] * coords;
               v += G[qx][dx] * coords;
            }
            DQ0[dy][qx] = u;
            DQ1[dy][qx] = v;
         }
      }
      MFEM_SYNC_THREAD;
      MFEM_FOREACH_THREAD(qy,y,Q1D)
      {
         MFEM_FOREACH_THREAD(qx,x,Q1D)
         {
            double u = 0.0;
            double v = 0.0;
            for (int dy = 0; dy < D1D; ++dy)
            {
               u += DQ1[dy][qx] * B[qy][dy];
               v += DQ0[dy][qx] * G[qy][dy];
            }
            QQ0[qy][qx] = u;
            QQ1[qy][qx] = v;
         }
      }
      MFEM_SYNC_THREAD;
      MFEM_FOREACH_THREAD(qy,y,Q1D)
      {
         MFEM_FOREACH_THREAD(qx,x,Q1D)
         {
            const int q = (qx + ((qy) * Q1D));
            const double O11 = D(q,0,e);
            const double O12 = D(q,1,e);
            const double O22 = D(q,2,e);
            const double gX = QQ0[qy][qx];
            const double gY = QQ1[qy][qx];
            QQ0[qy][qx] = (O11 * gX) + (O12 * gY);
            QQ1[qy][qx] = (O12 * gX) + (O22 * gY);
         }
      }
      MFEM_SYNC_THREAD;
      if (tidz == 0)
      {
         MFEM_FOREACH_THREAD(dy,y,D1D)
         {
            MFEM_FOREACH_THREAD(q,x,Q1D)
            {
               Bt[dy][q] = b(q,dy);
               Gt[dy][q] = g(q,dy);
            }
         }
      }
      MFEM_SYNC_THREAD;
      MFEM_FOREACH_THREAD(qy,y,Q1D)
      {
         MFEM_FOREACH_THREAD(dx,x,D1D)
         {
            double u = 0.0;
            double v = 0.0;
            for (int qx = 0; qx < Q1D; ++qx)
            {
               u += Gt[dx][qx] * QQ0[qy][qx];
               v += Bt[dx][qx] * QQ1[qy][qx];
            }
            DQ0[qy][dx] = u;
            DQ1[qy][dx] = v;
         }
      }
      MFEM_SYNC_THREAD;
      MFEM_FOREACH_THREAD(dy,y,D1D)
      {
         MFEM_FOREACH_THREAD(dx,x,D1D)
         {
            double u = 0.0;
            double v = 0.0;
            for (int qy = 0; qy < Q1D; ++qy)
            {
               u += DQ0[qy][dx] * Bt[dy][qy];
               v += DQ1[qy][dx] * Gt[dy][qy];
            }
            Y(dx,dy,e) += (u + v);
         }
      }
   });
}

// PA Diffusion Apply 3D kernel
template<int T_D1D = 0, int T_Q1D = 0>
static void PADiffusionApply3D(const int NE,
                               const Array<double> &b,
                               const Array<double> &g,
                               const Array<double> &bt,
                               const Array<double> &gt,
                               const Vector &d_,
                               const Vector &x_,
                               Vector &y_,
                               int d1d = 0, int q1d = 0)
{
   const int D1D = T_D1D ? T_D1D : d1d;
   const int Q1D = T_Q1D ? T_Q1D : q1d;
   MFEM_VERIFY(D1D <= MAX_D1D, "");
   MFEM_VERIFY(Q1D <= MAX_Q1D, "");
   auto B = Reshape(b.Read(), Q1D, D1D);
   auto G = Reshape(g.Read(), Q1D, D1D);
   auto Bt = Reshape(bt.Read(), D1D, Q1D);
   auto Gt = Reshape(gt.Read(), D1D, Q1D);
   auto D = Reshape(d_.Read(), Q1D*Q1D*Q1D, 6, NE);
   auto X = Reshape(x_.Read(), D1D, D1D, D1D, NE);
   auto Y = Reshape(y_.ReadWrite(), D1D, D1D, D1D, NE);
   MFEM_FORALL(e, NE,
   {
      const int D1D = T_D1D ? T_D1D : d1d;
      const int Q1D = T_Q1D ? T_Q1D : q1d;
      constexpr int max_D1D = T_D1D ? T_D1D : MAX_D1D;
      constexpr int max_Q1D = T_Q1D ? T_Q1D : MAX_Q1D;
      double grad[max_Q1D][max_Q1D][max_Q1D][3];
      for (int qz = 0; qz < Q1D; ++qz)
      {
         for (int qy = 0; qy < Q1D; ++qy)
         {
            for (int qx = 0; qx < Q1D; ++qx)
            {
               grad[qz][qy][qx][0] = 0.0;
               grad[qz][qy][qx][1] = 0.0;
               grad[qz][qy][qx][2] = 0.0;
            }
         }
      }
      for (int dz = 0; dz < D1D; ++dz)
      {
         double gradXY[max_Q1D][max_Q1D][3];
         for (int qy = 0; qy < Q1D; ++qy)
         {
            for (int qx = 0; qx < Q1D; ++qx)
            {
               gradXY[qy][qx][0] = 0.0;
               gradXY[qy][qx][1] = 0.0;
               gradXY[qy][qx][2] = 0.0;
            }
         }
         for (int dy = 0; dy < D1D; ++dy)
         {
            double gradX[max_Q1D][2];
            for (int qx = 0; qx < Q1D; ++qx)
            {
               gradX[qx][0] = 0.0;
               gradX[qx][1] = 0.0;
            }
            for (int dx = 0; dx < D1D; ++dx)
            {
               const double s = X(dx,dy,dz,e);
               for (int qx = 0; qx < Q1D; ++qx)
               {
                  gradX[qx][0] += s * B(qx,dx);
                  gradX[qx][1] += s * G(qx,dx);
               }
            }
            for (int qy = 0; qy < Q1D; ++qy)
            {
               const double wy  = B(qy,dy);
               const double wDy = G(qy,dy);
               for (int qx = 0; qx < Q1D; ++qx)
               {
                  const double wx  = gradX[qx][0];
                  const double wDx = gradX[qx][1];
                  gradXY[qy][qx][0] += wDx * wy;
                  gradXY[qy][qx][1] += wx  * wDy;
                  gradXY[qy][qx][2] += wx  * wy;
               }
            }
         }
         for (int qz = 0; qz < Q1D; ++qz)
         {
            const double wz  = B(qz,dz);
            const double wDz = G(qz,dz);
            for (int qy = 0; qy < Q1D; ++qy)
            {
               for (int qx = 0; qx < Q1D; ++qx)
               {
                  grad[qz][qy][qx][0] += gradXY[qy][qx][0] * wz;
                  grad[qz][qy][qx][1] += gradXY[qy][qx][1] * wz;
                  grad[qz][qy][qx][2] += gradXY[qy][qx][2] * wDz;
               }
            }
         }
      }
      // Calculate Dxyz, xDyz, xyDz in plane
      for (int qz = 0; qz < Q1D; ++qz)
      {
         for (int qy = 0; qy < Q1D; ++qy)
         {
            for (int qx = 0; qx < Q1D; ++qx)
            {
               const int q = qx + (qy + qz * Q1D) * Q1D;
               const double O11 = D(q,0,e);
               const double O12 = D(q,1,e);
               const double O13 = D(q,2,e);
               const double O22 = D(q,3,e);
               const double O23 = D(q,4,e);
               const double O33 = D(q,5,e);
               const double gradX = grad[qz][qy][qx][0];
               const double gradY = grad[qz][qy][qx][1];
               const double gradZ = grad[qz][qy][qx][2];
               grad[qz][qy][qx][0] = (O11*gradX)+(O12*gradY)+(O13*gradZ);
               grad[qz][qy][qx][1] = (O12*gradX)+(O22*gradY)+(O23*gradZ);
               grad[qz][qy][qx][2] = (O13*gradX)+(O23*gradY)+(O33*gradZ);
            }
         }
      }
      for (int qz = 0; qz < Q1D; ++qz)
      {
         double gradXY[max_D1D][max_D1D][3];
         for (int dy = 0; dy < D1D; ++dy)
         {
            for (int dx = 0; dx < D1D; ++dx)
            {
               gradXY[dy][dx][0] = 0;
               gradXY[dy][dx][1] = 0;
               gradXY[dy][dx][2] = 0;
            }
         }
         for (int qy = 0; qy < Q1D; ++qy)
         {
            double gradX[max_D1D][3];
            for (int dx = 0; dx < D1D; ++dx)
            {
               gradX[dx][0] = 0;
               gradX[dx][1] = 0;
               gradX[dx][2] = 0;
            }
            for (int qx = 0; qx < Q1D; ++qx)
            {
               const double gX = grad[qz][qy][qx][0];
               const double gY = grad[qz][qy][qx][1];
               const double gZ = grad[qz][qy][qx][2];
               for (int dx = 0; dx < D1D; ++dx)
               {
                  const double wx  = Bt(dx,qx);
                  const double wDx = Gt(dx,qx);
                  gradX[dx][0] += gX * wDx;
                  gradX[dx][1] += gY * wx;
                  gradX[dx][2] += gZ * wx;
               }
            }
            for (int dy = 0; dy < D1D; ++dy)
            {
               const double wy  = Bt(dy,qy);
               const double wDy = Gt(dy,qy);
               for (int dx = 0; dx < D1D; ++dx)
               {
                  gradXY[dy][dx][0] += gradX[dx][0] * wy;
                  gradXY[dy][dx][1] += gradX[dx][1] * wDy;
                  gradXY[dy][dx][2] += gradX[dx][2] * wy;
               }
            }
         }
         for (int dz = 0; dz < D1D; ++dz)
         {
            const double wz  = Bt(dz,qz);
            const double wDz = Gt(dz,qz);
            for (int dy = 0; dy < D1D; ++dy)
            {
               for (int dx = 0; dx < D1D; ++dx)
               {
                  Y(dx,dy,dz,e) +=
                     ((gradXY[dy][dx][0] * wz) +
                      (gradXY[dy][dx][1] * wz) +
                      (gradXY[dy][dx][2] * wDz));
               }
            }
         }
      }
   });
}

// Shared memory PA Diffusion Apply 3D kernel
template<int T_D1D = 0, int T_Q1D = 0>
static void SmemPADiffusionApply3D(const int NE,
                                   const Array<double> &b_,
                                   const Array<double> &g_,
                                   const Array<double> &bt_,
                                   const Array<double> &gt_,
                                   const Vector &d_,
                                   const Vector &x_,
                                   Vector &y_,
                                   const int d1d = 0,
                                   const int q1d = 0)
{
   const int D1D = T_D1D ? T_D1D : d1d;
   const int Q1D = T_Q1D ? T_Q1D : q1d;
   constexpr int MQ1 = T_Q1D ? T_Q1D : MAX_Q1D;
   constexpr int MD1 = T_D1D ? T_D1D : MAX_D1D;
   MFEM_VERIFY(D1D <= MD1, "");
   MFEM_VERIFY(Q1D <= MQ1, "");
   auto b = Reshape(b_.Read(), Q1D, D1D);
   auto g = Reshape(g_.Read(), Q1D, D1D);
   auto d = Reshape(d_.Read(), Q1D*Q1D*Q1D, 6, NE);
   auto x = Reshape(x_.Read(), D1D, D1D, D1D, NE);
   auto y = Reshape(y_.ReadWrite(), D1D, D1D, D1D, NE);
   MFEM_FORALL_3D(e, NE, Q1D, Q1D, Q1D,
   {
      const int tidz = MFEM_THREAD_ID(z);
      const int D1D = T_D1D ? T_D1D : d1d;
      const int Q1D = T_Q1D ? T_Q1D : q1d;
      constexpr int MQ1 = T_Q1D ? T_Q1D : MAX_Q1D;
      constexpr int MD1 = T_D1D ? T_D1D : MAX_D1D;
      constexpr int MDQ = MQ1 > MD1 ? MQ1 : MD1;
      MFEM_SHARED double sBG[2][MQ1*MD1];
      double (*B)[MD1] = (double (*)[MD1]) (sBG+0);
      double (*G)[MD1] = (double (*)[MD1]) (sBG+1);
      double (*Bt)[MQ1] = (double (*)[MQ1]) (sBG+0);
      double (*Gt)[MQ1] = (double (*)[MQ1]) (sBG+1);
      MFEM_SHARED double sm0[3][MDQ*MDQ*MDQ];
      MFEM_SHARED double sm1[3][MDQ*MDQ*MDQ];
      double (*X)[MD1][MD1]    = (double (*)[MD1][MD1]) (sm0+2);
      double (*DDQ0)[MD1][MQ1] = (double (*)[MD1][MQ1]) (sm0+0);
      double (*DDQ1)[MD1][MQ1] = (double (*)[MD1][MQ1]) (sm0+1);
      double (*DQQ0)[MQ1][MQ1] = (double (*)[MQ1][MQ1]) (sm1+0);
      double (*DQQ1)[MQ1][MQ1] = (double (*)[MQ1][MQ1]) (sm1+1);
      double (*DQQ2)[MQ1][MQ1] = (double (*)[MQ1][MQ1]) (sm1+2);
      double (*QQQ0)[MQ1][MQ1] = (double (*)[MQ1][MQ1]) (sm0+0);
      double (*QQQ1)[MQ1][MQ1] = (double (*)[MQ1][MQ1]) (sm0+1);
      double (*QQQ2)[MQ1][MQ1] = (double (*)[MQ1][MQ1]) (sm0+2);
      double (*QQD0)[MQ1][MD1] = (double (*)[MQ1][MD1]) (sm1+0);
      double (*QQD1)[MQ1][MD1] = (double (*)[MQ1][MD1]) (sm1+1);
      double (*QQD2)[MQ1][MD1] = (double (*)[MQ1][MD1]) (sm1+2);
      double (*QDD0)[MD1][MD1] = (double (*)[MD1][MD1]) (sm0+0);
      double (*QDD1)[MD1][MD1] = (double (*)[MD1][MD1]) (sm0+1);
      double (*QDD2)[MD1][MD1] = (double (*)[MD1][MD1]) (sm0+2);
      MFEM_FOREACH_THREAD(dz,z,D1D)
      {
         MFEM_FOREACH_THREAD(dy,y,D1D)
         {
            MFEM_FOREACH_THREAD(dx,x,D1D)
            {
               X[dz][dy][dx] = x(dx,dy,dz,e);
            }
         }
      }
      if (tidz == 0)
      {
         MFEM_FOREACH_THREAD(d,y,D1D)
         {
            MFEM_FOREACH_THREAD(q,x,Q1D)
            {
               B[q][d] = b(q,d);
               G[q][d] = g(q,d);
            }
         }
      }
      MFEM_SYNC_THREAD;
      MFEM_FOREACH_THREAD(dz,z,D1D)
      {
         MFEM_FOREACH_THREAD(dy,y,D1D)
         {
            MFEM_FOREACH_THREAD(qx,x,Q1D)
            {
               double u = 0.0;
               double v = 0.0;
               for (int dx = 0; dx < D1D; ++dx)
               {
                  const double coords = X[dz][dy][dx];
                  u += coords * B[qx][dx];
                  v += coords * G[qx][dx];
               }
               DDQ0[dz][dy][qx] = u;
               DDQ1[dz][dy][qx] = v;
            }
         }
      }
      MFEM_SYNC_THREAD;
      MFEM_FOREACH_THREAD(dz,z,D1D)
      {
         MFEM_FOREACH_THREAD(qy,y,Q1D)
         {
            MFEM_FOREACH_THREAD(qx,x,Q1D)
            {
               double u = 0.0;
               double v = 0.0;
               double w = 0.0;
               for (int dy = 0; dy < D1D; ++dy)
               {
                  u += DDQ1[dz][dy][qx] * B[qy][dy];
                  v += DDQ0[dz][dy][qx] * G[qy][dy];
                  w += DDQ0[dz][dy][qx] * B[qy][dy];
               }
               DQQ0[dz][qy][qx] = u;
               DQQ1[dz][qy][qx] = v;
               DQQ2[dz][qy][qx] = w;
            }
         }
      }
      MFEM_SYNC_THREAD;
      MFEM_FOREACH_THREAD(qz,z,Q1D)
      {
         MFEM_FOREACH_THREAD(qy,y,Q1D)
         {
            MFEM_FOREACH_THREAD(qx,x,Q1D)
            {
               double u = 0.0;
               double v = 0.0;
               double w = 0.0;
               for (int dz = 0; dz < D1D; ++dz)
               {
                  u += DQQ0[dz][qy][qx] * B[qz][dz];
                  v += DQQ1[dz][qy][qx] * B[qz][dz];
                  w += DQQ2[dz][qy][qx] * G[qz][dz];
               }
               QQQ0[qz][qy][qx] = u;
               QQQ1[qz][qy][qx] = v;
               QQQ2[qz][qy][qx] = w;
            }
         }
      }
      MFEM_SYNC_THREAD;
      MFEM_FOREACH_THREAD(qz,z,Q1D)
      {
         MFEM_FOREACH_THREAD(qy,y,Q1D)
         {
            MFEM_FOREACH_THREAD(qx,x,Q1D)
            {
               const int q = qx + ((qy*Q1D) + (qz*Q1D*Q1D));
               const double O11 = d(q,0,e);
               const double O12 = d(q,1,e);
               const double O13 = d(q,2,e);
               const double O22 = d(q,3,e);
               const double O23 = d(q,4,e);
               const double O33 = d(q,5,e);
               const double gX = QQQ0[qz][qy][qx];
               const double gY = QQQ1[qz][qy][qx];
               const double gZ = QQQ2[qz][qy][qx];
               QQQ0[qz][qy][qx] = (O11*gX) + (O12*gY) + (O13*gZ);
               QQQ1[qz][qy][qx] = (O12*gX) + (O22*gY) + (O23*gZ);
               QQQ2[qz][qy][qx] = (O13*gX) + (O23*gY) + (O33*gZ);
            }
         }
      }
      MFEM_SYNC_THREAD;
      if (tidz == 0)
      {
         MFEM_FOREACH_THREAD(d,y,D1D)
         {
            MFEM_FOREACH_THREAD(q,x,Q1D)
            {
               Bt[d][q] = b(q,d);
               Gt[d][q] = g(q,d);
            }
         }
      }
      MFEM_SYNC_THREAD;
      MFEM_FOREACH_THREAD(qz,z,Q1D)
      {
         MFEM_FOREACH_THREAD(qy,y,Q1D)
         {
            MFEM_FOREACH_THREAD(dx,x,D1D)
            {
               double u = 0.0;
               double v = 0.0;
               double w = 0.0;
               for (int qx = 0; qx < Q1D; ++qx)
               {
                  u += QQQ0[qz][qy][qx] * Gt[dx][qx];
                  v += QQQ1[qz][qy][qx] * Bt[dx][qx];
                  w += QQQ2[qz][qy][qx] * Bt[dx][qx];
               }
               QQD0[qz][qy][dx] = u;
               QQD1[qz][qy][dx] = v;
               QQD2[qz][qy][dx] = w;
            }
         }
      }
      MFEM_SYNC_THREAD;
      MFEM_FOREACH_THREAD(qz,z,Q1D)
      {
         MFEM_FOREACH_THREAD(dy,y,D1D)
         {
            MFEM_FOREACH_THREAD(dx,x,D1D)
            {
               double u = 0.0;
               double v = 0.0;
               double w = 0.0;
               for (int qy = 0; qy < Q1D; ++qy)
               {
                  u += QQD0[qz][qy][dx] * Bt[dy][qy];
                  v += QQD1[qz][qy][dx] * Gt[dy][qy];
                  w += QQD2[qz][qy][dx] * Bt[dy][qy];
               }
               QDD0[qz][dy][dx] = u;
               QDD1[qz][dy][dx] = v;
               QDD2[qz][dy][dx] = w;
            }
         }
      }
      MFEM_SYNC_THREAD;
      MFEM_FOREACH_THREAD(dz,z,D1D)
      {
         MFEM_FOREACH_THREAD(dy,y,D1D)
         {
            MFEM_FOREACH_THREAD(dx,x,D1D)
            {
               double u = 0.0;
               double v = 0.0;
               double w = 0.0;
               for (int qz = 0; qz < Q1D; ++qz)
               {
                  u += QDD0[qz][dy][dx] * Bt[dz][qz];
                  v += QDD1[qz][dy][dx] * Bt[dz][qz];
                  w += QDD2[qz][dy][dx] * Gt[dz][qz];
               }
               y(dx,dy,dz,e) += (u + v + w);
            }
         }
      }
   });
}

static void PADiffusionApply(const int dim,
                             const int D1D,
                             const int Q1D,
                             const int NE,
                             const Array<double> &B,
                             const Array<double> &G,
                             const Array<double> &Bt,
                             const Array<double> &Gt,
                             const Vector &D,
                             const Vector &X,
                             Vector &Y)
{
#ifdef MFEM_USE_OCCA
   if (DeviceCanUseOcca())
   {
      if (dim == 2)
      {
         OccaPADiffusionApply2D(D1D,Q1D,NE,B,G,Bt,Gt,D,X,Y);
         return;
      }
      if (dim == 3)
      {
         OccaPADiffusionApply3D(D1D,Q1D,NE,B,G,Bt,Gt,D,X,Y);
         return;
      }
      MFEM_ABORT("OCCA PADiffusionApply unknown kernel!");
   }
#endif // MFEM_USE_OCCA
   if (dim == 2)
   {
      switch ((D1D << 4 ) | Q1D)
      {
         case 0x22: return SmemPADiffusionApply2D<2,2,16>(NE,B,G,Bt,Gt,D,X,Y);
         case 0x33: return SmemPADiffusionApply2D<3,3,16>(NE,B,G,Bt,Gt,D,X,Y);
         case 0x44: return SmemPADiffusionApply2D<4,4,8>(NE,B,G,Bt,Gt,D,X,Y);
         case 0x55: return SmemPADiffusionApply2D<5,5,8>(NE,B,G,Bt,Gt,D,X,Y);
         case 0x66: return SmemPADiffusionApply2D<6,6,4>(NE,B,G,Bt,Gt,D,X,Y);
         case 0x77: return SmemPADiffusionApply2D<7,7,4>(NE,B,G,Bt,Gt,D,X,Y);
         case 0x88: return SmemPADiffusionApply2D<8,8,2>(NE,B,G,Bt,Gt,D,X,Y);
         case 0x99: return SmemPADiffusionApply2D<9,9,2>(NE,B,G,Bt,Gt,D,X,Y);
         default:   return PADiffusionApply2D(NE,B,G,Bt,Gt,D,X,Y,D1D,Q1D);
      }
   }
   else if (dim == 3)
   {
      switch ((D1D << 4 ) | Q1D)
      {
         case 0x23: return SmemPADiffusionApply3D<2,3>(NE,B,G,Bt,Gt,D,X,Y);
         case 0x34: return SmemPADiffusionApply3D<3,4>(NE,B,G,Bt,Gt,D,X,Y);
         case 0x45: return SmemPADiffusionApply3D<4,5>(NE,B,G,Bt,Gt,D,X,Y);
         case 0x56: return SmemPADiffusionApply3D<5,6>(NE,B,G,Bt,Gt,D,X,Y);
         case 0x67: return SmemPADiffusionApply3D<6,7>(NE,B,G,Bt,Gt,D,X,Y);
         case 0x78: return SmemPADiffusionApply3D<7,8>(NE,B,G,Bt,Gt,D,X,Y);
         case 0x89: return SmemPADiffusionApply3D<8,9>(NE,B,G,Bt,Gt,D,X,Y);
         default:   return PADiffusionApply3D(NE,B,G,Bt,Gt,D,X,Y,D1D,Q1D);
      }
   }
   MFEM_ABORT("Unknown kernel.");
}

// PA Diffusion Apply kernel
void DiffusionIntegrator::AddMultPA(const Vector &x, Vector &y) const
{
#ifdef MFEM_USE_CEED
   if (DeviceCanUseCeed())
   {
      const CeedScalar *x_ptr;
      CeedScalar *y_ptr;
      CeedMemType mem;
      CeedGetPreferredMemType(internal::ceed, &mem);
      if ( Device::Allows(Backend::CUDA) && mem==CEED_MEM_DEVICE )
      {
         x_ptr = x.Read();
         y_ptr = y.ReadWrite();
      }
      else
      {
         x_ptr = x.HostRead();
         y_ptr = y.HostReadWrite();
         mem = CEED_MEM_HOST;
      }
      CeedVectorSetArray(ceedDataPtr->u, mem, CEED_USE_POINTER,
                         const_cast<CeedScalar*>(x_ptr));
      CeedVectorSetArray(ceedDataPtr->v, mem, CEED_USE_POINTER, y_ptr);

      CeedOperatorApplyAdd(ceedDataPtr->oper, ceedDataPtr->u, ceedDataPtr->v,
                           CEED_REQUEST_IMMEDIATE);

      CeedVectorSyncArray(ceedDataPtr->v, mem);
   }
   else
#endif
   {
      PADiffusionApply(dim, dofs1D, quad1D, ne,
                       maps->B, maps->G, maps->Bt, maps->Gt,
                       pa_data, x, y);
   }
}

} // namespace mfem<|MERGE_RESOLUTION|>--- conflicted
+++ resolved
@@ -264,10 +264,6 @@
    if (mesh->GetNE() == 0) { return; }
    const FiniteElement &el = *fes.GetFE(0);
    const IntegrationRule *ir = IntRule ? IntRule : &GetRule(el, el);
-<<<<<<< HEAD
-   const int eldim = el.GetDim();
-   const int symmDims = (eldim * (eldim + 1)) / 2; // 1x1: 1, 2x2: 3, 3x3: 6
-=======
 #ifdef MFEM_USE_CEED
    if (DeviceCanUseCeed() && !force)
    {
@@ -280,7 +276,6 @@
 #endif
    const int dims = el.GetDim();
    const int symmDims = (dims * (dims + 1)) / 2; // 1x1: 1, 2x2: 3, 3x3: 6
->>>>>>> 114b743f
    const int nq = ir->GetNPoints();
    dim = mesh->Dimension();
    ne = fes.GetNE();
