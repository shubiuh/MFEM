--- conflicted
+++ resolved
@@ -1655,14 +1655,6 @@
 
    ParFiniteElementSpace *ptspec_fes = t.ParFESpace();
 
-<<<<<<< HEAD
-   adapt_eval->SetParMetaInfo(*ptspec_fes->GetParMesh(),
-                              *ptspec_fes->FEColl(), ncomp,
-                              Ordering::byNODES);
-   adapt_eval->SetInitialField(*ptspec_fes->GetMesh()->GetNodes(), tspec);
-
-=======
->>>>>>> e6ba8646
    tspec_sav = tspec;
 
    delete tspec_fesv;
@@ -1695,13 +1687,7 @@
    tspec.SetDataAndSize(tspec_pgf->GetData(), tspec_pgf->Size());
    tspec_sav = tspec;
 
-<<<<<<< HEAD
-   adapt_eval->SetParMetaInfo(*ptspec_fesv->GetParMesh(),
-                              *ptspec_fesv->FEColl(), ncomp,
-                              ptspec_fesv->GetOrdering());
-=======
    adapt_eval->SetParMetaInfo(*ptspec_fesv->GetParMesh(), *ptspec_fesv);
->>>>>>> e6ba8646
    adapt_eval->SetInitialField(*ptspec_fesv->GetMesh()->GetNodes(), tspec);
 }
 
@@ -1847,13 +1833,6 @@
    MFEM_VERIFY(ncomp > 0, "No target specifications have been set!");
 
    const FiniteElementSpace *tspec_fes = t.FESpace();
-<<<<<<< HEAD
-   adapt_eval->SetSerialMetaInfo(*tspec_fes->GetMesh(),
-                                 *tspec_fes->FEColl(), ncomp,
-                                 Ordering::byNODES);
-   adapt_eval->SetInitialField(*tspec_fes->GetMesh()->GetNodes(), tspec);
-=======
->>>>>>> e6ba8646
 
    tspec_sav = tspec;
 
@@ -1890,13 +1869,7 @@
    tspec.SetDataAndSize(tspec_gf->GetData(), tspec_gf->Size());
    tspec_sav = tspec;
 
-<<<<<<< HEAD
-   adapt_eval->SetSerialMetaInfo(*tspec_fesv->GetMesh(),
-                                 *tspec_fesv->FEColl(), ncomp,
-                                 tspec_fesv->GetOrdering());
-=======
    adapt_eval->SetSerialMetaInfo(*tspec_fesv->GetMesh(), *tspec_fesv);
->>>>>>> e6ba8646
    adapt_eval->SetInitialField(*tspec_fesv->GetMesh()->GetNodes(), tspec);
 }
 
@@ -1908,20 +1881,12 @@
 
 void DiscreteAdaptTC::UpdateTargetSpecification(const Vector &new_x,
                                                 bool use_flag,
-<<<<<<< HEAD
-                                                int ordering)
-=======
                                                 int new_x_ordering)
->>>>>>> e6ba8646
 {
    if (use_flag && good_tspec) { return; }
 
    MFEM_VERIFY(tspec.Size() > 0, "Target specification is not set!");
-<<<<<<< HEAD
-   adapt_eval->ComputeAtNewPosition(new_x, tspec, ordering);
-=======
    adapt_eval->ComputeAtNewPosition(new_x, tspec, new_x_ordering);
->>>>>>> e6ba8646
    tspec_sav = tspec;
 
    good_tspec = use_flag;
@@ -1929,15 +1894,9 @@
 
 void DiscreteAdaptTC::UpdateTargetSpecification(Vector &new_x,
                                                 Vector &IntData,
-<<<<<<< HEAD
-                                                int ordering)
-{
-   adapt_eval->ComputeAtNewPosition(new_x, IntData, ordering);
-=======
                                                 int new_x_ordering)
 {
    adapt_eval->ComputeAtNewPosition(new_x, IntData, new_x_ordering);
->>>>>>> e6ba8646
 }
 
 void DiscreteAdaptTC::UpdateTargetSpecificationAtNode(const FiniteElement &el,
@@ -2570,11 +2529,7 @@
 void DiscreteAdaptTC:: UpdateGradientTargetSpecification(const Vector &x,
                                                          const double dx,
                                                          bool use_flag,
-<<<<<<< HEAD
-                                                         int ordering)
-=======
                                                          int x_ordering)
->>>>>>> e6ba8646
 {
    if (use_flag && good_tspec_grad) { return; }
 
@@ -2589,28 +2544,16 @@
    {
       for (int i = 0; i < cnt; i++)
       {
-<<<<<<< HEAD
-         int idx = ordering == Ordering::byNODES ? j*cnt + i : i*dim + j;
-=======
          int idx = x_ordering == Ordering::byNODES ? j*cnt + i : i*dim + j;
->>>>>>> e6ba8646
          xtemp(idx) += dx;
       }
 
       TSpecTemp.NewDataAndSize(tspec_pert1h.GetData() + j*cnt*ncomp, cnt*ncomp);
-<<<<<<< HEAD
-      UpdateTargetSpecification(xtemp, TSpecTemp, ordering);
+      UpdateTargetSpecification(xtemp, TSpecTemp, x_ordering);
 
       for (int i = 0; i < cnt; i++)
       {
-         int idx = ordering == Ordering::byNODES ? j*cnt + i : i*dim + j;
-=======
-      UpdateTargetSpecification(xtemp, TSpecTemp, x_ordering);
-
-      for (int i = 0; i < cnt; i++)
-      {
          int idx = x_ordering == Ordering::byNODES ? j*cnt + i : i*dim + j;
->>>>>>> e6ba8646
          xtemp(idx) -= dx;
       }
    }
@@ -2620,11 +2563,7 @@
 
 void DiscreteAdaptTC::UpdateHessianTargetSpecification(const Vector &x,
                                                        double dx, bool use_flag,
-<<<<<<< HEAD
-                                                       int ordering)
-=======
                                                        int x_ordering)
->>>>>>> e6ba8646
 {
 
    if (use_flag && good_tspec_hess) { return; }
@@ -2644,28 +2583,16 @@
    {
       for (int i = 0; i < cnt; i++)
       {
-<<<<<<< HEAD
-         int idx = ordering == Ordering::byNODES ? j*cnt + i : i*dim + j;
-=======
          int idx = x_ordering == Ordering::byNODES ? j*cnt + i : i*dim + j;
->>>>>>> e6ba8646
          xtemp(idx) += 2*dx;
       }
 
       TSpecTemp.NewDataAndSize(tspec_pert2h.GetData() + j*cnt*ncomp, cnt*ncomp);
-<<<<<<< HEAD
-      UpdateTargetSpecification(xtemp, TSpecTemp, ordering);
+      UpdateTargetSpecification(xtemp, TSpecTemp, x_ordering);
 
       for (int i = 0; i < cnt; i++)
       {
-         int idx = ordering == Ordering::byNODES ? j*cnt + i : i*dim + j;
-=======
-      UpdateTargetSpecification(xtemp, TSpecTemp, x_ordering);
-
-      for (int i = 0; i < cnt; i++)
-      {
          int idx = x_ordering == Ordering::byNODES ? j*cnt + i : i*dim + j;
->>>>>>> e6ba8646
          xtemp(idx) -= 2*dx;
       }
    }
@@ -2676,35 +2603,21 @@
    {
       for (int k2 = 0; (k1 != k2) && (k2 < dim); k2++)
       {
-         for (int i = 0; i < cnt; i++)
-         {
-<<<<<<< HEAD
-            int idx1 = ordering == Ordering::byNODES ? k1*cnt+i : i*dim + k1;
-            int idx2 = ordering == Ordering::byNODES ? k2*cnt+i : i*dim + k2;
-=======
-            int idx1 = x_ordering == Ordering::byNODES ? k1*cnt+i : i*dim + k1;
-            int idx2 = x_ordering == Ordering::byNODES ? k2*cnt+i : i*dim + k2;
->>>>>>> e6ba8646
-            xtemp(idx1) += dx;
-            xtemp(idx2) += dx;
-         }
-
-         TSpecTemp.NewDataAndSize(tspec_pertmix.GetData() + j*cnt*ncomp, cnt*ncomp);
-<<<<<<< HEAD
-         UpdateTargetSpecification(xtemp, TSpecTemp, ordering);
-
-         for (int i = 0; i < cnt; i++)
-         {
-            int idx1 = ordering == Ordering::byNODES ? k1*cnt+i : i*dim + k1;
-            int idx2 = ordering == Ordering::byNODES ? k2*cnt+i : i*dim + k2;
-=======
-         UpdateTargetSpecification(xtemp, TSpecTemp, x_ordering);
-
          for (int i = 0; i < cnt; i++)
          {
             int idx1 = x_ordering == Ordering::byNODES ? k1*cnt+i : i*dim + k1;
             int idx2 = x_ordering == Ordering::byNODES ? k2*cnt+i : i*dim + k2;
->>>>>>> e6ba8646
+            xtemp(idx1) += dx;
+            xtemp(idx2) += dx;
+         }
+
+         TSpecTemp.NewDataAndSize(tspec_pertmix.GetData() + j*cnt*ncomp, cnt*ncomp);
+         UpdateTargetSpecification(xtemp, TSpecTemp, x_ordering);
+
+         for (int i = 0; i < cnt; i++)
+         {
+            int idx1 = x_ordering == Ordering::byNODES ? k1*cnt+i : i*dim + k1;
+            int idx2 = x_ordering == Ordering::byNODES ? k2*cnt+i : i*dim + k2;
             xtemp(idx1) -= dx;
             xtemp(idx2) -= dx;
          }
@@ -2726,48 +2639,24 @@
 }
 
 void AdaptivityEvaluator::SetSerialMetaInfo(const Mesh &m,
-<<<<<<< HEAD
-                                            const FiniteElementCollection &fec,
-                                            int num_comp, int ordering_)
-=======
                                             const FiniteElementSpace &f)
->>>>>>> e6ba8646
 {
    delete fes;
    delete mesh;
    mesh = new Mesh(m, true);
-<<<<<<< HEAD
-   fes = new FiniteElementSpace(mesh, &fec, num_comp, ordering_);
-   dim = fes->GetFE(0)->GetDim();
-   ncomp = num_comp;
-   ordering = ordering_;
-=======
    fes = new FiniteElementSpace(mesh, f.FEColl(),
                                 f.GetVDim(), f.GetOrdering());
->>>>>>> e6ba8646
 }
 
 #ifdef MFEM_USE_MPI
 void AdaptivityEvaluator::SetParMetaInfo(const ParMesh &m,
-<<<<<<< HEAD
-                                         const FiniteElementCollection &fec,
-                                         int num_comp, int ordering_)
-=======
                                          const ParFiniteElementSpace &f)
->>>>>>> e6ba8646
 {
    delete pfes;
    delete pmesh;
    pmesh = new ParMesh(m, true);
-<<<<<<< HEAD
-   pfes  = new ParFiniteElementSpace(pmesh, &fec, num_comp, ordering_);
-   dim = pfes->GetFE(0)->GetDim();
-   ncomp = num_comp;
-   ordering = ordering_;
-=======
    pfes  = new ParFiniteElementSpace(pmesh, f.FEColl(),
                                      f.GetVDim(), f.GetOrdering());
->>>>>>> e6ba8646
 }
 #endif
 
@@ -2853,14 +2742,8 @@
    adapt_lim_coeff = &coeff;
    adapt_lim_eval = &ae;
 
-<<<<<<< HEAD
-   adapt_lim_eval->SetSerialMetaInfo(*adapt_lim_gf->FESpace()->GetMesh(),
-                                     *adapt_lim_gf->FESpace()->FEColl(), 1,
-                                     adapt_lim_gf->FESpace()->GetOrdering());
-=======
    adapt_lim_eval->SetSerialMetaInfo(*z0.FESpace()->GetMesh(),
                                      *z0.FESpace());
->>>>>>> e6ba8646
    adapt_lim_eval->SetInitialField
    (*adapt_lim_gf->FESpace()->GetMesh()->GetNodes(), *adapt_lim_gf);
 }
@@ -2878,12 +2761,7 @@
    adapt_lim_eval = &ae;
 
    adapt_lim_eval->SetParMetaInfo(*z0.ParFESpace()->GetParMesh(),
-<<<<<<< HEAD
-                                  *z0.ParFESpace()->FEColl(), 1,
-                                  adapt_lim_gf->FESpace()->GetOrdering());
-=======
                                   *z0.ParFESpace());
->>>>>>> e6ba8646
    adapt_lim_eval->SetInitialField
    (*adapt_lim_gf->FESpace()->GetMesh()->GetNodes(), *adapt_lim_gf);
 }
@@ -2902,12 +2780,7 @@
    surf_fit_eval = &ae;
 
    surf_fit_eval->SetSerialMetaInfo(*s0.FESpace()->GetMesh(),
-<<<<<<< HEAD
-                                    *s0.FESpace()->FEColl(), 1,
-                                    surf_fit_gf->FESpace()->GetOrdering());
-=======
                                     *s0.FESpace());
->>>>>>> e6ba8646
    surf_fit_eval->SetInitialField
    (*surf_fit_gf->FESpace()->GetMesh()->GetNodes(), *surf_fit_gf);
 }
@@ -2926,12 +2799,7 @@
    surf_fit_eval = &ae;
 
    surf_fit_eval->SetParMetaInfo(*s0.ParFESpace()->GetParMesh(),
-<<<<<<< HEAD
-                                 *s0.ParFESpace()->FEColl(), 1,
-                                 surf_fit_gf->FESpace()->GetOrdering());
-=======
                                  *s0.ParFESpace());
->>>>>>> e6ba8646
    surf_fit_eval->SetInitialField
    (*surf_fit_gf->FESpace()->GetMesh()->GetNodes(), *surf_fit_gf);
    surf_fit_gf_bg = false;
@@ -2963,8 +2831,7 @@
 
    surf_fit_gf_bg = true;
    surf_fit_eval->SetParMetaInfo(*s0_bg.ParFESpace()->GetParMesh(),
-                                 *s0_bg.ParFESpace()->FEColl(), 1,
-                                 s0_bg.ParFESpace()->GetOrdering());
+                                 *s0_bg.ParFESpace());
    surf_fit_eval->SetInitialField
    (*s0_bg.FESpace()->GetMesh()->GetNodes(), s0_bg);
 
@@ -2977,9 +2844,7 @@
    surf_fit_eval_bg_grad = &age;
    surf_fit_eval_bg_hess = &ahe;
    surf_fit_eval_bg_grad->SetParMetaInfo(*s0_bg_grad.ParFESpace()->GetParMesh(),
-                                         *s0_bg_grad.ParFESpace()->FEColl(),
-                                         s0_bg_grad.ParFESpace()->GetVDim(),
-                                         s0_bg_grad.ParFESpace()->GetOrdering());
+                                         *s0_bg_grad.ParFESpace());
    surf_fit_eval_bg_grad->SetInitialField
    (*s0_bg_grad.FESpace()->GetMesh()->GetNodes(), s0_bg_grad);
 
@@ -2994,9 +2859,7 @@
 
    // Setup Hessian on background mesh
    surf_fit_eval_bg_hess->SetParMetaInfo(*s0_bg_hess.ParFESpace()->GetParMesh(),
-                                         *s0_bg_hess.ParFESpace()->FEColl(),
-                                         s0_bg_hess.ParFESpace()->GetVDim(),
-                                         s0_bg_hess.ParFESpace()->GetOrdering());
+                                         *s0_bg_hess.ParFESpace());
    surf_fit_eval_bg_hess->SetInitialField
    (*s0_bg_hess.FESpace()->GetMesh()->GetNodes(), s0_bg_hess);
 
@@ -3050,12 +2913,7 @@
    {
       adapt_lim_gf->Update();
       adapt_lim_eval->SetSerialMetaInfo(*adapt_lim_gf->FESpace()->GetMesh(),
-<<<<<<< HEAD
-                                        *adapt_lim_gf->FESpace()->FEColl(), 1,
-                                        adapt_lim_gf->FESpace()->GetOrdering());
-=======
                                         *adapt_lim_gf->FESpace());
->>>>>>> e6ba8646
       adapt_lim_eval->SetInitialField
       (*adapt_lim_gf->FESpace()->GetMesh()->GetNodes(), *adapt_lim_gf);
    }
@@ -3068,12 +2926,7 @@
    {
       adapt_lim_gf->Update();
       adapt_lim_eval->SetParMetaInfo(*adapt_lim_pgf0->ParFESpace()->GetParMesh(),
-<<<<<<< HEAD
-                                     *adapt_lim_pgf0->ParFESpace()->FEColl(), 1,
-                                     adapt_lim_pgf0->FESpace()->GetOrdering());
-=======
                                      *adapt_lim_pgf0->ParFESpace());
->>>>>>> e6ba8646
       adapt_lim_eval->SetInitialField
       (*adapt_lim_gf->FESpace()->GetMesh()->GetNodes(), *adapt_lim_gf);
    }
@@ -4239,11 +4092,7 @@
 }
 
 void TMOP_Integrator::UpdateAfterMeshPositionChange(const Vector &new_x,
-<<<<<<< HEAD
-                                                    int ordering)
-=======
                                                     int new_x_ordering)
->>>>>>> e6ba8646
 {
    if (discr_tc)
    {
@@ -4252,17 +4101,12 @@
    // Update adapt_lim_gf if adaptive limiting is enabled.
    if (adapt_lim_gf)
    {
-<<<<<<< HEAD
-      adapt_lim_eval->ComputeAtNewPosition(new_x, *adapt_lim_gf, ordering);
-=======
       adapt_lim_eval->ComputeAtNewPosition(new_x, *adapt_lim_gf, new_x_ordering);
->>>>>>> e6ba8646
    }
 
    // Update surf_fit_gf if surface fitting is enabled.
    if (surf_fit_gf)
    {
-<<<<<<< HEAD
       if (surf_fit_gf_bg)
       {
          //surf_fit_eval->ComputeAtNewPosition(new_x, *surf_fit_gf, ordering);
@@ -4272,7 +4116,7 @@
          const int cnt = surf_fit_marker_dof_index.Size();
          const int total_cnt = new_x.Size()/dim;
          Vector new_x_sorted(cnt*dim);
-         if (ordering == 0)
+         if (new_x_ordering == 0)
          {
             for (int d = 0; d < dim; d++)
             {
@@ -4296,7 +4140,8 @@
          }
 
          Vector surf_fit_gf_int, surf_fit_grad_int, surf_fit_hess_int;
-         surf_fit_eval->ComputeAtNewPosition(new_x_sorted, surf_fit_gf_int, ordering);
+         surf_fit_eval->ComputeAtNewPosition(new_x_sorted, surf_fit_gf_int,
+                                             new_x_ordering);
          for (int i = 0; i < cnt; i++)
          {
             int dof_index = surf_fit_marker_dof_index[i];
@@ -4304,7 +4149,7 @@
          }
 
          surf_fit_eval_bg_grad->ComputeAtNewPosition(new_x_sorted, surf_fit_grad_int,
-                                                     ordering);
+                                                     new_x_ordering);
          // Assumes surf_fit_grad and surf_fit_gf share the same space
          const int grad_dim = surf_fit_grad->VectorDim();
          const int grad_cnt = surf_fit_grad->Size()/grad_dim;
@@ -4334,7 +4179,7 @@
          }
 
          surf_fit_eval_bg_hess->ComputeAtNewPosition(new_x_sorted, surf_fit_hess_int,
-                                                     ordering);
+                                                     new_x_ordering);
          // Assumes surf_fit_hess and surf_fit_gf share the same space
          const int hess_dim = surf_fit_hess->VectorDim();
          const int hess_cnt = surf_fit_hess->Size()/hess_dim;
@@ -4365,11 +4210,8 @@
       }
       else
       {
-         surf_fit_eval->ComputeAtNewPosition(new_x, *surf_fit_gf, ordering);
-      }
-=======
-      surf_fit_eval->ComputeAtNewPosition(new_x, *surf_fit_gf, new_x_ordering);
->>>>>>> e6ba8646
+         surf_fit_eval->ComputeAtNewPosition(new_x, *surf_fit_gf, new_x_ordering);
+      }
    }
 }
 
