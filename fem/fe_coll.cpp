// Copyright (c) 2010-2020, Lawrence Livermore National Security, LLC. Produced
// at the Lawrence Livermore National Laboratory. All Rights reserved. See files
// LICENSE and NOTICE for details. LLNL-CODE-806117.
//
// This file is part of the MFEM library. For more information and source code
// availability visit https://mfem.org.
//
// MFEM is free software; you can redistribute it and/or modify it under the
// terms of the BSD-3 license. We welcome feedback and contributions, see file
// CONTRIBUTING.md for details.

#include "fem.hpp"
#include <cstdlib>
#include <cstring>
#include <cstdio>
#ifdef _WIN32
#define snprintf _snprintf_s
#endif

namespace mfem
{

using namespace std;

int FiniteElementCollection::HasFaceDofs(Geometry::Type GeomType, int p) const
{
   switch (GeomType)
   {
      case Geometry::TETRAHEDRON:
         return GetNumDof(Geometry::TRIANGLE, p);
      case Geometry::CUBE:
         return GetNumDof(Geometry::SQUARE, p);
      case Geometry::PRISM:
         return std::max(GetNumDof(Geometry::TRIANGLE, p),
                         GetNumDof(Geometry::SQUARE, p));
      default:
         MFEM_ABORT("unknown geometry type");
   }
   return 0;
}

FiniteElementCollection *FiniteElementCollection::GetTraceCollection() const
{
   MFEM_ABORT("this method is not implemented in this derived class!");
   return NULL;
}

FiniteElementCollection *FiniteElementCollection::New(const char *name)
{
   FiniteElementCollection *fec = NULL;

   /*if (!strcmp(name, "Linear"))
   {
      fec = new LinearFECollection;
   }
   else if (!strcmp(name, "Quadratic"))
   {
      fec = new QuadraticFECollection;
   }
   else if (!strcmp(name, "QuadraticPos"))
   {
      fec = new QuadraticPosFECollection;
   }
   else if (!strcmp(name, "Cubic"))
   {
      fec = new CubicFECollection;
   }
   else if (!strcmp(name, "Const3D"))
   {
      fec = new Const3DFECollection;
   }
   else if (!strcmp(name, "Const2D"))
   {
      fec = new Const2DFECollection;
   }
   else if (!strcmp(name, "LinearDiscont2D"))
   {
      fec = new LinearDiscont2DFECollection;
   }
   else if (!strcmp(name, "GaussLinearDiscont2D"))
   {
      fec = new GaussLinearDiscont2DFECollection;
   }
   else if (!strcmp(name, "P1OnQuad"))
   {
      fec = new P1OnQuadFECollection;
   }
   else if (!strcmp(name, "QuadraticDiscont2D"))
   {
      fec = new QuadraticDiscont2DFECollection;
   }
   else if (!strcmp(name, "QuadraticPosDiscont2D"))
   {
      fec = new QuadraticPosDiscont2DFECollection;
   }
   else if (!strcmp(name, "GaussQuadraticDiscont2D"))
   {
      fec = new GaussQuadraticDiscont2DFECollection;
   }
   else if (!strcmp(name, "CubicDiscont2D"))
   {
      fec = new CubicDiscont2DFECollection;
   }
   else if (!strcmp(name, "LinearDiscont3D"))
   {
      fec = new LinearDiscont3DFECollection;
   }
   else if (!strcmp(name, "QuadraticDiscont3D"))
   {
      fec = new QuadraticDiscont3DFECollection;
   }
   else if (!strcmp(name, "LinearNonConf3D"))
   {
      fec = new LinearNonConf3DFECollection;
   }
   else if (!strcmp(name, "CrouzeixRaviart"))
   {
      fec = new CrouzeixRaviartFECollection;
   }
   else if (!strcmp(name, "ND1_3D"))
   {
      fec = new ND1_3DFECollection;
   }
   else if (!strcmp(name, "RT0_2D"))
   {
      fec = new RT0_2DFECollection;
   }
   else if (!strcmp(name, "RT1_2D"))
   {
      fec = new RT1_2DFECollection;
   }
   else if (!strcmp(name, "RT2_2D"))
   {
      fec = new RT2_2DFECollection;
   }
   else if (!strcmp(name, "RT0_3D"))
   {
      fec = new RT0_3DFECollection;
   }
   else if (!strcmp(name, "RT1_3D"))
   {
      fec = new RT1_3DFECollection;
   }
   else if (!strncmp(name, "H1_Trace_", 9))
   {
      fec = new H1_Trace_FECollection(atoi(name + 13), atoi(name + 9));
   }
   else if (!strncmp(name, "H1_Trace@", 9))
   {
      fec = new H1_Trace_FECollection(atoi(name + 15), atoi(name + 11),
                                      BasisType::GetType(name[9]));
   }
   else*/ if (!strncmp(name, "H1_", 3))
   {
      fec = new H1_FECollection(atoi(name + 7), atoi(name + 3));
   }
   /*else if (!strncmp(name, "H1Pos_Trace_", 12))
   {
      fec = new H1_Trace_FECollection(atoi(name + 16), atoi(name + 12),
                                      BasisType::Positive);
   }
   else if (!strncmp(name, "H1Pos_", 6))
   {
      fec = new H1Pos_FECollection(atoi(name + 10), atoi(name + 6));
   }
   else if (!strncmp(name, "H1Ser_", 6))
   {
      fec = new H1Ser_FECollection(atoi(name + 10), atoi(name + 6));
   }
   else if (!strncmp(name, "H1@", 3))
   {
      fec = new H1_FECollection(atoi(name + 9), atoi(name + 5),
                                BasisType::GetType(name[3]));
   }
   else if (!strncmp(name, "L2_T", 4))
      fec = new L2_FECollection(atoi(name + 10), atoi(name + 6),
                                atoi(name + 4));
   else if (!strncmp(name, "L2_", 3))
   {
      fec = new L2_FECollection(atoi(name + 7), atoi(name + 3));
   }
   else if (!strncmp(name, "L2Int_T", 7))
   {
      fec = new L2_FECollection(atoi(name + 13), atoi(name + 9),
                                atoi(name + 7), FiniteElement::INTEGRAL);
   }
   else if (!strncmp(name, "L2Int_", 6))
   {
      fec = new L2_FECollection(atoi(name + 10), atoi(name + 6),
                                BasisType::GaussLegendre,
                                FiniteElement::INTEGRAL);
   }
   else if (!strncmp(name, "RT_Trace_", 9))
   {
      fec = new RT_Trace_FECollection(atoi(name + 13), atoi(name + 9));
   }
   else if (!strncmp(name, "RT_ValTrace_", 12))
   {
      fec = new RT_Trace_FECollection(atoi(name + 16), atoi(name + 12),
                                      FiniteElement::VALUE);
   }
   else if (!strncmp(name, "RT_Trace@", 9))
   {
      fec = new RT_Trace_FECollection(atoi(name + 15), atoi(name + 11),
                                      FiniteElement::INTEGRAL,
                                      BasisType::GetType(name[9]));
   }
   else if (!strncmp(name, "RT_ValTrace@", 12))
   {
      fec = new RT_Trace_FECollection(atoi(name + 18), atoi(name + 14),
                                      FiniteElement::VALUE,
                                      BasisType::GetType(name[12]));
   }
   else if (!strncmp(name, "DG_Iface_", 9))
   {
      fec = new DG_Interface_FECollection(atoi(name + 13), atoi(name + 9));
   }
   else if (!strncmp(name, "DG_Iface@", 9))
   {
      fec = new DG_Interface_FECollection(atoi(name + 15), atoi(name + 11),
                                          FiniteElement::VALUE,
                                          BasisType::GetType(name[9]));
   }
   else if (!strncmp(name, "DG_IntIface_", 12))
   {
      fec = new DG_Interface_FECollection(atoi(name + 16), atoi(name + 12),
                                          FiniteElement::INTEGRAL);
   }
   else if (!strncmp(name, "DG_IntIface@", 12))
   {
      fec = new DG_Interface_FECollection(atoi(name + 18), atoi(name + 14),
                                          FiniteElement::INTEGRAL,
                                          BasisType::GetType(name[12]));
   }
   else if (!strncmp(name, "RT_", 3))
   {
      fec = new RT_FECollection(atoi(name + 7), atoi(name + 3));
   }
   else if (!strncmp(name, "RT@", 3))
   {
      fec = new RT_FECollection(atoi(name + 10), atoi(name + 6),
                                BasisType::GetType(name[3]),
                                BasisType::GetType(name[4]));
   }
   else if (!strncmp(name, "ND_Trace_", 9))
   {
      fec = new ND_Trace_FECollection(atoi(name + 13), atoi(name + 9));
   }
   else if (!strncmp(name, "ND_Trace@", 9))
   {
      fec = new ND_Trace_FECollection(atoi(name + 16), atoi(name + 12),
                                      BasisType::GetType(name[9]),
                                      BasisType::GetType(name[10]));
   }
   else if (!strncmp(name, "ND_", 3))
   {
      fec = new ND_FECollection(atoi(name + 7), atoi(name + 3));
   }
   else if (!strncmp(name, "ND@", 3))
   {
      fec = new ND_FECollection(atoi(name + 10), atoi(name + 6),
                                BasisType::GetType(name[3]),
                                BasisType::GetType(name[4]));
   }
   else if (!strncmp(name, "Local_", 6))
   {
      fec = new Local_FECollection(name + 6);
   }
   else if (!strncmp(name, "NURBS", 5))
   {
      if (name[5] != '\0')
      {
         // "NURBS" + "number" --> fixed order nurbs collection
         fec = new NURBSFECollection(atoi(name + 5));
      }
      else
      {
         // "NURBS" --> variable order nurbs collection
         fec = new NURBSFECollection();
      }
   }*/
   else
   {
      MFEM_ABORT("unknown FiniteElementCollection: " << name);
   }
   MFEM_VERIFY(!strcmp(fec->Name(), name), "input name: \"" << name
               << "\" does not match the created collection name: \""
               << fec->Name() << '"');

   return fec;
}

template <Geometry::Type geom>
inline void FiniteElementCollection::GetNVE(int &nv, int &ne)
{
   typedef typename Geometry::Constants<geom> g_consts;

   nv = g_consts::NumVert;
   ne = g_consts::NumEdges;
}

template <Geometry::Type geom, typename v_t>
inline void FiniteElementCollection::
GetEdge(int &nv, v_t &v, int &ne, int &e, int &eo, const int edge_info)
{
   typedef typename Geometry::Constants<Geometry::SEGMENT> e_consts;
   typedef typename Geometry::Constants<geom> g_consts;

   nv = e_consts::NumVert;
   ne = 1;
   e = edge_info/64;
   eo = edge_info%64;
   MFEM_ASSERT(0 <= e && e < g_consts::NumEdges, "");
   MFEM_ASSERT(0 <= eo && eo < e_consts::NumOrient, "");
   v[0] = g_consts::Edges[e][0];
   v[1] = g_consts::Edges[e][1];
   v[0] = e_consts::Orient[eo][v[0]];
   v[1] = e_consts::Orient[eo][v[1]];
}

template <Geometry::Type geom, Geometry::Type f_geom,
          typename v_t, typename e_t, typename eo_t>
inline void FiniteElementCollection::
GetFace(int &nv, v_t &v, int &ne, e_t &e, eo_t &eo,
        int &nf, int &f, Geometry::Type &fg, int &fo, const int face_info)
{
   typedef typename Geometry::Constants<  geom> g_consts;
   typedef typename Geometry::Constants<f_geom> f_consts;

   nv = f_consts::NumVert;
   nf = 1;
   f = face_info/64;
   fg = f_geom;
   fo = face_info%64;
   MFEM_ASSERT(0 <= f && f < g_consts::NumFaces, "");
   MFEM_ASSERT(0 <= fo && fo < f_consts::NumOrient, "");
   for (int i = 0; i < f_consts::NumVert; i++)
   {
      v[i] = f_consts::Orient[fo][i];
      v[i] = g_consts::FaceVert[f][v[i]];
   }
   ne = f_consts::NumEdges;
   for (int i = 0; i < f_consts::NumEdges; i++)
   {
      int v0 = v[f_consts::Edges[i][0]];
      int v1 = v[f_consts::Edges[i][1]];
      int eor = 0;
      if (v0 > v1) { swap(v0, v1); eor = 1; }
      for (int j = g_consts::VertToVert::I[v0]; true; j++)
      {
         MFEM_ASSERT(j < g_consts::VertToVert::I[v0+1],
                     "internal error, edge not found");
         if (v1 == g_consts::VertToVert::J[j][0])
         {
            int en = g_consts::VertToVert::J[j][1];
            if (en < 0)
            {
               en = -1-en;
               eor = 1-eor;
            }
            e[i] = en;
            eo[i] = eor;
            break;
         }
      }
   }
}

void FiniteElementCollection::SubDofOrder(Geometry::Type Geom, int SDim,
                                          int Info,
                                          Array<int> &dofs) const
{
   // Info = 64 * SubIndex + SubOrientation
   MFEM_ASSERT(0 <= Geom && Geom < Geometry::NumGeom,
               "invalid Geom = " << Geom);
   MFEM_ASSERT(0 <= SDim && SDim <= Geometry::Dimension[Geom],
               "invalid SDim = " << SDim <<
               " for Geom = " << Geometry::Name[Geom]);

   const int nvd = DofForGeometry(Geometry::POINT);
   if (SDim == 0) // vertex
   {
      const int off = nvd*(Info/64);
      dofs.SetSize(nvd);
      for (int i = 0; i < nvd; i++)
      {
         dofs[i] = off + i;
      }
   }
   else
   {
      int v[4], e[4], eo[4], f[1], fo[1];
      int av = 0, nv = 0, ae = 0, ne = 0, nf = 0;
      Geometry::Type fg[1];

      switch (Geom)
      {
         case Geometry::SEGMENT:
         {
            GetNVE<Geometry::SEGMENT>(av, ae);
            GetEdge<Geometry::SEGMENT>(nv, v, ne, e[0], eo[0], Info);
            break;
         }

         case Geometry::TRIANGLE:
         {
            GetNVE<Geometry::TRIANGLE>(av, ae);
            switch (SDim)
            {
               case 1:
                  GetEdge<Geometry::TRIANGLE>(nv, v, ne, e[0], eo[0], Info);
                  break;
               case 2:
                  GetFace<Geometry::TRIANGLE,Geometry::TRIANGLE>(
                     nv, v, ne, e, eo, nf, f[0], fg[0], fo[0], Info);
                  break;
               default:
                  goto not_supp;
            }
            break;
         }

         case Geometry::SQUARE:
         {
            GetNVE<Geometry::SQUARE>(av, ae);
            switch (SDim)
            {
               case 1:
                  GetEdge<Geometry::SQUARE>(nv, v, ne, e[0], eo[0], Info);
                  break;
               case 2:
                  GetFace<Geometry::SQUARE,Geometry::SQUARE>(
                     nv, v, ne, e, eo, nf, f[0], fg[0], fo[0], Info);
                  break;
               default:
                  goto not_supp;
            }
            break;
         }

         case Geometry::TETRAHEDRON:
         {
            GetNVE<Geometry::TETRAHEDRON>(av, ae);
            switch (SDim)
            {
               case 1:
                  GetEdge<Geometry::TETRAHEDRON>(nv, v, ne, e[0], eo[0], Info);
                  break;
               case 2:
                  GetFace<Geometry::TETRAHEDRON,Geometry::TRIANGLE>(
                     nv, v, ne, e, eo, nf, f[0], fg[0], fo[0], Info);
                  break;
               default:
                  goto not_supp;
            }
            break;
         }

         case Geometry::CUBE:
         {
            GetNVE<Geometry::CUBE>(av, ae);
            switch (SDim)
            {
               case 1:
                  GetEdge<Geometry::CUBE>(nv, v, ne, e[0], eo[0], Info);
                  break;
               case 2:
                  GetFace<Geometry::CUBE,Geometry::SQUARE>(
                     nv, v, ne, e, eo, nf, f[0], fg[0], fo[0], Info);
                  break;
               default:
                  goto not_supp;
            }
            break;
         }

         default:
            MFEM_ABORT("invalid Geom = " << Geom);
      }

      int ned = (ne > 0) ? DofForGeometry(Geometry::SEGMENT) : 0;

      // add vertex dofs
      dofs.SetSize(nv*nvd+ne*ned);
      for (int i = 0; i < nv; i++)
      {
         for (int j = 0; j < nvd; j++)
         {
            dofs[i*nvd+j] = v[i]*nvd+j;
         }
      }
      int l_off = nv*nvd, g_off = av*nvd;

      // add edge dofs
      if (ned > 0)
      {
         for (int i = 0; i < ne; i++)
         {
            const int *ed = DofOrderForOrientation(Geometry::SEGMENT,
                                                   eo[i] ? -1 : 1);
            for (int j = 0; j < ned; j++)
            {
               dofs[l_off+i*ned+j] =
                  ed[j] >= 0 ?
                  g_off+e[i]*ned+ed[j] :
                  -1-(g_off+e[i]*ned+(-1-ed[j]));
            }
         }
         l_off += ne*ned;
         g_off += ae*ned;
      }

      // add face dofs
      if (nf > 0)
      {
         const int nfd = DofForGeometry(fg[0]); // assume same face geometry
         dofs.SetSize(dofs.Size()+nf*nfd);
         for (int i = 0; i < nf; i++)
         {
            const int *fd = DofOrderForOrientation(fg[i], fo[i]);
            for (int j = 0; j < nfd; j++)
            {
               dofs[l_off+i*nfd+j] =
                  fd[j] >= 0 ?
                  g_off+f[i]*nfd+fd[j] :
                  -1-(g_off+f[i]*nfd+(-1-fd[j]));
            }
         }
      }

      // add volume dofs ...
   }
   return;

not_supp:
   MFEM_ABORT("Geom = " << Geometry::Name[Geom] <<
              ", SDim = " << SDim << " is not supported");
}

#if 0
const FiniteElement *
LinearFECollection::FiniteElementForGeometry(Geometry::Type GeomType) const
{
   switch (GeomType)
   {
      case Geometry::POINT:       return &PointFE;
      case Geometry::SEGMENT:     return &SegmentFE;
      case Geometry::TRIANGLE:    return &TriangleFE;
      case Geometry::SQUARE:      return &QuadrilateralFE;
      case Geometry::TETRAHEDRON: return &TetrahedronFE;
      case Geometry::CUBE:        return &ParallelepipedFE;
      case Geometry::PRISM:       return &WedgeFE;
      default:
         mfem_error ("LinearFECollection: unknown geometry type.");
   }
   return &SegmentFE; // Make some compilers happy
}

int LinearFECollection::DofForGeometry(Geometry::Type GeomType) const
{
   switch (GeomType)
   {
      case Geometry::POINT:       return 1;
      case Geometry::SEGMENT:     return 0;
      case Geometry::TRIANGLE:    return 0;
      case Geometry::SQUARE:      return 0;
      case Geometry::TETRAHEDRON: return 0;
      case Geometry::CUBE:        return 0;
      case Geometry::PRISM:       return 0;
      default:
         mfem_error ("LinearFECollection: unknown geometry type.");
   }
   return 0; // Make some compilers happy
}

const int *LinearFECollection::DofOrderForOrientation(Geometry::Type GeomType,
                                                      int Or) const
{
   return NULL;
}


const FiniteElement *
QuadraticFECollection::FiniteElementForGeometry(Geometry::Type GeomType) const
{
   switch (GeomType)
   {
      case Geometry::POINT:       return &PointFE;
      case Geometry::SEGMENT:     return &SegmentFE;
      case Geometry::TRIANGLE:    return &TriangleFE;
      case Geometry::SQUARE:      return &QuadrilateralFE;
      case Geometry::TETRAHEDRON: return &TetrahedronFE;
      case Geometry::CUBE:        return &ParallelepipedFE;
      case Geometry::PRISM:       return &WedgeFE;
      default:
         mfem_error ("QuadraticFECollection: unknown geometry type.");
   }
   return &SegmentFE; // Make some compilers happy
}

int QuadraticFECollection::DofForGeometry(Geometry::Type GeomType) const
{
   switch (GeomType)
   {
      case Geometry::POINT:       return 1;
      case Geometry::SEGMENT:     return 1;
      case Geometry::TRIANGLE:    return 0;
      case Geometry::SQUARE:      return 1;
      case Geometry::TETRAHEDRON: return 0;
      case Geometry::CUBE:        return 1;
      case Geometry::PRISM:       return 0;
      default:
         mfem_error ("QuadraticFECollection: unknown geometry type.");
   }
   return 0; // Make some compilers happy
}

const int *QuadraticFECollection::DofOrderForOrientation(
   Geometry::Type GeomType, int Or) const
{
   static int indexes[] = { 0 };

   return indexes;
}


const FiniteElement *
QuadraticPosFECollection::FiniteElementForGeometry(
   Geometry::Type GeomType) const
{
   switch (GeomType)
   {
      case Geometry::SEGMENT:     return &SegmentFE;
      case Geometry::SQUARE:      return &QuadrilateralFE;
      default:
         mfem_error ("QuadraticPosFECollection: unknown geometry type.");
   }
   return NULL; // Make some compilers happy
}

int QuadraticPosFECollection::DofForGeometry(Geometry::Type GeomType) const
{
   switch (GeomType)
   {
      case Geometry::POINT:       return 1;
      case Geometry::SEGMENT:     return 1;
      case Geometry::SQUARE:      return 1;
      default:
         mfem_error ("QuadraticPosFECollection: unknown geometry type.");
   }
   return 0; // Make some compilers happy
}

const int *QuadraticPosFECollection::DofOrderForOrientation(
   Geometry::Type GeomType, int Or) const
{
   static int indexes[] = { 0 };

   return indexes;
}


const FiniteElement *
CubicFECollection::FiniteElementForGeometry(Geometry::Type GeomType) const
{
   switch (GeomType)
   {
      case Geometry::POINT:       return &PointFE;
      case Geometry::SEGMENT:     return &SegmentFE;
      case Geometry::TRIANGLE:    return &TriangleFE;
      case Geometry::SQUARE:      return &QuadrilateralFE;
      case Geometry::TETRAHEDRON: return &TetrahedronFE;
      case Geometry::CUBE:        return &ParallelepipedFE;
      case Geometry::PRISM:       return &WedgeFE;
      default:
         mfem_error ("CubicFECollection: unknown geometry type.");
   }
   return &SegmentFE; // Make some compilers happy
}

int CubicFECollection::DofForGeometry(Geometry::Type GeomType) const
{
   switch (GeomType)
   {
      case Geometry::POINT:       return 1;
      case Geometry::SEGMENT:     return 2;
      case Geometry::TRIANGLE:    return 1;
      case Geometry::SQUARE:      return 4;
      case Geometry::TETRAHEDRON: return 0;
      case Geometry::CUBE:        return 8;
      case Geometry::PRISM:       return 2;
      default:
         mfem_error ("CubicFECollection: unknown geometry type.");
   }
   return 0; // Make some compilers happy
}

const int *CubicFECollection::DofOrderForOrientation(Geometry::Type GeomType,
                                                     int Or) const
{
   if (GeomType == Geometry::SEGMENT)
   {
      static int ind_pos[] = { 0, 1 };
      static int ind_neg[] = { 1, 0 };

      if (Or < 0)
      {
         return ind_neg;
      }
      return ind_pos;
   }
   else if (GeomType == Geometry::TRIANGLE)
   {
      static int indexes[] = { 0 };

      return indexes;
   }
   else if (GeomType == Geometry::SQUARE)
   {
      static int sq_ind[8][4] = {{0, 1, 2, 3}, {0, 2, 1, 3},
         {2, 0, 3, 1}, {1, 0, 3, 2},
         {3, 2, 1, 0}, {3, 1, 2, 0},
         {1, 3, 0, 2}, {2, 3, 0, 1}
      };
      return sq_ind[Or];
   }

   return NULL;
}


const FiniteElement *
CrouzeixRaviartFECollection::FiniteElementForGeometry(
   Geometry::Type GeomType) const
{
   switch (GeomType)
   {
      case Geometry::SEGMENT:     return &SegmentFE;
      case Geometry::TRIANGLE:    return &TriangleFE;
      case Geometry::SQUARE:      return &QuadrilateralFE;
      default:
         mfem_error ("CrouzeixRaviartFECollection: unknown geometry type.");
   }
   return &SegmentFE; // Make some compilers happy
}

int CrouzeixRaviartFECollection::DofForGeometry(Geometry::Type GeomType) const
{
   switch (GeomType)
   {
      case Geometry::POINT:       return 0;
      case Geometry::SEGMENT:     return 1;
      case Geometry::TRIANGLE:    return 0;
      case Geometry::SQUARE:      return 0;
      default:
         mfem_error ("CrouzeixRaviartFECollection: unknown geometry type.");
   }
   return 0; // Make some compilers happy
}

const int *CrouzeixRaviartFECollection::DofOrderForOrientation(
   Geometry::Type GeomType, int Or) const
{
   static int indexes[] = { 0 };

   return indexes;
}


const FiniteElement *
RT0_2DFECollection::FiniteElementForGeometry(Geometry::Type GeomType) const
{
   switch (GeomType)
   {
      case Geometry::SEGMENT:     return &SegmentFE;
      case Geometry::TRIANGLE:    return &TriangleFE;
      case Geometry::SQUARE:      return &QuadrilateralFE;
      default:
         mfem_error ("RT0_2DFECollection: unknown geometry type.");
   }
   return &SegmentFE; // Make some compilers happy
}

int RT0_2DFECollection::DofForGeometry(Geometry::Type GeomType) const
{
   switch (GeomType)
   {
      case Geometry::POINT:       return 0;
      case Geometry::SEGMENT:     return 1;
      case Geometry::TRIANGLE:    return 0;
      case Geometry::SQUARE:      return 0;
      default:
         mfem_error ("RT0_2DFECollection: unknown geometry type.");
   }
   return 0; // Make some compilers happy
}

const int * RT0_2DFECollection::DofOrderForOrientation(Geometry::Type GeomType,
                                                       int Or) const
{
   static int ind_pos[] = { 0 };
   static int ind_neg[] = { -1 };

   if (Or > 0)
   {
      return ind_pos;
   }
   return ind_neg;
}


const FiniteElement *
RT1_2DFECollection::FiniteElementForGeometry(Geometry::Type GeomType) const
{
   switch (GeomType)
   {
      case Geometry::SEGMENT:     return &SegmentFE;
      case Geometry::TRIANGLE:    return &TriangleFE;
      case Geometry::SQUARE:      return &QuadrilateralFE;
      default:
         mfem_error ("RT1_2DFECollection: unknown geometry type.");
   }
   return &SegmentFE; // Make some compilers happy
}

int RT1_2DFECollection::DofForGeometry(Geometry::Type GeomType) const
{
   switch (GeomType)
   {
      case Geometry::POINT:       return 0;
      case Geometry::SEGMENT:     return 2;
      case Geometry::TRIANGLE:    return 2;
      case Geometry::SQUARE:      return 4;
      default:
         mfem_error ("RT1_2DFECollection: unknown geometry type.");
   }
   return 0; // Make some compilers happy
}

const int *RT1_2DFECollection::DofOrderForOrientation(Geometry::Type GeomType,
                                                      int Or) const
{
   static int ind_pos[] = {  0,  1 };
   static int ind_neg[] = { -2, -1 };

   if (Or > 0)
   {
      return ind_pos;
   }
   return ind_neg;
}

const FiniteElement *
RT2_2DFECollection::FiniteElementForGeometry(Geometry::Type GeomType) const
{
   switch (GeomType)
   {
      case Geometry::SEGMENT:     return &SegmentFE;
      case Geometry::TRIANGLE:    return &TriangleFE;
      case Geometry::SQUARE:      return &QuadrilateralFE;
      default:
         mfem_error ("RT2_2DFECollection: unknown geometry type.");
   }
   return &SegmentFE; // Make some compilers happy
}

int RT2_2DFECollection::DofForGeometry(Geometry::Type GeomType) const
{
   switch (GeomType)
   {
      case Geometry::POINT:       return 0;
      case Geometry::SEGMENT:     return 3;
      case Geometry::TRIANGLE:    return 6;
      case Geometry::SQUARE:      return 12;
      default:
         mfem_error ("RT2_2DFECollection: unknown geometry type.");
   }
   return 0; // Make some compilers happy
}

const int *RT2_2DFECollection::DofOrderForOrientation(Geometry::Type GeomType,
                                                      int Or) const
{
   static int ind_pos[] = { 0, 1, 2 };
   static int ind_neg[] = { -3, -2, -1 };

   if (Or > 0)
   {
      return ind_pos;
   }
   return ind_neg;
}


const FiniteElement *
Const2DFECollection::FiniteElementForGeometry(Geometry::Type GeomType) const
{
   switch (GeomType)
   {
      case Geometry::TRIANGLE:    return &TriangleFE;
      case Geometry::SQUARE:      return &QuadrilateralFE;
      default:
         mfem_error ("Const2DFECollection: unknown geometry type.");
   }
   return &TriangleFE; // Make some compilers happy
}

int Const2DFECollection::DofForGeometry(Geometry::Type GeomType) const
{
   switch (GeomType)
   {
      case Geometry::POINT:       return 0;
      case Geometry::SEGMENT:     return 0;
      case Geometry::TRIANGLE:    return 1;
      case Geometry::SQUARE:      return 1;
      default:
         mfem_error ("Const2DFECollection: unknown geometry type.");
   }
   return 0; // Make some compilers happy
}

const int *Const2DFECollection::DofOrderForOrientation(Geometry::Type GeomType,
                                                       int Or) const
{
   return NULL;
}


const FiniteElement *
LinearDiscont2DFECollection::FiniteElementForGeometry(
   Geometry::Type GeomType) const
{
   switch (GeomType)
   {
      case Geometry::TRIANGLE:    return &TriangleFE;
      case Geometry::SQUARE:      return &QuadrilateralFE;
      default:
         mfem_error ("LinearDiscont2DFECollection: unknown geometry type.");
   }
   return &TriangleFE; // Make some compilers happy
}

int LinearDiscont2DFECollection::DofForGeometry(Geometry::Type GeomType) const
{
   switch (GeomType)
   {
      case Geometry::POINT:       return 0;
      case Geometry::SEGMENT:     return 0;
      case Geometry::TRIANGLE:    return 3;
      case Geometry::SQUARE:      return 4;
      default:
         mfem_error ("LinearDiscont2DFECollection: unknown geometry type.");
   }
   return 0; // Make some compilers happy
}

const int * LinearDiscont2DFECollection::DofOrderForOrientation(
   Geometry::Type GeomType, int Or) const
{
   return NULL;
}


const FiniteElement *
GaussLinearDiscont2DFECollection::FiniteElementForGeometry(
   Geometry::Type GeomType) const
{
   switch (GeomType)
   {
      case Geometry::TRIANGLE:    return &TriangleFE;
      case Geometry::SQUARE:      return &QuadrilateralFE;
      default:
         mfem_error ("GaussLinearDiscont2DFECollection:"
                     " unknown geometry type.");
   }
   return &TriangleFE; // Make some compilers happy
}

int GaussLinearDiscont2DFECollection::DofForGeometry(Geometry::Type GeomType)
const
{
   switch (GeomType)
   {
      case Geometry::POINT:       return 0;
      case Geometry::SEGMENT:     return 0;
      case Geometry::TRIANGLE:    return 3;
      case Geometry::SQUARE:      return 4;
      default:
         mfem_error ("GaussLinearDiscont2DFECollection:"
                     " unknown geometry type.");
   }
   return 0; // Make some compilers happy
}

const int *GaussLinearDiscont2DFECollection::DofOrderForOrientation(
   Geometry::Type GeomType, int Or) const
{
   return NULL;
}


const FiniteElement *
P1OnQuadFECollection::FiniteElementForGeometry(Geometry::Type GeomType) const
{
   if (GeomType != Geometry::SQUARE)
   {
      mfem_error ("P1OnQuadFECollection: unknown geometry type.");
   }
   return &QuadrilateralFE;
}

int P1OnQuadFECollection::DofForGeometry(Geometry::Type GeomType) const
{
   switch (GeomType)
   {
      case Geometry::POINT:       return 0;
      case Geometry::SEGMENT:     return 0;
      case Geometry::SQUARE:      return 3;
      default:
         mfem_error ("P1OnQuadFECollection: unknown geometry type.");
   }
   return 0; // Make some compilers happy
}

const int *P1OnQuadFECollection::DofOrderForOrientation(
   Geometry::Type GeomType, int Or) const
{
   return NULL;
}


const FiniteElement *
QuadraticDiscont2DFECollection::FiniteElementForGeometry(
   Geometry::Type GeomType) const
{
   switch (GeomType)
   {
      case Geometry::TRIANGLE:    return &TriangleFE;
      case Geometry::SQUARE:      return &QuadrilateralFE;
      default:
         mfem_error ("QuadraticDiscont2DFECollection: unknown geometry type.");
   }
   return &TriangleFE; // Make some compilers happy
}

int QuadraticDiscont2DFECollection::DofForGeometry(Geometry::Type GeomType)
const
{
   switch (GeomType)
   {
      case Geometry::POINT:       return 0;
      case Geometry::SEGMENT:     return 0;
      case Geometry::TRIANGLE:    return 6;
      case Geometry::SQUARE:      return 9;
      default:
         mfem_error ("QuadraticDiscont2DFECollection: unknown geometry type.");
   }
   return 0; // Make some compilers happy
}

const int *QuadraticDiscont2DFECollection::DofOrderForOrientation(
   Geometry::Type GeomType, int Or) const
{
   return NULL;
}


const FiniteElement *
QuadraticPosDiscont2DFECollection::FiniteElementForGeometry(
   Geometry::Type GeomType) const
{
   switch (GeomType)
   {
      case Geometry::SQUARE:  return &QuadrilateralFE;
      default:
         mfem_error ("QuadraticPosDiscont2DFECollection: unknown geometry type.");
   }
   return NULL; // Make some compilers happy
}

int QuadraticPosDiscont2DFECollection::DofForGeometry(Geometry::Type GeomType)
const
{
   switch (GeomType)
   {
      case Geometry::POINT:       return 0;
      case Geometry::SEGMENT:     return 0;
      case Geometry::SQUARE:      return 9;
      default:
         mfem_error ("QuadraticPosDiscont2DFECollection: unknown geometry type.");
   }
   return 0; // Make some compilers happy
}


const FiniteElement *
GaussQuadraticDiscont2DFECollection::FiniteElementForGeometry(
   Geometry::Type GeomType)
const
{
   switch (GeomType)
   {
      case Geometry::TRIANGLE:    return &TriangleFE;
      case Geometry::SQUARE:      return &QuadrilateralFE;
      default:
         mfem_error ("GaussQuadraticDiscont2DFECollection:"
                     " unknown geometry type.");
   }
   return &QuadrilateralFE; // Make some compilers happy
}

int GaussQuadraticDiscont2DFECollection::DofForGeometry(
   Geometry::Type GeomType) const
{
   switch (GeomType)
   {
      case Geometry::POINT:       return 0;
      case Geometry::SEGMENT:     return 0;
      case Geometry::TRIANGLE:    return 6;
      case Geometry::SQUARE:      return 9;
      default:
         mfem_error ("GaussQuadraticDiscont2DFECollection:"
                     " unknown geometry type.");
   }
   return 0; // Make some compilers happy
}

const int *GaussQuadraticDiscont2DFECollection::DofOrderForOrientation(
   Geometry::Type GeomType, int Or) const
{
   return NULL;
}


const FiniteElement *
CubicDiscont2DFECollection::FiniteElementForGeometry(
   Geometry::Type GeomType) const
{
   switch (GeomType)
   {
      case Geometry::TRIANGLE:    return &TriangleFE;
      case Geometry::SQUARE:      return &QuadrilateralFE;
      default:
         mfem_error ("CubicDiscont2DFECollection: unknown geometry type.");
   }
   return &TriangleFE; // Make some compilers happy
}

int CubicDiscont2DFECollection::DofForGeometry(Geometry::Type GeomType) const
{
   switch (GeomType)
   {
      case Geometry::POINT:       return 0;
      case Geometry::SEGMENT:     return 0;
      case Geometry::TRIANGLE:    return 10;
      case Geometry::SQUARE:      return 16;
      default:
         mfem_error ("CubicDiscont2DFECollection: unknown geometry type.");
   }
   return 0; // Make some compilers happy
}

const int *CubicDiscont2DFECollection::DofOrderForOrientation(
   Geometry::Type GeomType, int Or) const
{
   return NULL;
}


const FiniteElement *
LinearNonConf3DFECollection::FiniteElementForGeometry(
   Geometry::Type GeomType) const
{
   switch (GeomType)
   {
      case Geometry::TRIANGLE:    return &TriangleFE;
      case Geometry::SQUARE:      return &QuadrilateralFE;
      case Geometry::TETRAHEDRON: return &TetrahedronFE;
      case Geometry::CUBE:        return &ParallelepipedFE;
      default:
         mfem_error ("LinearNonConf3DFECollection: unknown geometry type.");
   }
   return &TriangleFE; // Make some compilers happy
}

int LinearNonConf3DFECollection::DofForGeometry(Geometry::Type GeomType) const
{
   switch (GeomType)
   {
      case Geometry::POINT:       return 0;
      case Geometry::SEGMENT:     return 0;
      case Geometry::TRIANGLE:    return 1;
      case Geometry::SQUARE:      return 1;
      case Geometry::TETRAHEDRON: return 0;
      case Geometry::CUBE:        return 0;
      default:
         mfem_error ("LinearNonConf3DFECollection: unknown geometry type.");
   }
   return 0; // Make some compilers happy
}

const int *LinearNonConf3DFECollection::DofOrderForOrientation(
   Geometry::Type GeomType, int Or) const
{
   static int indexes[] = { 0 };

   return indexes;
}


const FiniteElement *
Const3DFECollection::FiniteElementForGeometry(Geometry::Type GeomType) const
{
   switch (GeomType)
   {
      case Geometry::TETRAHEDRON: return &TetrahedronFE;
      case Geometry::CUBE:        return &ParallelepipedFE;
      case Geometry::PRISM:       return &WedgeFE;
      default:
         mfem_error ("Const3DFECollection: unknown geometry type.");
   }
   return &TetrahedronFE; // Make some compilers happy
}

int Const3DFECollection::DofForGeometry(Geometry::Type GeomType) const
{
   switch (GeomType)
   {
      case Geometry::POINT:       return 0;
      case Geometry::SEGMENT:     return 0;
      case Geometry::TRIANGLE:    return 0;
      case Geometry::SQUARE:      return 0;
      case Geometry::TETRAHEDRON: return 1;
      case Geometry::CUBE:        return 1;
      case Geometry::PRISM:       return 1;
      default:
         mfem_error ("Const3DFECollection: unknown geometry type.");
   }
   return 0; // Make some compilers happy
}

const int *Const3DFECollection::DofOrderForOrientation(Geometry::Type GeomType,
                                                       int Or) const
{
   return NULL;
}


const FiniteElement *
LinearDiscont3DFECollection::FiniteElementForGeometry(
   Geometry::Type GeomType) const
{
   switch (GeomType)
   {
      case Geometry::TETRAHEDRON: return &TetrahedronFE;
      case Geometry::CUBE:        return &ParallelepipedFE;
      default:
         mfem_error ("LinearDiscont3DFECollection: unknown geometry type.");
   }
   return &TetrahedronFE; // Make some compilers happy
}

int LinearDiscont3DFECollection::DofForGeometry(Geometry::Type GeomType) const
{
   switch (GeomType)
   {
      case Geometry::POINT:       return 0;
      case Geometry::SEGMENT:     return 0;
      case Geometry::TRIANGLE:    return 0;
      case Geometry::SQUARE:      return 0;
      case Geometry::TETRAHEDRON: return 4;
      case Geometry::CUBE:        return 8;
      default:
         mfem_error ("LinearDiscont3DFECollection: unknown geometry type.");
   }
   return 0; // Make some compilers happy
}

const int *LinearDiscont3DFECollection::DofOrderForOrientation(
   Geometry::Type GeomType, int Or) const
{
   return NULL;
}


const FiniteElement *
QuadraticDiscont3DFECollection::FiniteElementForGeometry(
   Geometry::Type GeomType) const
{
   switch (GeomType)
   {
      case Geometry::TETRAHEDRON: return &TetrahedronFE;
      case Geometry::CUBE:        return &ParallelepipedFE;
      default:
         mfem_error ("QuadraticDiscont3DFECollection: unknown geometry type.");
   }
   return &TetrahedronFE; // Make some compilers happy
}

int QuadraticDiscont3DFECollection::DofForGeometry(Geometry::Type GeomType)
const
{
   switch (GeomType)
   {
      case Geometry::POINT:       return 0;
      case Geometry::SEGMENT:     return 0;
      case Geometry::TRIANGLE:    return 0;
      case Geometry::SQUARE:      return 0;
      case Geometry::TETRAHEDRON: return 10;
      case Geometry::CUBE:        return 27;
      default:
         mfem_error ("QuadraticDiscont3DFECollection: unknown geometry type.");
   }
   return 0; // Make some compilers happy
}

const int *QuadraticDiscont3DFECollection::DofOrderForOrientation(
   Geometry::Type GeomType, int Or) const
{
   return NULL;
}

const FiniteElement *
RefinedLinearFECollection::FiniteElementForGeometry(
   Geometry::Type GeomType) const
{
   switch (GeomType)
   {
      case Geometry::POINT:       return &PointFE;
      case Geometry::SEGMENT:     return &SegmentFE;
      case Geometry::TRIANGLE:    return &TriangleFE;
      case Geometry::SQUARE:      return &QuadrilateralFE;
      case Geometry::TETRAHEDRON: return &TetrahedronFE;
      case Geometry::CUBE:        return &ParallelepipedFE;
      default:
         mfem_error ("RefinedLinearFECollection: unknown geometry type.");
   }
   return &SegmentFE; // Make some compilers happy
}

int RefinedLinearFECollection::DofForGeometry(Geometry::Type GeomType) const
{
   switch (GeomType)
   {
      case Geometry::POINT:       return 1;
      case Geometry::SEGMENT:     return 1;
      case Geometry::TRIANGLE:    return 0;
      case Geometry::SQUARE:      return 1;
      case Geometry::TETRAHEDRON: return 0;
      case Geometry::CUBE:        return 1;
      default:
         mfem_error ("RefinedLinearFECollection: unknown geometry type.");
   }
   return 0; // Make some compilers happy
}

const int *RefinedLinearFECollection::DofOrderForOrientation(
   Geometry::Type GeomType, int Or) const
{
   static int indexes[] = { 0 };

   return indexes;
}


const FiniteElement *
ND1_3DFECollection::FiniteElementForGeometry(Geometry::Type GeomType) const
{
   switch (GeomType)
   {
      case Geometry::CUBE:        return &HexahedronFE;
      case Geometry::TETRAHEDRON: return &TetrahedronFE;
      default:
         mfem_error ("ND1_3DFECollection: unknown geometry type.");
   }
   return &HexahedronFE; // Make some compilers happy
}

int ND1_3DFECollection::DofForGeometry(Geometry::Type GeomType) const
{
   switch (GeomType)
   {
      case Geometry::POINT:       return 0;
      case Geometry::SEGMENT:     return 1;
      case Geometry::TRIANGLE:    return 0;
      case Geometry::SQUARE:      return 0;
      case Geometry::TETRAHEDRON: return 0;
      case Geometry::CUBE:        return 0;
      default:
         mfem_error ("ND1_3DFECollection: unknown geometry type.");
   }
   return 0; // Make some compilers happy
}

const int *ND1_3DFECollection::DofOrderForOrientation(Geometry::Type GeomType,
                                                      int Or) const
{
   static int ind_pos[] = { 0 };
   static int ind_neg[] = { -1 };

   if (Or > 0)
   {
      return ind_pos;
   }
   return ind_neg;
}


const FiniteElement *
RT0_3DFECollection::FiniteElementForGeometry(Geometry::Type GeomType) const
{
   switch (GeomType)
   {
      case Geometry::TRIANGLE:    return &TriangleFE;
      case Geometry::SQUARE:      return &QuadrilateralFE;
      case Geometry::CUBE:        return &HexahedronFE;
      case Geometry::TETRAHEDRON: return &TetrahedronFE;
      default:
         mfem_error ("RT0_3DFECollection: unknown geometry type.");
   }
   return &HexahedronFE; // Make some compilers happy
}

int RT0_3DFECollection::DofForGeometry(Geometry::Type GeomType) const
{
   switch (GeomType)
   {
      case Geometry::POINT:       return 0;
      case Geometry::SEGMENT:     return 0;
      case Geometry::TRIANGLE:    return 1;
      case Geometry::SQUARE:      return 1;
      case Geometry::TETRAHEDRON: return 0;
      case Geometry::CUBE:        return 0;
      default:
         mfem_error ("RT0_3DFECollection: unknown geometry type.");
   }
   return 0; // Make some compilers happy
}

const int *RT0_3DFECollection::DofOrderForOrientation(Geometry::Type GeomType,
                                                      int Or) const
{
   static int ind_pos[] = { 0 };
   static int ind_neg[] = { -1 };

   if ((GeomType == Geometry::TRIANGLE) || (GeomType == Geometry::SQUARE))
   {
      if (Or % 2 == 0)
      {
         return ind_pos;
      }
      return ind_neg;
   }
   return NULL;
}

const FiniteElement *
RT1_3DFECollection::FiniteElementForGeometry(Geometry::Type GeomType) const
{
   switch (GeomType)
   {
      case Geometry::TRIANGLE:    return &TriangleFE;
      case Geometry::SQUARE:      return &QuadrilateralFE;
      case Geometry::CUBE:        return &HexahedronFE;
      default:
         mfem_error ("RT1_3DFECollection: unknown geometry type.");
   }
   return &HexahedronFE; // Make some compilers happy
}

int RT1_3DFECollection::DofForGeometry(Geometry::Type GeomType) const
{
   switch (GeomType)
   {
      case Geometry::POINT:       return 0;
      case Geometry::SEGMENT:     return 0;
      case Geometry::TRIANGLE:    return 2;
      case Geometry::SQUARE:      return 4;
      case Geometry::CUBE:        return 12;
      default:
         mfem_error ("RT1_3DFECollection: unknown geometry type.");
   }
   return 0; // Make some compilers happy
}

const int *RT1_3DFECollection::DofOrderForOrientation(Geometry::Type GeomType,
                                                      int Or) const
{
   if (GeomType == Geometry::SQUARE)
   {
      static int sq_ind[8][4] =
      {
         {0, 1, 2, 3}, {-1, -3, -2, -4},
         {2, 0, 3, 1}, {-2, -1, -4, -3},
         {3, 2, 1, 0}, {-4, -2, -3, -1},
         {1, 3, 0, 2}, {-3, -4, -1, -2}
      };

      return sq_ind[Or];
   }
   else
   {
      return NULL;
   }
}
#endif

H1_FECollection::H1_FECollection(const int default_p, const int dim, const int btype)
   : FiniteElementCollection(default_p, dim)
{
   MFEM_VERIFY(default_p >= 1, "H1_FECollection requires order >= 1.");
   MFEM_VERIFY(dim >= 0 && dim <= 3, "H1_FECollection requires 0 <= dim <= 3.");

<<<<<<< HEAD
   const int p = default_p;
=======
   const int pm1 = p - 1, pm2 = pm1 - 1, pm3 = pm2 - 1, pm4 = pm3 - 1;
>>>>>>> 109a9dbd

   int pt_type = BasisType::GetQuadrature1D(btype);
   b_type = BasisType::Check(btype);
   switch (btype)
   {
      case BasisType::GaussLobatto:
      {
         snprintf(h1_name, 32, "H1_%dD_P%d", dim, p);
         break;
      }
      case BasisType::Positive:
      {
         snprintf(h1_name, 32, "H1Pos_%dD_P%d", dim, p);
         break;
      }
      case BasisType::Serendipity:
      {
         snprintf(h1_name, 32, "H1Ser_%dD_P%d", dim, p);
         break;
      }
      default:
      {
         MFEM_VERIFY(Quadrature1D::CheckClosed(pt_type) !=
                     Quadrature1D::Invalid,
                     "unsupported BasisType: " << BasisType::Name(btype));

         snprintf(h1_name, 32, "H1@%c_%dD_P%d",
                  (int)BasisType::GetChar(btype), dim, p);
      }
   }

   InitOrder(default_p);
}

template<typename T>
static void EnlargePArray(Array<T> &array, int p)
{
   if (array.Size() <= p)
   {
      array.SetSize(p + 1, T());
   }
}

bool H1_FECollection::HaveOrder(int p) const
{
   const auto &array = H1_Elements[Geometry::POINT];
   return (array.Size() > p) && (array[p] != NULL);
}

void H1_FECollection::InitOrder(int p) const
{
   MFEM_ASSERT(!HaveOrder(p), "already initialized");

   for (int g = 0; g < Geometry::NumGeom; g++)
   {
      EnlargePArray(H1_Elements[g], p);
      EnlargePArray(H1_dof[g], p);
   }
<<<<<<< HEAD
   for (int i = 0; i < 2; i++) { EnlargePArray(SegDofOrd[i], p); }
   for (int i = 0; i < 6; i++) { EnlargePArray(TriDofOrd[i], p); }
   for (int i = 0; i < 8; i++) { EnlargePArray(QuadDofOrd[i], p); }

   const int pm1 = p - 1, pm2 = pm1 - 1, pm3 = pm2 - 1;
=======
   for (int i = 0; i < 24; i++)
   {
      TetDofOrd[i] = NULL;
   }
>>>>>>> 109a9dbd

   H1_dof[Geometry::POINT][p] = 1;
   H1_Elements[Geometry::POINT][p] = new PointFiniteElement;

   if (dim >= 1)
   {
      H1_dof[Geometry::SEGMENT][p] = pm1;
      if (b_type == BasisType::Positive)
      {
         H1_Elements[Geometry::SEGMENT][p] = new H1Pos_SegmentElement(p);
      }
      else
      {
         H1_Elements[Geometry::SEGMENT][p] = new H1_SegmentElement(p, b_type);
      }

      SegDofOrd[0][p] = new int[2*pm1];
      SegDofOrd[1][p] = SegDofOrd[0][p] + pm1;
      for (int i = 0; i < pm1; i++)
      {
         SegDofOrd[0][p][i] = i;
         SegDofOrd[1][p][i] = pm2 - i;
      }
   }

   if (dim >= 2)
   {
      H1_dof[Geometry::TRIANGLE][p] = (pm1*pm2)/2;
      H1_dof[Geometry::SQUARE][p] = pm1*pm1;
      if (b_type == BasisType::Positive)
      {
         H1_Elements[Geometry::TRIANGLE][p] = new H1Pos_TriangleElement(p);
         H1_Elements[Geometry::SQUARE][p] = new H1Pos_QuadrilateralElement(p);
      }
      else if (b_type == BasisType::Serendipity)
      {
         // Note: in fe_coll.hpp the DofForGeometry(Geometry::Type) method
         // returns H1_dof[GeomType], so we need to fix the value of H1_dof here
         // for the serendipity case.

         // formula for number of interior serendipity DoFs (when p>1)
         H1_dof[Geometry::SQUARE][p] = (pm3*pm2)/2;
         H1_Elements[Geometry::SQUARE][p] = new H1Ser_QuadrilateralElement(p);
         // allows for mixed tri/quad meshes
         H1_Elements[Geometry::TRIANGLE][p] = new H1Pos_TriangleElement(p);
      }
      else
      {
         H1_Elements[Geometry::TRIANGLE][p] = new H1_TriangleElement(p, b_type);
         H1_Elements[Geometry::SQUARE][p] = new H1_QuadrilateralElement(p, b_type);
      }

      const int &TriDof = H1_dof[Geometry::TRIANGLE][p];
      const int &QuadDof = H1_dof[Geometry::SQUARE][p];
      TriDofOrd[0][p] = new int[6*TriDof];
      for (int i = 1; i < 6; i++)
      {
         TriDofOrd[i][p] = TriDofOrd[i-1][p] + TriDof;
      }
      // see Mesh::GetTriOrientation in mesh/mesh.cpp
      for (int j = 0; j < pm2; j++)
      {
         for (int i = 0; i + j < pm2; i++)
         {
            int o = TriDof - ((pm1 - j)*(pm2 - j))/2 + i;
            int k = pm3 - j - i;
            TriDofOrd[0][p][o] = o;  // (0,1,2)
            TriDofOrd[1][p][o] = TriDof - ((pm1-j)*(pm2-j))/2 + k;  // (1,0,2)
            TriDofOrd[2][p][o] = TriDof - ((pm1-i)*(pm2-i))/2 + k;  // (2,0,1)
            TriDofOrd[3][p][o] = TriDof - ((pm1-k)*(pm2-k))/2 + i;  // (2,1,0)
            TriDofOrd[4][p][o] = TriDof - ((pm1-k)*(pm2-k))/2 + j;  // (1,2,0)
            TriDofOrd[5][p][o] = TriDof - ((pm1-i)*(pm2-i))/2 + j;  // (0,2,1)
         }
      }

      QuadDofOrd[0][p] = new int[8*QuadDof];
      for (int i = 1; i < 8; i++)
      {
         QuadDofOrd[i][p] = QuadDofOrd[i-1][p] + QuadDof;
      }

      // For serendipity order >=4, the QuadDofOrd array must be re-defined. We
      // do this by computing the corresponding tensor product QuadDofOrd array
      // or two orders less, which contains enough DoFs for their serendipity
      // basis. This could be optimized.
      if (b_type == BasisType::Serendipity)
      {
         if (p < 4)
         {
            // no face dofs --> don't need to adjust QuadDofOrd
         }
         else  // p >= 4 --> have face dofs
         {
            // Exactly the same as tensor product case, but with all orders
            // reduced by 2 e.g. in case p=5 it builds a 2x2 array, even though
            // there are only 3 serendipity dofs.
            // In the tensor product case, the i and j index tensor directions,
            // and o index from 0 to (pm1)^2,

            for (int j = 0; j < pm3; j++)   // pm3 instead of pm1, etc
            {
               for (int i = 0; i < pm3; i++)
               {
                  int o = i + j*pm3;
                  QuadDofOrd[0][p][o] = i + j*pm3;  // (0,1,2,3)
                  QuadDofOrd[1][p][o] = j + i*pm3;  // (0,3,2,1)
                  QuadDofOrd[2][p][o] = j + (pm4 - i)*pm3;  // (1,2,3,0)
                  QuadDofOrd[3][p][o] = (pm4 - i) + j*pm3;  // (1,0,3,2)
                  QuadDofOrd[4][p][o] = (pm4 - i) + (pm4 - j)*pm3;  // (2,3,0,1)
                  QuadDofOrd[5][p][o] = (pm4 - j) + (pm4 - i)*pm3;  // (2,1,0,3)
                  QuadDofOrd[6][p][o] = (pm4 - j) + i*pm3;  // (3,0,1,2)
                  QuadDofOrd[7][p][o] = i + (pm4 - j)*pm3;  // (3,2,1,0)
               }
            }

         }
      }
      else // not serendipity
      {
         for (int j = 0; j < pm1; j++)
         {
            for (int i = 0; i < pm1; i++)
            {
               int o = i + j*pm1;
               QuadDofOrd[0][p][o] = i + j*pm1;  // (0,1,2,3)
               QuadDofOrd[1][p][o] = j + i*pm1;  // (0,3,2,1)
               QuadDofOrd[2][p][o] = j + (pm2 - i)*pm1;  // (1,2,3,0)
               QuadDofOrd[3][p][o] = (pm2 - i) + j*pm1;  // (1,0,3,2)
               QuadDofOrd[4][p][o] = (pm2 - i) + (pm2 - j)*pm1;  // (2,3,0,1)
               QuadDofOrd[5][p][o] = (pm2 - j) + (pm2 - i)*pm1;  // (2,1,0,3)
               QuadDofOrd[6][p][o] = (pm2 - j) + i*pm1;  // (3,0,1,2)
               QuadDofOrd[7][p][o] = i + (pm2 - j)*pm1;  // (3,2,1,0)
            }
         }
      }

      if (dim >= 3)
      {
         H1_dof[Geometry::TETRAHEDRON][p] = (TriDof*pm3)/3;
         H1_dof[Geometry::CUBE][p] = QuadDof*pm1;
         H1_dof[Geometry::PRISM][p] = TriDof*pm1;
         if (b_type == BasisType::Positive)
         {
            H1_Elements[Geometry::TETRAHEDRON][p] =
               new H1Pos_TetrahedronElement(p);
            H1_Elements[Geometry::CUBE][p] = new H1Pos_HexahedronElement(p);
            H1_Elements[Geometry::PRISM][p] = new H1Pos_WedgeElement(p);
         }
         else
         {
            H1_Elements[Geometry::TETRAHEDRON][p] =
               new H1_TetrahedronElement(p, b_type);
            H1_Elements[Geometry::CUBE][p] = new H1_HexahedronElement(p, b_type);
            H1_Elements[Geometry::PRISM][p] = new H1_WedgeElement(p, b_type);
         }

         const int &TetDof = H1_dof[Geometry::TETRAHEDRON];
         TetDofOrd[0] = new int[24*TetDof];
         for (int i = 1; i < 24; i++)
         {
            TetDofOrd[i] = TetDofOrd[i-1] + TetDof;
         }
         // see Mesh::GetTetOrientation in mesh/mesh.cpp
         for (int k = 0; k < pm3; k++)
         {
            for (int j = 0; j + k < pm3; j++)
            {
               for (int i = 0; i + j + k < pm3; i++)
               {
                  int l = pm4 - k - j - i;
                  int o   = TetDof - ((pm1 - k) * (pm2 - k) * (pm3 - k)) / 6
                            + (j * (2 * p - 5 - j - 2 * k)) / 2 + i;
                  int o1  = TetDof - ((pm1 - j) * (pm2 - j) * (pm3 - j)) / 6
                            + (k * (2 * p - 5 - k - 2 * j)) / 2 + i;
                  int o2  = TetDof - ((pm1 - i) * (pm2 - i) * (pm3 - i)) / 6
                            + (k * (2 * p - 5 - k - 2 * i)) / 2 + j;
                  int o3  = TetDof - ((pm1 - k) * (pm2 - k) * (pm3 - k)) / 6
                            + (i * (2 * p - 5 - i - 2 * k)) / 2 + j;
                  int o4  = TetDof - ((pm1 - j) * (pm2 - j) * (pm3 - j)) / 6
                            + (i * (2 * p - 5 - i - 2 * j)) / 2 + k;
                  int o5  = TetDof - ((pm1 - i) * (pm2 - i) * (pm3 - i)) / 6
                            + (j * (2 * p - 5 - j - 2 * i)) / 2 + k;
                  int o6  = TetDof - ((pm1 - k) * (pm2 - k) * (pm3 - k)) / 6
                            + (l * (2 * p - 5 - l - 2 * k)) / 2 + j;
                  int o7  = TetDof - ((pm1 - l) * (pm2 - l) * (pm3 - l)) / 6
                            + (k * (2 * p - 5 - k - 2 * l)) / 2 + j;
                  int o8  = TetDof - ((pm1 - l) * (pm2 - l) * (pm3 - l)) / 6
                            + (j * (2 * p - 5 - j - 2 * l)) / 2 + k;
                  int o9  = TetDof - ((pm1 - j) * (pm2 - j) * (pm3 - j)) / 6
                            + (l * (2 * p - 5 - l - 2 * j)) / 2 + k;
                  int o10 = TetDof - ((pm1 - j) * (pm2 - j) * (pm3 - j)) / 6
                            + (k * (2 * p - 5 - k - 2 * j)) / 2 + l;
                  int o11 = TetDof - ((pm1 - k) * (pm2 - k) * (pm3 - k)) / 6
                            + (j * (2 * p - 5 - j - 2 * k)) / 2 + l;
                  int o12 = TetDof - ((pm1 - i) * (pm2 - i) * (pm3 - i)) / 6
                            + (l * (2 * p - 5 - l - 2 * i)) / 2 + k;
                  int o13 = TetDof - ((pm1 - l) * (pm2 - l) * (pm3 - l)) / 6
                            + (i * (2 * p - 5 - i - 2 * l)) / 2 + k;
                  int o14 = TetDof - ((pm1 - k) * (pm2 - k) * (pm3 - k)) / 6
                            + (i * (2 * p - 5 - i - 2 * k)) / 2 + l;
                  int o15 = TetDof - ((pm1 - i) * (pm2 - i) * (pm3 - i)) / 6
                            + (k * (2 * p - 5 - k - 2 * i)) / 2 + l;
                  int o16 = TetDof - ((pm1 - l) * (pm2 - l) * (pm3 - l)) / 6
                            + (k * (2 * p - 5 - k - 2 * l)) / 2 + i;
                  int o17 = TetDof - ((pm1 - k) * (pm2 - k) * (pm3 - k)) / 6
                            + (l * (2 * p - 5 - l - 2 * k)) / 2 + i;
                  int o18 = TetDof - ((pm1 - i) * (pm2 - i) * (pm3 - i)) / 6
                            + (j * (2 * p - 5 - j - 2 * i)) / 2 + l;
                  int o19 = TetDof - ((pm1 - j) * (pm2 - j) * (pm3 - j)) / 6
                            + (i * (2 * p - 5 - i - 2 * j)) / 2 + l;
                  int o20 = TetDof - ((pm1 - j) * (pm2 - j) * (pm3 - j)) / 6
                            + (l * (2 * p - 5 - l - 2 * j)) / 2 + i;
                  int o21 = TetDof - ((pm1 - l) * (pm2 - l) * (pm3 - l)) / 6
                            + (j * (2 * p - 5 - j - 2 * l)) / 2 + i;
                  int o22 = TetDof - ((pm1 - l) * (pm2 - l) * (pm3 - l)) / 6
                            + (i * (2 * p - 5 - i - 2 * l)) / 2 + j;
                  int o23 = TetDof - ((pm1 - i) * (pm2 - i) * (pm3 - i)) / 6
                            + (l * (2 * p - 5 - l - 2 * i)) / 2 + j;
                  TetDofOrd[ 0][o] = o;   // (0,1,2,3)
                  TetDofOrd[ 1][o] = o1;  // (0,1,3,2)
                  TetDofOrd[ 2][o] = o2;  // (0,2,3,1)
                  TetDofOrd[ 3][o] = o3;  // (0,2,1,3)
                  TetDofOrd[ 4][o] = o4;  // (0,3,1,2)
                  TetDofOrd[ 5][o] = o5;  // (0,3,2,1)
                  TetDofOrd[ 6][o] = o6;  // (1,2,0,3)
                  TetDofOrd[ 7][o] = o7;  // (1,2,3,0)
                  TetDofOrd[ 8][o] = o8;  // (1,3,2,0)
                  TetDofOrd[ 9][o] = o9;  // (1,3,0,2)
                  TetDofOrd[10][o] = o10; // (1,0,3,2)
                  TetDofOrd[11][o] = o11; // (1,0,2,3)
                  TetDofOrd[12][o] = o12; // (2,3,0,1)
                  TetDofOrd[13][o] = o13; // (2,3,1,0)
                  TetDofOrd[14][o] = o14; // (2,0,1,3)
                  TetDofOrd[15][o] = o15; // (2,0,3,1)
                  TetDofOrd[16][o] = o16; // (2,1,3,0)
                  TetDofOrd[17][o] = o17; // (2,1,0,3)
                  TetDofOrd[18][o] = o18; // (3,0,2,1)
                  TetDofOrd[19][o] = o19; // (3,0,1,2)
                  TetDofOrd[20][o] = o20; // (3,1,0,2)
                  TetDofOrd[21][o] = o21; // (3,1,2,0)
                  TetDofOrd[22][o] = o22; // (3,2,1,0)
                  TetDofOrd[23][o] = o23; // (3,2,0,1)
               }
            }
         }
      }
   }
}

const FiniteElement* H1_FECollection::GetFE(Geometry::Type geom, int p) const
{
   if (!HaveOrder(p)) { InitOrder(p); }
   return H1_Elements[geom][p];
}

int H1_FECollection::GetNumDof(Geometry::Type geom, int p) const
{
   if (!HaveOrder(p)) { InitOrder(p); }
   return H1_dof[geom][p];
}

const int* H1_FECollection::GetDofOrdering(Geometry::Type geom, int p,
                                           int orientation) const
{
   if (!HaveOrder(p)) { InitOrder(p); }

   if (geom == Geometry::SEGMENT)
   {
      return (orientation > 0) ? SegDofOrd[0][p] : SegDofOrd[1][p];
   }
   else if (geom == Geometry::TRIANGLE)
   {
      return TriDofOrd[orientation % 6][p];
   }
   else if (geom == Geometry::SQUARE)
   {
      return QuadDofOrd[orientation % 8][p];
   }
   else if (GeomType == Geometry::TETRAHEDRON)
   {
      return TetDofOrd[Or%24];
   }
   return NULL;
}

/*FiniteElementCollection *H1_FECollection::GetTraceCollection() const
{
   int p = H1_dof[Geometry::SEGMENT] + 1;
   int dim = -1;
   if (!strncmp(h1_name, "H1_", 3))
   {
      dim = atoi(h1_name + 3);
   }
   else if (!strncmp(h1_name, "H1Pos_", 6))
   {
      dim = atoi(h1_name + 6);
   }
   else if (!strncmp(h1_name, "H1@", 3))
   {
      dim = atoi(h1_name + 5);
   }
   return (dim < 0) ? NULL : new H1_Trace_FECollection(p, dim, b_type);
}

const int *H1_FECollection::GetDofMap(Geometry::Type GeomType) const
{
   const int *dof_map = NULL;
   const FiniteElement *fe = H1_Elements[GeomType];
   switch (GeomType)
   {
      case Geometry::SEGMENT:
      case Geometry::SQUARE:
      case Geometry::CUBE:
         dof_map = dynamic_cast<const TensorBasisElement *>(fe)
                   ->GetDofMap().GetData();
         break;
      default:
         MFEM_ABORT("Geometry type " << Geometry::Name[GeomType] << " is not "
                    "implemented");
         // The "Cartesian" ordering for other geometries is defined by the
         // class GeometryRefiner.
   }
   return dof_map;
}*/

H1_FECollection::~H1_FECollection()
{
<<<<<<< HEAD
   for (int p = 0; p < SegDofOrd[0].Size(); p++)
   {
      delete [] SegDofOrd[0][p];
   }
   for (int p = 0; p < TriDofOrd[0].Size(); p++)
   {
      delete [] TriDofOrd[0][p];
   }
   for (int p = 0; p < QuadDofOrd[0].Size(); p++)
   {
      delete [] QuadDofOrd[0][p];
   }
=======
   delete [] SegDofOrd[0];
   delete [] TriDofOrd[0];
   delete [] QuadDofOrd[0];
   delete [] TetDofOrd[0];
>>>>>>> 109a9dbd
   for (int g = 0; g < Geometry::NumGeom; g++)
   {
      for (int p = 0; p < H1_Elements[g].Size(); p++)
      {
         delete H1_Elements[g][p];
      }
   }
}

#if 0
H1_Trace_FECollection::H1_Trace_FECollection(const int p, const int dim,
                                             const int btype)
   : H1_FECollection(p, dim-1, btype)
{
   if (btype == BasisType::GaussLobatto)
   {
      snprintf(h1_name, 32, "H1_Trace_%dD_P%d", dim, p);
   }
   else if (btype == BasisType::Positive)
   {
      snprintf(h1_name, 32, "H1Pos_Trace_%dD_P%d", dim, p);
   }
   else // base class checks that type is closed
   {
      snprintf(h1_name, 32, "H1_Trace@%c_%dD_P%d",
               (int)BasisType::GetChar(btype), dim, p);
   }
}
#endif


L2_FECollection::L2_FECollection(const int default_p, const int dim,
                                 const int btype, const int map_type)
   : FiniteElementCollection(default_p, dim)
{
   MFEM_VERIFY(default_p >= 0, "L2_FECollection requires order >= 0.");

   const int p = default_p;

   b_type = BasisType::Check(btype);
   this->map_type = map_type;

   const char *prefix = NULL;
   switch (map_type)
   {
      case FiniteElement::VALUE:    prefix = "L2";    break;
      case FiniteElement::INTEGRAL: prefix = "L2Int"; break;
      default:
         MFEM_ABORT("invalid map_type: " << map_type);
   }
   switch (btype)
   {
      case BasisType::GaussLegendre:
         snprintf(d_name, 32, "%s_%dD_P%d", prefix, dim, p);
         break;
      default:
         snprintf(d_name, 32, "%s_T%d_%dD_P%d", prefix, btype, dim, p);
   }

   InitOrder(default_p);
}


bool L2_FECollection::HaveOrder(int p) const
{
   const auto &array = L2_Elements[Geometry::POINT];
   return (array.Size() > p) && (array[p] != NULL);
}

void L2_FECollection::InitOrder(int p) const
{
   MFEM_ASSERT(!HaveOrder(p), "already initialized");

   for (int g = 0; g < Geometry::NumGeom; g++)
   {
       EnlargePArray(L2_Elements[g], p);
       EnlargePArray(Tr_Elements[g], p);
   }
<<<<<<< HEAD
   for (int i = 0; i < 2; i++) { EnlargePArray(SegDofOrd[i], p); }
   for (int i = 0; i < 6; i++) { EnlargePArray(TriDofOrd[i], p); }
   EnlargePArray(OtherDofOrd, p);
=======
   for (int i = 0; i < 24; i++)
   {
      TetDofOrd[i] = NULL;
   }
   OtherDofOrd = NULL;
>>>>>>> 109a9dbd

   if (dim == 0)
   {
      L2_Elements[Geometry::POINT][p] = new PointFiniteElement;
   }
   else if (dim == 1)
   {
      if (b_type == BasisType::Positive)
      {
         L2_Elements[Geometry::SEGMENT][p] = new L2Pos_SegmentElement(p);
      }
      else
      {
         L2_Elements[Geometry::SEGMENT][p] = new L2_SegmentElement(p, b_type);
      }
      L2_Elements[Geometry::SEGMENT][p]->SetMapType(map_type);

      Tr_Elements[Geometry::POINT][p] = new PointFiniteElement;
      // No need to set the map_type for Tr_Elements.

      const int pp1 = p + 1;
      SegDofOrd[0][p] = new int[2*pp1];
      SegDofOrd[1][p] = SegDofOrd[0][p] + pp1;
      for (int i = 0; i <= p; i++)
      {
         SegDofOrd[0][p][i] = i;
         SegDofOrd[1][p][i] = p - i;
      }
   }
   else if (dim == 2)
   {
      if (b_type == BasisType::Positive)
      {
         L2_Elements[Geometry::TRIANGLE][p] = new L2Pos_TriangleElement(p);
         L2_Elements[Geometry::SQUARE][p] = new L2Pos_QuadrilateralElement(p);
      }
      else
      {
         L2_Elements[Geometry::TRIANGLE][p] = new L2_TriangleElement(p, b_type);
         L2_Elements[Geometry::SQUARE][p] = new L2_QuadrilateralElement(p, b_type);
      }
<<<<<<< HEAD
      L2_Elements[Geometry::TRIANGLE][p]->SetMapType(map_type);
      L2_Elements[Geometry::SQUARE][p]->SetMapType(map_type);
      // All trace elements use the default Gauss-Legendre points
      Tr_Elements[Geometry::SEGMENT][p] = new L2_SegmentElement(p);
=======
      L2_Elements[Geometry::TRIANGLE]->SetMapType(map_type);
      L2_Elements[Geometry::SQUARE]->SetMapType(map_type);
      // Trace element use the default Gauss-Legendre nodal points for positive basis
      if (b_type == BasisType::Positive)
      {
         Tr_Elements[Geometry::SEGMENT] = new L2_SegmentElement(p);
      }
      else
      {
         Tr_Elements[Geometry::SEGMENT] = new L2_SegmentElement(p, btype);
      }
>>>>>>> 109a9dbd

      const int TriDof = L2_Elements[Geometry::TRIANGLE][p]->GetDof();
      TriDofOrd[0][p] = new int[6*TriDof];
      for (int i = 1; i < 6; i++)
      {
         TriDofOrd[i][p] = TriDofOrd[i-1][p] + TriDof;
      }
      const int pp1 = p + 1, pp2 = pp1 + 1;
      for (int j = 0; j <= p; j++)
      {
         for (int i = 0; i + j <= p; i++)
         {
            int o = TriDof - ((pp2 - j)*(pp1 - j))/2 + i;
            int k = p - j - i;
            TriDofOrd[0][p][o] = o;  // (0,1,2)
            TriDofOrd[1][p][o] = TriDof - ((pp2-j)*(pp1-j))/2 + k;  // (1,0,2)
            TriDofOrd[2][p][o] = TriDof - ((pp2-i)*(pp1-i))/2 + k;  // (2,0,1)
            TriDofOrd[3][p][o] = TriDof - ((pp2-k)*(pp1-k))/2 + i;  // (2,1,0)
            TriDofOrd[4][p][o] = TriDof - ((pp2-k)*(pp1-k))/2 + j;  // (1,2,0)
            TriDofOrd[5][p][o] = TriDof - ((pp2-i)*(pp1-i))/2 + j;  // (0,2,1)
         }
      }
      const int QuadDof = L2_Elements[Geometry::SQUARE][p]->GetDof();
      OtherDofOrd[p] = new int[QuadDof];
      for (int j = 0; j < QuadDof; j++)
      {
         OtherDofOrd[p][j] = j; // for Or == 0
      }
   }
   else if (dim == 3)
   {
      if (b_type == BasisType::Positive)
      {
         L2_Elements[Geometry::TETRAHEDRON][p] = new L2Pos_TetrahedronElement(p);
         L2_Elements[Geometry::CUBE][p] = new L2Pos_HexahedronElement(p);
         L2_Elements[Geometry::PRISM][p] = new L2Pos_WedgeElement(p);
      }
      else
      {
         L2_Elements[Geometry::TETRAHEDRON][p] =
            new L2_TetrahedronElement(p, b_type);
         L2_Elements[Geometry::CUBE][p] = new L2_HexahedronElement(p, b_type);
         L2_Elements[Geometry::PRISM][p] = new L2_WedgeElement(p, b_type);
      }
<<<<<<< HEAD
      L2_Elements[Geometry::TETRAHEDRON][p]->SetMapType(map_type);
      L2_Elements[Geometry::CUBE][p]->SetMapType(map_type);
      L2_Elements[Geometry::PRISM][p]->SetMapType(map_type);
      // All trace element use the default Gauss-Legendre nodal points
      Tr_Elements[Geometry::TRIANGLE][p] = new L2_TriangleElement(p);
      Tr_Elements[Geometry::SQUARE][p] = new L2_QuadrilateralElement(p);
=======
      L2_Elements[Geometry::TETRAHEDRON]->SetMapType(map_type);
      L2_Elements[Geometry::CUBE]->SetMapType(map_type);
      L2_Elements[Geometry::PRISM]->SetMapType(map_type);
      // Trace element use the default Gauss-Legendre nodal points for positive basis
      if (b_type == BasisType::Positive)
      {
         Tr_Elements[Geometry::TRIANGLE] = new L2_TriangleElement(p);
         Tr_Elements[Geometry::SQUARE] = new L2_QuadrilateralElement(p);
      }
      else
      {
         Tr_Elements[Geometry::TRIANGLE] = new L2_TriangleElement(p, btype);
         Tr_Elements[Geometry::SQUARE] = new L2_QuadrilateralElement(p, btype);
      }
>>>>>>> 109a9dbd

      const int TetDof = L2_Elements[Geometry::TETRAHEDRON][p]->GetDof();
      const int HexDof = L2_Elements[Geometry::CUBE][p]->GetDof();
      const int PriDof = L2_Elements[Geometry::PRISM][p]->GetDof();
      const int MaxDof = std::max(TetDof, std::max(PriDof, HexDof));
<<<<<<< HEAD
      OtherDofOrd[p] = new int[MaxDof];
=======

      TetDofOrd[0] = new int[24*TetDof];
      for (int i = 1; i < 24; i++)
      {
         TetDofOrd[i] = TetDofOrd[i-1] + TetDof;
      }
      // see Mesh::GetTetOrientation in mesh/mesh.cpp
      const int pp1 = p + 1, pp2 = pp1 + 1, pp3 = pp2 + 1;
      for (int k = 0; k <= p; k++)
      {
         for (int j = 0; j + k <= p; j++)
         {
            for (int i = 0; i + j + k <= p; i++)
            {
               int l = p - k - j - i;
               int o   = TetDof - ((pp1 - k) * (pp2 - k) * (pp3 - k)) / 6
                         + (j * (2 * p + 3 - j - 2 * k)) / 2 + i;
               int o1  = TetDof - ((pp1 - j) * (pp2 - j) * (pp3 - j)) / 6
                         + (k * (2 * p + 3 - k - 2 * j)) / 2 + i;
               int o2  = TetDof - ((pp1 - i) * (pp2 - i) * (pp3 - i)) / 6
                         + (k * (2 * p + 3 - k - 2 * i)) / 2 + j;
               int o3  = TetDof - ((pp1 - k) * (pp2 - k) * (pp3 - k)) / 6
                         + (i * (2 * p + 3 - i - 2 * k)) / 2 + j;
               int o4  = TetDof - ((pp1 - j) * (pp2 - j) * (pp3 - j)) / 6
                         + (i * (2 * p + 3 - i - 2 * j)) / 2 + k;
               int o5  = TetDof - ((pp1 - i) * (pp2 - i) * (pp3 - i)) / 6
                         + (j * (2 * p + 3 - j - 2 * i)) / 2 + k;
               int o6  = TetDof - ((pp1 - k) * (pp2 - k) * (pp3 - k)) / 6
                         + (l * (2 * p + 3 - l - 2 * k)) / 2 + j;
               int o7  = TetDof - ((pp1 - l) * (pp2 - l) * (pp3 - l)) / 6
                         + (k * (2 * p + 3 - k - 2 * l)) / 2 + j;
               int o8  = TetDof - ((pp1 - l) * (pp2 - l) * (pp3 - l)) / 6
                         + (j * (2 * p + 3 - j - 2 * l)) / 2 + k;
               int o9  = TetDof - ((pp1 - j) * (pp2 - j) * (pp3 - j)) / 6
                         + (l * (2 * p + 3 - l - 2 * j)) / 2 + k;
               int o10 = TetDof - ((pp1 - j) * (pp2 - j) * (pp3 - j)) / 6
                         + (k * (2 * p + 3 - k - 2 * j)) / 2 + l;
               int o11 = TetDof - ((pp1 - k) * (pp2 - k) * (pp3 - k)) / 6
                         + (j * (2 * p + 3 - j - 2 * k)) / 2 + l;
               int o12 = TetDof - ((pp1 - i) * (pp2 - i) * (pp3 - i)) / 6
                         + (l * (2 * p + 3 - l - 2 * i)) / 2 + k;
               int o13 = TetDof - ((pp1 - l) * (pp2 - l) * (pp3 - l)) / 6
                         + (i * (2 * p + 3 - i - 2 * l)) / 2 + k;
               int o14 = TetDof - ((pp1 - k) * (pp2 - k) * (pp3 - k)) / 6
                         + (i * (2 * p + 3 - i - 2 * k)) / 2 + l;
               int o15 = TetDof - ((pp1 - i) * (pp2 - i) * (pp3 - i)) / 6
                         + (k * (2 * p + 3 - k - 2 * i)) / 2 + l;
               int o16 = TetDof - ((pp1 - l) * (pp2 - l) * (pp3 - l)) / 6
                         + (k * (2 * p + 3 - k - 2 * l)) / 2 + i;
               int o17 = TetDof - ((pp1 - k) * (pp2 - k) * (pp3 - k)) / 6
                         + (l * (2 * p + 3 - l - 2 * k)) / 2 + i;
               int o18 = TetDof - ((pp1 - i) * (pp2 - i) * (pp3 - i)) / 6
                         + (j * (2 * p + 3 - j - 2 * i)) / 2 + l;
               int o19 = TetDof - ((pp1 - j) * (pp2 - j) * (pp3 - j)) / 6
                         + (i * (2 * p + 3 - i - 2 * j)) / 2 + l;
               int o20 = TetDof - ((pp1 - j) * (pp2 - j) * (pp3 - j)) / 6
                         + (l * (2 * p + 3 - l - 2 * j)) / 2 + i;
               int o21 = TetDof - ((pp1 - l) * (pp2 - l) * (pp3 - l)) / 6
                         + (j * (2 * p + 3 - j - 2 * l)) / 2 + i;
               int o22 = TetDof - ((pp1 - l) * (pp2 - l) * (pp3 - l)) / 6
                         + (i * (2 * p + 3 - i - 2 * l)) / 2 + j;
               int o23 = TetDof - ((pp1 - i) * (pp2 - i) * (pp3 - i)) / 6
                         + (l * (2 * p + 3 - l - 2 * i)) / 2 + j;
               TetDofOrd[ 0][o] = o;   // (0,1,2,3)
               TetDofOrd[ 1][o] = o1;  // (0,1,3,2)
               TetDofOrd[ 2][o] = o2;  // (0,2,3,1)
               TetDofOrd[ 3][o] = o3;  // (0,2,1,3)
               TetDofOrd[ 4][o] = o4;  // (0,3,1,2)
               TetDofOrd[ 5][o] = o5;  // (0,3,2,1)
               TetDofOrd[ 6][o] = o6;  // (1,2,0,3)
               TetDofOrd[ 7][o] = o7;  // (1,2,3,0)
               TetDofOrd[ 8][o] = o8;  // (1,3,2,0)
               TetDofOrd[ 9][o] = o9;  // (1,3,0,2)
               TetDofOrd[10][o] = o10; // (1,0,3,2)
               TetDofOrd[11][o] = o11; // (1,0,2,3)
               TetDofOrd[12][o] = o12; // (2,3,0,1)
               TetDofOrd[13][o] = o13; // (2,3,1,0)
               TetDofOrd[14][o] = o14; // (2,0,1,3)
               TetDofOrd[15][o] = o15; // (2,0,3,1)
               TetDofOrd[16][o] = o16; // (2,1,3,0)
               TetDofOrd[17][o] = o17; // (2,1,0,3)
               TetDofOrd[18][o] = o18; // (3,0,2,1)
               TetDofOrd[19][o] = o19; // (3,0,1,2)
               TetDofOrd[20][o] = o20; // (3,1,0,2)
               TetDofOrd[21][o] = o21; // (3,1,2,0)
               TetDofOrd[22][o] = o22; // (3,2,1,0)
               TetDofOrd[23][o] = o23; // (3,2,0,1)
            }
         }
      }
      OtherDofOrd = new int[MaxDof];
>>>>>>> 109a9dbd
      for (int j = 0; j < MaxDof; j++)
      {
         OtherDofOrd[p][j] = j; // for Or == 0
      }
   }
   else
   {
      mfem::err << "L2_FECollection::L2_FECollection : dim = "
                << dim << endl;
      mfem_error();
   }
}

const FiniteElement* L2_FECollection::GetFE(Geometry::Type geom, int p) const
{
   if (!HaveOrder(p)) { InitOrder(p); }
   return L2_Elements[geom][p];
}

int L2_FECollection::GetNumDof(Geometry::Type geom, int p) const
{
   if (!HaveOrder(p)) { InitOrder(p); }
   if (L2_Elements[geom][p])
   {
      return L2_Elements[geom][p]->GetDof();
   }
   return 0;
}

const int* L2_FECollection::GetDofOrdering(Geometry::Type geom, int p,
                                           int orientation) const
{
   if (!HaveOrder(p)) { InitOrder(p); }

   switch (geom)
   {
      case Geometry::SEGMENT:
         return (orientation > 0) ? SegDofOrd[0][p] : SegDofOrd[1][p];

      case Geometry::TRIANGLE:
         return TriDofOrd[orientation%6][p];

      case Geometry::TETRAHEDRON:
         return TetDofOrd[Or%24];

      default:
         return (orientation == 0) ? OtherDofOrd[p] : NULL;
   }
}

L2_FECollection::~L2_FECollection()
{
<<<<<<< HEAD
   for (int p = 0; p < SegDofOrd[0].Size(); p++)
=======
   delete [] OtherDofOrd;
   delete [] SegDofOrd[0];
   delete [] TriDofOrd[0];
   delete [] TetDofOrd[0];
   for (int i = 0; i < Geometry::NumGeom; i++)
>>>>>>> 109a9dbd
   {
      delete [] SegDofOrd[0][p];
   }
   for (int p = 0; p < TriDofOrd[0].Size(); p++)
   {
      delete [] TriDofOrd[0][p];
   }
   for (int p = 0; p < OtherDofOrd.Size(); p++)
   {
      delete [] OtherDofOrd[p];
   }

   for (int g = 0; g < Geometry::NumGeom; g++)
   {
      for (int p = 0; p < L2_Elements[g].Size(); p++)
      {
         delete L2_Elements[g][p];
      }
      for (int p = 0; p < Tr_Elements[g].Size(); p++)
      {
         delete Tr_Elements[g][p];
      }
   }
}

#if 0
RT_FECollection::RT_FECollection(const int p, const int dim,
                                 const int cb_type, const int ob_type)
   : ob_type(ob_type)
{
   MFEM_VERIFY(p >= 0, "RT_FECollection requires order >= 0.");

   int cp_type = BasisType::GetQuadrature1D(cb_type);
   int op_type = BasisType::GetQuadrature1D(ob_type);

   if (Quadrature1D::CheckClosed(cp_type) == Quadrature1D::Invalid)
   {
      const char *cb_name = BasisType::Name(cb_type); // this may abort
      MFEM_ABORT("unknown closed BasisType: " << cb_name);
   }
   if (Quadrature1D::CheckOpen(op_type) == Quadrature1D::Invalid)
   {
      const char *ob_name = BasisType::Name(ob_type); // this may abort
      MFEM_ABORT("unknown open BasisType: " << ob_name);
   }

   InitFaces(p, dim, FiniteElement::INTEGRAL, true);

   if (cb_type == BasisType::GaussLobatto &&
       ob_type == BasisType::GaussLegendre)
   {
      snprintf(rt_name, 32, "RT_%dD_P%d", dim, p);
   }
   else
   {
      snprintf(rt_name, 32, "RT@%c%c_%dD_P%d", (int)BasisType::GetChar(cb_type),
               (int)BasisType::GetChar(ob_type), dim, p);
   }

   const int pp1 = p + 1;
   if (dim == 2)
   {
      // TODO: cb_type, ob_type for triangles
      RT_Elements[Geometry::TRIANGLE] = new RT_TriangleElement(p);
      RT_dof[Geometry::TRIANGLE] = p*pp1;

      RT_Elements[Geometry::SQUARE] = new RT_QuadrilateralElement(p, cb_type,
                                                                  ob_type);
      // two vector components * n_unk_face *
      RT_dof[Geometry::SQUARE] = 2*p*pp1;
   }
   else if (dim == 3)
   {
      // TODO: cb_type, ob_type for tets
      RT_Elements[Geometry::TETRAHEDRON] = new RT_TetrahedronElement(p);
      RT_dof[Geometry::TETRAHEDRON] = p*pp1*(p + 2)/2;

      RT_Elements[Geometry::CUBE] = new RT_HexahedronElement(p, cb_type, ob_type);
      RT_dof[Geometry::CUBE] = 3*p*pp1*pp1;
   }
   else
   {
      MFEM_ABORT("invalid dim = " << dim);
   }
}

// This is a special protected constructor only used by RT_Trace_FECollection
// and DG_Interface_FECollection
RT_FECollection::RT_FECollection(const int p, const int dim, const int map_type,
                                 const bool signs, const int ob_type)
   : ob_type(ob_type)
{
   if (Quadrature1D::CheckOpen(BasisType::GetQuadrature1D(ob_type)) ==
       Quadrature1D::Invalid)
   {
      const char *ob_name = BasisType::Name(ob_type); // this may abort
      MFEM_ABORT("Invalid open basis type: " << ob_name);
   }
   InitFaces(p, dim, map_type, signs);
}

void RT_FECollection::InitFaces(const int p, const int dim, const int map_type,
                                const bool signs)
{
   int op_type = BasisType::GetQuadrature1D(ob_type);

   MFEM_VERIFY(Quadrature1D::CheckOpen(op_type) != Quadrature1D::Invalid,
               "invalid open point type");

   const int pp1 = p + 1, pp2 = p + 2;

   for (int g = 0; g < Geometry::NumGeom; g++)
   {
      RT_Elements[g] = NULL;
      RT_dof[g] = 0;
   }
   // Degree of Freedom orderings
   for (int i = 0; i < 2; i++)
   {
      SegDofOrd[i] = NULL;
   }
   for (int i = 0; i < 6; i++)
   {
      TriDofOrd[i] = NULL;
   }
   for (int i = 0; i < 8; i++)
   {
      QuadDofOrd[i] = NULL;
   }

   if (dim == 2)
   {
      L2_SegmentElement *l2_seg = new L2_SegmentElement(p, ob_type);
      l2_seg->SetMapType(map_type);
      RT_Elements[Geometry::SEGMENT] = l2_seg;
      RT_dof[Geometry::SEGMENT] = pp1;

      SegDofOrd[0] = new int[2*pp1];
      SegDofOrd[1] = SegDofOrd[0] + pp1;
      for (int i = 0; i <= p; i++)
      {
         SegDofOrd[0][i] = i;
         SegDofOrd[1][i] = signs ? (-1 - (p - i)) : (p - i);
      }
   }
   else if (dim == 3)
   {
      L2_TriangleElement *l2_tri = new L2_TriangleElement(p, ob_type);
      l2_tri->SetMapType(map_type);
      RT_Elements[Geometry::TRIANGLE] = l2_tri;
      RT_dof[Geometry::TRIANGLE] = pp1*pp2/2;

      L2_QuadrilateralElement *l2_quad = new L2_QuadrilateralElement(p, ob_type);
      l2_quad->SetMapType(map_type);
      RT_Elements[Geometry::SQUARE] = l2_quad;
      RT_dof[Geometry::SQUARE] = pp1*pp1;

      int TriDof = RT_dof[Geometry::TRIANGLE];
      TriDofOrd[0] = new int[6*TriDof];
      for (int i = 1; i < 6; i++)
      {
         TriDofOrd[i] = TriDofOrd[i-1] + TriDof;
      }
      // see Mesh::GetTriOrientation in mesh/mesh.cpp,
      // the constructor of H1_FECollection
      for (int j = 0; j <= p; j++)
      {
         for (int i = 0; i + j <= p; i++)
         {
            int o = TriDof - ((pp2 - j)*(pp1 - j))/2 + i;
            int k = p - j - i;
            TriDofOrd[0][o] = o;  // (0,1,2)
            TriDofOrd[1][o] = -1-(TriDof-((pp2-j)*(pp1-j))/2+k);  // (1,0,2)
            TriDofOrd[2][o] =     TriDof-((pp2-i)*(pp1-i))/2+k;   // (2,0,1)
            TriDofOrd[3][o] = -1-(TriDof-((pp2-k)*(pp1-k))/2+i);  // (2,1,0)
            TriDofOrd[4][o] =     TriDof-((pp2-k)*(pp1-k))/2+j;   // (1,2,0)
            TriDofOrd[5][o] = -1-(TriDof-((pp2-i)*(pp1-i))/2+j);  // (0,2,1)
            if (!signs)
            {
               for (int k = 1; k < 6; k += 2)
               {
                  TriDofOrd[k][o] = -1 - TriDofOrd[k][o];
               }
            }
         }
      }

      int QuadDof = RT_dof[Geometry::SQUARE];
      QuadDofOrd[0] = new int[8*QuadDof];
      for (int i = 1; i < 8; i++)
      {
         QuadDofOrd[i] = QuadDofOrd[i-1] + QuadDof;
      }
      // see Mesh::GetQuadOrientation in mesh/mesh.cpp
      for (int j = 0; j <= p; j++)
      {
         for (int i = 0; i <= p; i++)
         {
            int o = i + j*pp1;
            QuadDofOrd[0][o] = i + j*pp1;                    // (0,1,2,3)
            QuadDofOrd[1][o] = -1 - (j + i*pp1);             // (0,3,2,1)
            QuadDofOrd[2][o] = j + (p - i)*pp1;              // (1,2,3,0)
            QuadDofOrd[3][o] = -1 - ((p - i) + j*pp1);       // (1,0,3,2)
            QuadDofOrd[4][o] = (p - i) + (p - j)*pp1;        // (2,3,0,1)
            QuadDofOrd[5][o] = -1 - ((p - j) + (p - i)*pp1); // (2,1,0,3)
            QuadDofOrd[6][o] = (p - j) + i*pp1;              // (3,0,1,2)
            QuadDofOrd[7][o] = -1 - (i + (p - j)*pp1);       // (3,2,1,0)
            if (!signs)
            {
               for (int k = 1; k < 8; k += 2)
               {
                  QuadDofOrd[k][o] = -1 - QuadDofOrd[k][o];
               }
            }
         }
      }
   }
}

const int *RT_FECollection::DofOrderForOrientation(Geometry::Type GeomType,
                                                   int Or) const
{
   if (GeomType == Geometry::SEGMENT)
   {
      return (Or > 0) ? SegDofOrd[0] : SegDofOrd[1];
   }
   else if (GeomType == Geometry::TRIANGLE)
   {
      return TriDofOrd[Or%6];
   }
   else if (GeomType == Geometry::SQUARE)
   {
      return QuadDofOrd[Or%8];
   }
   return NULL;
}

FiniteElementCollection *RT_FECollection::GetTraceCollection() const
{
   int dim, p;
   if (!strncmp(rt_name, "RT_", 3))
   {
      dim = atoi(rt_name + 3);
      p = atoi(rt_name + 7);
   }
   else // rt_name = RT@.._.D_P*
   {
      dim = atoi(rt_name + 6);
      p = atoi(rt_name + 10);
   }
   return new RT_Trace_FECollection(p, dim, FiniteElement::INTEGRAL, ob_type);
}

RT_FECollection::~RT_FECollection()
{
   delete [] SegDofOrd[0];
   delete [] TriDofOrd[0];
   delete [] QuadDofOrd[0];
   for (int g = 0; g < Geometry::NumGeom; g++)
   {
      delete RT_Elements[g];
   }
}


RT_Trace_FECollection::RT_Trace_FECollection(const int p, const int dim,
                                             const int map_type,
                                             const int ob_type)
   : RT_FECollection(p, dim, map_type, true, ob_type)
{
   const char *prefix =
      (map_type == FiniteElement::INTEGRAL) ? "RT_Trace" : "RT_ValTrace";
   char ob_str[3] = { '\0', '\0', '\0' };

   if (ob_type != BasisType::GaussLegendre)
   {
      ob_str[0] = '@';
      ob_str[1] = BasisType::GetChar(ob_type);
   }
   snprintf(rt_name, 32, "%s%s_%dD_P%d", prefix, ob_str, dim, p);

   MFEM_VERIFY(dim == 2 || dim == 3, "Wrong dimension, dim = " << dim);
}


DG_Interface_FECollection::DG_Interface_FECollection(const int p, const int dim,
                                                     const int map_type,
                                                     const int ob_type)
   : RT_FECollection(p, dim, map_type, false, ob_type)
{
   MFEM_VERIFY(dim == 2 || dim == 3, "Wrong dimension, dim = " << dim);

   const char *prefix =
      (map_type == FiniteElement::VALUE) ? "DG_Iface" : "DG_IntIface";
   if (ob_type == BasisType::GaussLegendre)
   {
      snprintf(rt_name, 32, "%s_%dD_P%d", prefix, dim, p);
   }
   else
   {
      snprintf(rt_name, 32, "%s@%c_%dD_P%d", prefix,
               (int)BasisType::GetChar(ob_type), dim, p);
   }
}

ND_FECollection::ND_FECollection(const int p, const int dim,
                                 const int cb_type, const int ob_type)
{
   MFEM_VERIFY(p >= 1, "ND_FECollection requires order >= 1.");
   MFEM_VERIFY(dim >= 1 && dim <= 3, "ND_FECollection requires 1 <= dim <= 3.");

   const int pm1 = p - 1, pm2 = p - 2;

   if (cb_type == BasisType::GaussLobatto &&
       ob_type == BasisType::GaussLegendre)
   {
      snprintf(nd_name, 32, "ND_%dD_P%d", dim, p);
   }
   else
   {
      snprintf(nd_name, 32, "ND@%c%c_%dD_P%d", (int)BasisType::GetChar(cb_type),
               (int)BasisType::GetChar(ob_type), dim, p);
   }

   for (int g = 0; g < Geometry::NumGeom; g++)
   {
      ND_Elements[g] = NULL;
      ND_dof[g] = 0;
   }
   for (int i = 0; i < 2; i++)
   {
      SegDofOrd[i] = NULL;
   }
   for (int i = 0; i < 6; i++)
   {
      TriDofOrd[i] = NULL;
   }
   for (int i = 0; i < 8; i++)
   {
      QuadDofOrd[i] = NULL;
   }

   int op_type = BasisType::GetQuadrature1D(ob_type);
   int cp_type = BasisType::GetQuadrature1D(cb_type);

   // Error checking
   if (Quadrature1D::CheckOpen(op_type) == Quadrature1D::Invalid)
   {
      const char *ob_name = BasisType::Name(ob_type);
      MFEM_ABORT("Invalid open basis point type: " << ob_name);
   }
   if (Quadrature1D::CheckClosed(cp_type) == Quadrature1D::Invalid)
   {
      const char *cb_name = BasisType::Name(cb_type);
      MFEM_ABORT("Invalid closed basis point type: " << cb_name);
   }

   if (dim >= 1)
   {
      ND_Elements[Geometry::SEGMENT] = new ND_SegmentElement(p, ob_type);
      ND_dof[Geometry::SEGMENT] = p;

      SegDofOrd[0] = new int[2*p];
      SegDofOrd[1] = SegDofOrd[0] + p;
      for (int i = 0; i < p; i++)
      {
         SegDofOrd[0][i] = i;
         SegDofOrd[1][i] = -1 - (pm1 - i);
      }
   }

   if (dim >= 2)
   {
      ND_Elements[Geometry::SQUARE] = new ND_QuadrilateralElement(p, cb_type,
                                                                  ob_type);
      ND_dof[Geometry::SQUARE] = 2*p*pm1;

      // TODO: cb_type and ob_type for triangles
      ND_Elements[Geometry::TRIANGLE] = new ND_TriangleElement(p);
      ND_dof[Geometry::TRIANGLE] = p*pm1;

      int QuadDof = ND_dof[Geometry::SQUARE];
      QuadDofOrd[0] = new int[8*QuadDof];
      for (int i = 1; i < 8; i++)
      {
         QuadDofOrd[i] = QuadDofOrd[i-1] + QuadDof;
      }
      // see Mesh::GetQuadOrientation in mesh/mesh.cpp
      for (int j = 0; j < pm1; j++)
      {
         for (int i = 0; i < p; i++)
         {
            int d1 = i + j*p;            // x-component
            int d2 = p*pm1 + j + i*pm1;  // y-component
            // (0,1,2,3)
            QuadDofOrd[0][d1] = d1;
            QuadDofOrd[0][d2] = d2;
            // (0,3,2,1)
            QuadDofOrd[1][d1] = d2;
            QuadDofOrd[1][d2] = d1;
            // (1,2,3,0)
            // QuadDofOrd[2][d1] = p*pm1 + (pm2 - j) + i*pm1;
            // QuadDofOrd[2][d2] = -1 - ((pm1 - i) + j*p);
            QuadDofOrd[2][d1] = -1 - (p*pm1 + j + (pm1 - i)*pm1);
            QuadDofOrd[2][d2] = i + (pm2 - j)*p;
            // (1,0,3,2)
            QuadDofOrd[3][d1] = -1 - ((pm1 - i) + j*p);
            QuadDofOrd[3][d2] = p*pm1 + (pm2 - j) + i*pm1;
            // (2,3,0,1)
            QuadDofOrd[4][d1] = -1 - ((pm1 - i) + (pm2 - j)*p);
            QuadDofOrd[4][d2] = -1 - (p*pm1 + (pm2 - j) + (pm1 - i)*pm1);
            // (2,1,0,3)
            QuadDofOrd[5][d1] = -1 - (p*pm1 + (pm2 - j) + (pm1 - i)*pm1);
            QuadDofOrd[5][d2] = -1 - ((pm1 - i) + (pm2 - j)*p);
            // (3,0,1,2)
            // QuadDofOrd[6][d1] = -1 - (p*pm1 + j + (pm1 - i)*pm1);
            // QuadDofOrd[6][d2] = i + (pm2 - j)*p;
            QuadDofOrd[6][d1] = p*pm1 + (pm2 - j) + i*pm1;
            QuadDofOrd[6][d2] = -1 - ((pm1 - i) + j*p);
            // (3,2,1,0)
            QuadDofOrd[7][d1] = i + (pm2 - j)*p;
            QuadDofOrd[7][d2] = -1 - (p*pm1 + j + (pm1 - i)*pm1);
         }
      }

      int TriDof = ND_dof[Geometry::TRIANGLE];
      TriDofOrd[0] = new int[6*TriDof];
      for (int i = 1; i < 6; i++)
      {
         TriDofOrd[i] = TriDofOrd[i-1] + TriDof;
      }
      // see Mesh::GetTriOrientation in mesh/mesh.cpp,
      // the constructor of H1_FECollection
      for (int j = 0; j <= pm2; j++)
      {
         for (int i = 0; i + j <= pm2; i++)
         {
            int k1 = p*pm1 - (p - j)*(pm1 - j) + 2*i;
            int k2 = p*pm1 - (p - i)*(pm1 - i) + 2*j;
            // (0,1,2)
            TriDofOrd[0][k1  ] = k1;
            TriDofOrd[0][k1+1] = k1 + 1;
            // (0,2,1)
            TriDofOrd[5][k1  ] = k2 + 1;
            TriDofOrd[5][k1+1] = k2;

            // The other orientations can not be supported with the current
            // interface. The method Mesh::ReorientTetMesh will ensure that
            // only orientations 0 and 5 are generated.
         }
      }
   }

   if (dim >= 3)
   {
      ND_Elements[Geometry::CUBE] = new ND_HexahedronElement(p, cb_type, ob_type);
      ND_dof[Geometry::CUBE] = 3*p*pm1*pm1;

      // TODO: cb_type and ob_type for tets
      ND_Elements[Geometry::TETRAHEDRON] = new ND_TetrahedronElement(p);
      ND_dof[Geometry::TETRAHEDRON] = p*pm1*pm2/2;
   }
}

const int *ND_FECollection::DofOrderForOrientation(Geometry::Type GeomType,
                                                   int Or) const
{
   if (GeomType == Geometry::SEGMENT)
   {
      return (Or > 0) ? SegDofOrd[0] : SegDofOrd[1];
   }
   else if (GeomType == Geometry::TRIANGLE)
   {
      if (Or != 0 && Or != 5)
      {
         MFEM_ABORT("triangle face orientation " << Or << " is not supported! "
                    "Use Mesh::ReorientTetMesh to fix it.");
      }
      return TriDofOrd[Or%6];
   }
   else if (GeomType == Geometry::SQUARE)
   {
      return QuadDofOrd[Or%8];
   }
   return NULL;
}

FiniteElementCollection *ND_FECollection::GetTraceCollection() const
{
   int p, dim, cb_type, ob_type;

   p = ND_dof[Geometry::SEGMENT];
   if (nd_name[2] == '_') // ND_
   {
      dim = atoi(nd_name + 3);
      cb_type = BasisType::GaussLobatto;
      ob_type = BasisType::GaussLegendre;
   }
   else // ND@
   {
      dim = atoi(nd_name + 6);
      cb_type = BasisType::GetType(nd_name[3]);
      ob_type = BasisType::GetType(nd_name[4]);
   }
   return new ND_Trace_FECollection(p, dim, cb_type, ob_type);
}

ND_FECollection::~ND_FECollection()
{
   delete [] SegDofOrd[0];
   delete [] TriDofOrd[0];
   delete [] QuadDofOrd[0];
   for (int g = 0; g < Geometry::NumGeom; g++)
   {
      delete ND_Elements[g];
   }
}


ND_Trace_FECollection::ND_Trace_FECollection(const int p, const int dim,
                                             const int cb_type,
                                             const int ob_type)
   : ND_FECollection(p, dim-1, cb_type, ob_type)
{
   if (cb_type == BasisType::GaussLobatto &&
       ob_type == BasisType::GaussLegendre)
   {
      snprintf(nd_name, 32, "ND_Trace_%dD_P%d", dim, p);
   }
   else
   {
      snprintf(nd_name, 32, "ND_Trace@%c%c_%dD_P%d",
               (int)BasisType::GetChar(cb_type),
               (int)BasisType::GetChar(ob_type), dim, p);
   }
}


Local_FECollection::Local_FECollection(const char *fe_name)
{
   snprintf(d_name, 32, "Local_%s", fe_name);

   Local_Element = NULL;

   if (!strcmp(fe_name, "BiCubic2DFiniteElement") ||
       !strcmp(fe_name, "Quad_Q3"))
   {
      GeomType = Geometry::SQUARE;
      Local_Element = new BiCubic2DFiniteElement;
   }
   else if (!strcmp(fe_name, "Nedelec1HexFiniteElement") ||
            !strcmp(fe_name, "Hex_ND1"))
   {
      GeomType = Geometry::CUBE;
      Local_Element = new Nedelec1HexFiniteElement;
   }
   else if (!strncmp(fe_name, "H1_", 3))
   {
      GeomType = Geometry::SQUARE;
      Local_Element = new H1_QuadrilateralElement(atoi(fe_name + 7));
   }
   else if (!strncmp(fe_name, "H1Pos_", 6))
   {
      GeomType = Geometry::SQUARE;
      Local_Element = new H1Pos_QuadrilateralElement(atoi(fe_name + 10));
   }
   else if (!strncmp(fe_name, "L2_", 3))
   {
      GeomType = Geometry::SQUARE;
      Local_Element = new L2_QuadrilateralElement(atoi(fe_name + 7));
   }
   else
   {
      mfem::err << "Local_FECollection::Local_FECollection : fe_name = "
                << fe_name << endl;
      mfem_error();
   }
}


NURBSFECollection::NURBSFECollection(int Order)
{
   const int order = (Order == VariableOrder) ? 1 : Order;
   SegmentFE        = new NURBS1DFiniteElement(order);
   QuadrilateralFE  = new NURBS2DFiniteElement(order);
   ParallelepipedFE = new NURBS3DFiniteElement(order);

   SetOrder(Order);
}

void NURBSFECollection::SetOrder(int Order) const
{
   mOrder = Order;
   if (Order != VariableOrder)
   {
      snprintf(name, 16, "NURBS%i", Order);
   }
   else
   {
      snprintf(name, 16, "NURBS");
   }
}

NURBSFECollection::~NURBSFECollection()
{
   delete ParallelepipedFE;
   delete QuadrilateralFE;
   delete SegmentFE;
}

const FiniteElement *
NURBSFECollection::FiniteElementForGeometry(Geometry::Type GeomType) const
{
   switch (GeomType)
   {
      case Geometry::SEGMENT:     return SegmentFE;
      case Geometry::SQUARE:      return QuadrilateralFE;
      case Geometry::CUBE:        return ParallelepipedFE;
      default:
         mfem_error ("NURBSFECollection: unknown geometry type.");
   }
   return SegmentFE; // Make some compilers happy
}

int NURBSFECollection::DofForGeometry(Geometry::Type GeomType) const
{
   mfem_error("NURBSFECollection::DofForGeometry");
   return 0; // Make some compilers happy
}

const int *NURBSFECollection::DofOrderForOrientation(Geometry::Type GeomType,
                                                     int Or) const
{
   mfem_error("NURBSFECollection::DofOrderForOrientation");
   return NULL;
}

FiniteElementCollection *NURBSFECollection::GetTraceCollection() const
{
   MFEM_ABORT("NURBS finite elements can not be statically condensed!");
   return NULL;
}
#endif

}<|MERGE_RESOLUTION|>--- conflicted
+++ resolved
@@ -1511,11 +1511,7 @@
    MFEM_VERIFY(default_p >= 1, "H1_FECollection requires order >= 1.");
    MFEM_VERIFY(dim >= 0 && dim <= 3, "H1_FECollection requires 0 <= dim <= 3.");
 
-<<<<<<< HEAD
    const int p = default_p;
-=======
-   const int pm1 = p - 1, pm2 = pm1 - 1, pm3 = pm2 - 1, pm4 = pm3 - 1;
->>>>>>> 109a9dbd
 
    int pt_type = BasisType::GetQuadrature1D(btype);
    b_type = BasisType::Check(btype);
@@ -1574,18 +1570,12 @@
       EnlargePArray(H1_Elements[g], p);
       EnlargePArray(H1_dof[g], p);
    }
-<<<<<<< HEAD
-   for (int i = 0; i < 2; i++) { EnlargePArray(SegDofOrd[i], p); }
-   for (int i = 0; i < 6; i++) { EnlargePArray(TriDofOrd[i], p); }
-   for (int i = 0; i < 8; i++) { EnlargePArray(QuadDofOrd[i], p); }
-
-   const int pm1 = p - 1, pm2 = pm1 - 1, pm3 = pm2 - 1;
-=======
-   for (int i = 0; i < 24; i++)
-   {
-      TetDofOrd[i] = NULL;
-   }
->>>>>>> 109a9dbd
+   for (int i = 0; i < 2;  i++) { EnlargePArray(SegDofOrd[i], p); }
+   for (int i = 0; i < 6;  i++) { EnlargePArray(TriDofOrd[i], p); }
+   for (int i = 0; i < 24; i++) { EnlargePArray(TetDofOrd[i], p); }
+   for (int i = 0; i < 8;  i++) { EnlargePArray(QuadDofOrd[i], p); }
+
+   const int pm1 = p - 1, pm2 = pm1 - 1, pm3 = pm2 - 1, pm4 = pm3 - 1;
 
    H1_dof[Geometry::POINT][p] = 1;
    H1_Elements[Geometry::POINT][p] = new PointFiniteElement;
@@ -1742,11 +1732,11 @@
             H1_Elements[Geometry::PRISM][p] = new H1_WedgeElement(p, b_type);
          }
 
-         const int &TetDof = H1_dof[Geometry::TETRAHEDRON];
-         TetDofOrd[0] = new int[24*TetDof];
+         int TetDof = H1_dof[Geometry::TETRAHEDRON][p];
+         TetDofOrd[0][p] = new int[24*TetDof];
          for (int i = 1; i < 24; i++)
          {
-            TetDofOrd[i] = TetDofOrd[i-1] + TetDof;
+            TetDofOrd[i][p] = TetDofOrd[i-1][p] + TetDof;
          }
          // see Mesh::GetTetOrientation in mesh/mesh.cpp
          for (int k = 0; k < pm3; k++)
@@ -1804,30 +1794,30 @@
                             + (i * (2 * p - 5 - i - 2 * l)) / 2 + j;
                   int o23 = TetDof - ((pm1 - i) * (pm2 - i) * (pm3 - i)) / 6
                             + (l * (2 * p - 5 - l - 2 * i)) / 2 + j;
-                  TetDofOrd[ 0][o] = o;   // (0,1,2,3)
-                  TetDofOrd[ 1][o] = o1;  // (0,1,3,2)
-                  TetDofOrd[ 2][o] = o2;  // (0,2,3,1)
-                  TetDofOrd[ 3][o] = o3;  // (0,2,1,3)
-                  TetDofOrd[ 4][o] = o4;  // (0,3,1,2)
-                  TetDofOrd[ 5][o] = o5;  // (0,3,2,1)
-                  TetDofOrd[ 6][o] = o6;  // (1,2,0,3)
-                  TetDofOrd[ 7][o] = o7;  // (1,2,3,0)
-                  TetDofOrd[ 8][o] = o8;  // (1,3,2,0)
-                  TetDofOrd[ 9][o] = o9;  // (1,3,0,2)
-                  TetDofOrd[10][o] = o10; // (1,0,3,2)
-                  TetDofOrd[11][o] = o11; // (1,0,2,3)
-                  TetDofOrd[12][o] = o12; // (2,3,0,1)
-                  TetDofOrd[13][o] = o13; // (2,3,1,0)
-                  TetDofOrd[14][o] = o14; // (2,0,1,3)
-                  TetDofOrd[15][o] = o15; // (2,0,3,1)
-                  TetDofOrd[16][o] = o16; // (2,1,3,0)
-                  TetDofOrd[17][o] = o17; // (2,1,0,3)
-                  TetDofOrd[18][o] = o18; // (3,0,2,1)
-                  TetDofOrd[19][o] = o19; // (3,0,1,2)
-                  TetDofOrd[20][o] = o20; // (3,1,0,2)
-                  TetDofOrd[21][o] = o21; // (3,1,2,0)
-                  TetDofOrd[22][o] = o22; // (3,2,1,0)
-                  TetDofOrd[23][o] = o23; // (3,2,0,1)
+                  TetDofOrd[ 0][p][o] = o;   // (0,1,2,3)
+                  TetDofOrd[ 1][p][o] = o1;  // (0,1,3,2)
+                  TetDofOrd[ 2][p][o] = o2;  // (0,2,3,1)
+                  TetDofOrd[ 3][p][o] = o3;  // (0,2,1,3)
+                  TetDofOrd[ 4][p][o] = o4;  // (0,3,1,2)
+                  TetDofOrd[ 5][p][o] = o5;  // (0,3,2,1)
+                  TetDofOrd[ 6][p][o] = o6;  // (1,2,0,3)
+                  TetDofOrd[ 7][p][o] = o7;  // (1,2,3,0)
+                  TetDofOrd[ 8][p][o] = o8;  // (1,3,2,0)
+                  TetDofOrd[ 9][p][o] = o9;  // (1,3,0,2)
+                  TetDofOrd[10][p][o] = o10; // (1,0,3,2)
+                  TetDofOrd[11][p][o] = o11; // (1,0,2,3)
+                  TetDofOrd[12][p][o] = o12; // (2,3,0,1)
+                  TetDofOrd[13][p][o] = o13; // (2,3,1,0)
+                  TetDofOrd[14][p][o] = o14; // (2,0,1,3)
+                  TetDofOrd[15][p][o] = o15; // (2,0,3,1)
+                  TetDofOrd[16][p][o] = o16; // (2,1,3,0)
+                  TetDofOrd[17][p][o] = o17; // (2,1,0,3)
+                  TetDofOrd[18][p][o] = o18; // (3,0,2,1)
+                  TetDofOrd[19][p][o] = o19; // (3,0,1,2)
+                  TetDofOrd[20][p][o] = o20; // (3,1,0,2)
+                  TetDofOrd[21][p][o] = o21; // (3,1,2,0)
+                  TetDofOrd[22][p][o] = o22; // (3,2,1,0)
+                  TetDofOrd[23][p][o] = o23; // (3,2,0,1)
                }
             }
          }
@@ -1864,9 +1854,9 @@
    {
       return QuadDofOrd[orientation % 8][p];
    }
-   else if (GeomType == Geometry::TETRAHEDRON)
-   {
-      return TetDofOrd[Or%24];
+   else if (geom == Geometry::TETRAHEDRON)
+   {
+      return TetDofOrd[orientation % 24][p];
    }
    return NULL;
 }
@@ -1913,7 +1903,6 @@
 
 H1_FECollection::~H1_FECollection()
 {
-<<<<<<< HEAD
    for (int p = 0; p < SegDofOrd[0].Size(); p++)
    {
       delete [] SegDofOrd[0][p];
@@ -1922,16 +1911,14 @@
    {
       delete [] TriDofOrd[0][p];
    }
+   for (int p = 0; p < TriDofOrd[0].Size(); p++)
+   {
+      delete [] TetDofOrd[0][p];
+   }
    for (int p = 0; p < QuadDofOrd[0].Size(); p++)
    {
       delete [] QuadDofOrd[0][p];
    }
-=======
-   delete [] SegDofOrd[0];
-   delete [] TriDofOrd[0];
-   delete [] QuadDofOrd[0];
-   delete [] TetDofOrd[0];
->>>>>>> 109a9dbd
    for (int g = 0; g < Geometry::NumGeom; g++)
    {
       for (int p = 0; p < H1_Elements[g].Size(); p++)
@@ -2010,17 +1997,10 @@
        EnlargePArray(L2_Elements[g], p);
        EnlargePArray(Tr_Elements[g], p);
    }
-<<<<<<< HEAD
-   for (int i = 0; i < 2; i++) { EnlargePArray(SegDofOrd[i], p); }
-   for (int i = 0; i < 6; i++) { EnlargePArray(TriDofOrd[i], p); }
+   for (int i = 0; i < 2;  i++) { EnlargePArray(SegDofOrd[i], p); }
+   for (int i = 0; i < 6;  i++) { EnlargePArray(TriDofOrd[i], p); }
+   for (int i = 0; i < 24; i++) { EnlargePArray(TetDofOrd[i], p); }
    EnlargePArray(OtherDofOrd, p);
-=======
-   for (int i = 0; i < 24; i++)
-   {
-      TetDofOrd[i] = NULL;
-   }
-   OtherDofOrd = NULL;
->>>>>>> 109a9dbd
 
    if (dim == 0)
    {
@@ -2062,24 +2042,17 @@
          L2_Elements[Geometry::TRIANGLE][p] = new L2_TriangleElement(p, b_type);
          L2_Elements[Geometry::SQUARE][p] = new L2_QuadrilateralElement(p, b_type);
       }
-<<<<<<< HEAD
       L2_Elements[Geometry::TRIANGLE][p]->SetMapType(map_type);
       L2_Elements[Geometry::SQUARE][p]->SetMapType(map_type);
-      // All trace elements use the default Gauss-Legendre points
-      Tr_Elements[Geometry::SEGMENT][p] = new L2_SegmentElement(p);
-=======
-      L2_Elements[Geometry::TRIANGLE]->SetMapType(map_type);
-      L2_Elements[Geometry::SQUARE]->SetMapType(map_type);
       // Trace element use the default Gauss-Legendre nodal points for positive basis
       if (b_type == BasisType::Positive)
       {
-         Tr_Elements[Geometry::SEGMENT] = new L2_SegmentElement(p);
+         Tr_Elements[Geometry::SEGMENT][p] = new L2_SegmentElement(p);
       }
       else
       {
-         Tr_Elements[Geometry::SEGMENT] = new L2_SegmentElement(p, btype);
-      }
->>>>>>> 109a9dbd
+         Tr_Elements[Geometry::SEGMENT][p] = new L2_SegmentElement(p, b_type);
+      }
 
       const int TriDof = L2_Elements[Geometry::TRIANGLE][p]->GetDof();
       TriDofOrd[0][p] = new int[6*TriDof];
@@ -2124,42 +2097,30 @@
          L2_Elements[Geometry::CUBE][p] = new L2_HexahedronElement(p, b_type);
          L2_Elements[Geometry::PRISM][p] = new L2_WedgeElement(p, b_type);
       }
-<<<<<<< HEAD
       L2_Elements[Geometry::TETRAHEDRON][p]->SetMapType(map_type);
       L2_Elements[Geometry::CUBE][p]->SetMapType(map_type);
       L2_Elements[Geometry::PRISM][p]->SetMapType(map_type);
-      // All trace element use the default Gauss-Legendre nodal points
-      Tr_Elements[Geometry::TRIANGLE][p] = new L2_TriangleElement(p);
-      Tr_Elements[Geometry::SQUARE][p] = new L2_QuadrilateralElement(p);
-=======
-      L2_Elements[Geometry::TETRAHEDRON]->SetMapType(map_type);
-      L2_Elements[Geometry::CUBE]->SetMapType(map_type);
-      L2_Elements[Geometry::PRISM]->SetMapType(map_type);
       // Trace element use the default Gauss-Legendre nodal points for positive basis
       if (b_type == BasisType::Positive)
       {
-         Tr_Elements[Geometry::TRIANGLE] = new L2_TriangleElement(p);
-         Tr_Elements[Geometry::SQUARE] = new L2_QuadrilateralElement(p);
+         Tr_Elements[Geometry::TRIANGLE][p] = new L2_TriangleElement(p);
+         Tr_Elements[Geometry::SQUARE][p] = new L2_QuadrilateralElement(p);
       }
       else
       {
-         Tr_Elements[Geometry::TRIANGLE] = new L2_TriangleElement(p, btype);
-         Tr_Elements[Geometry::SQUARE] = new L2_QuadrilateralElement(p, btype);
-      }
->>>>>>> 109a9dbd
+         Tr_Elements[Geometry::TRIANGLE][p] = new L2_TriangleElement(p, b_type);
+         Tr_Elements[Geometry::SQUARE][p] = new L2_QuadrilateralElement(p, b_type);
+      }
 
       const int TetDof = L2_Elements[Geometry::TETRAHEDRON][p]->GetDof();
       const int HexDof = L2_Elements[Geometry::CUBE][p]->GetDof();
       const int PriDof = L2_Elements[Geometry::PRISM][p]->GetDof();
       const int MaxDof = std::max(TetDof, std::max(PriDof, HexDof));
-<<<<<<< HEAD
-      OtherDofOrd[p] = new int[MaxDof];
-=======
-
-      TetDofOrd[0] = new int[24*TetDof];
+
+      TetDofOrd[0][p] = new int[24*TetDof];
       for (int i = 1; i < 24; i++)
       {
-         TetDofOrd[i] = TetDofOrd[i-1] + TetDof;
+         TetDofOrd[i][p] = TetDofOrd[i-1][p] + TetDof;
       }
       // see Mesh::GetTetOrientation in mesh/mesh.cpp
       const int pp1 = p + 1, pp2 = pp1 + 1, pp3 = pp2 + 1;
@@ -2218,35 +2179,34 @@
                          + (i * (2 * p + 3 - i - 2 * l)) / 2 + j;
                int o23 = TetDof - ((pp1 - i) * (pp2 - i) * (pp3 - i)) / 6
                          + (l * (2 * p + 3 - l - 2 * i)) / 2 + j;
-               TetDofOrd[ 0][o] = o;   // (0,1,2,3)
-               TetDofOrd[ 1][o] = o1;  // (0,1,3,2)
-               TetDofOrd[ 2][o] = o2;  // (0,2,3,1)
-               TetDofOrd[ 3][o] = o3;  // (0,2,1,3)
-               TetDofOrd[ 4][o] = o4;  // (0,3,1,2)
-               TetDofOrd[ 5][o] = o5;  // (0,3,2,1)
-               TetDofOrd[ 6][o] = o6;  // (1,2,0,3)
-               TetDofOrd[ 7][o] = o7;  // (1,2,3,0)
-               TetDofOrd[ 8][o] = o8;  // (1,3,2,0)
-               TetDofOrd[ 9][o] = o9;  // (1,3,0,2)
-               TetDofOrd[10][o] = o10; // (1,0,3,2)
-               TetDofOrd[11][o] = o11; // (1,0,2,3)
-               TetDofOrd[12][o] = o12; // (2,3,0,1)
-               TetDofOrd[13][o] = o13; // (2,3,1,0)
-               TetDofOrd[14][o] = o14; // (2,0,1,3)
-               TetDofOrd[15][o] = o15; // (2,0,3,1)
-               TetDofOrd[16][o] = o16; // (2,1,3,0)
-               TetDofOrd[17][o] = o17; // (2,1,0,3)
-               TetDofOrd[18][o] = o18; // (3,0,2,1)
-               TetDofOrd[19][o] = o19; // (3,0,1,2)
-               TetDofOrd[20][o] = o20; // (3,1,0,2)
-               TetDofOrd[21][o] = o21; // (3,1,2,0)
-               TetDofOrd[22][o] = o22; // (3,2,1,0)
-               TetDofOrd[23][o] = o23; // (3,2,0,1)
+               TetDofOrd[ 0][p][o] = o;   // (0,1,2,3)
+               TetDofOrd[ 1][p][o] = o1;  // (0,1,3,2)
+               TetDofOrd[ 2][p][o] = o2;  // (0,2,3,1)
+               TetDofOrd[ 3][p][o] = o3;  // (0,2,1,3)
+               TetDofOrd[ 4][p][o] = o4;  // (0,3,1,2)
+               TetDofOrd[ 5][p][o] = o5;  // (0,3,2,1)
+               TetDofOrd[ 6][p][o] = o6;  // (1,2,0,3)
+               TetDofOrd[ 7][p][o] = o7;  // (1,2,3,0)
+               TetDofOrd[ 8][p][o] = o8;  // (1,3,2,0)
+               TetDofOrd[ 9][p][o] = o9;  // (1,3,0,2)
+               TetDofOrd[10][p][o] = o10; // (1,0,3,2)
+               TetDofOrd[11][p][o] = o11; // (1,0,2,3)
+               TetDofOrd[12][p][o] = o12; // (2,3,0,1)
+               TetDofOrd[13][p][o] = o13; // (2,3,1,0)
+               TetDofOrd[14][p][o] = o14; // (2,0,1,3)
+               TetDofOrd[15][p][o] = o15; // (2,0,3,1)
+               TetDofOrd[16][p][o] = o16; // (2,1,3,0)
+               TetDofOrd[17][p][o] = o17; // (2,1,0,3)
+               TetDofOrd[18][p][o] = o18; // (3,0,2,1)
+               TetDofOrd[19][p][o] = o19; // (3,0,1,2)
+               TetDofOrd[20][p][o] = o20; // (3,1,0,2)
+               TetDofOrd[21][p][o] = o21; // (3,1,2,0)
+               TetDofOrd[22][p][o] = o22; // (3,2,1,0)
+               TetDofOrd[23][p][o] = o23; // (3,2,0,1)
             }
          }
       }
-      OtherDofOrd = new int[MaxDof];
->>>>>>> 109a9dbd
+      OtherDofOrd[p] = new int[MaxDof];
       for (int j = 0; j < MaxDof; j++)
       {
          OtherDofOrd[p][j] = j; // for Or == 0
@@ -2254,9 +2214,7 @@
    }
    else
    {
-      mfem::err << "L2_FECollection::L2_FECollection : dim = "
-                << dim << endl;
-      mfem_error();
+      MFEM_ABORT("dim = " << dim);
    }
 }
 
@@ -2290,7 +2248,7 @@
          return TriDofOrd[orientation%6][p];
 
       case Geometry::TETRAHEDRON:
-         return TetDofOrd[Or%24];
+         return TetDofOrd[orientation % 24][p];
 
       default:
          return (orientation == 0) ? OtherDofOrd[p] : NULL;
@@ -2299,21 +2257,17 @@
 
 L2_FECollection::~L2_FECollection()
 {
-<<<<<<< HEAD
    for (int p = 0; p < SegDofOrd[0].Size(); p++)
-=======
-   delete [] OtherDofOrd;
-   delete [] SegDofOrd[0];
-   delete [] TriDofOrd[0];
-   delete [] TetDofOrd[0];
-   for (int i = 0; i < Geometry::NumGeom; i++)
->>>>>>> 109a9dbd
    {
       delete [] SegDofOrd[0][p];
    }
    for (int p = 0; p < TriDofOrd[0].Size(); p++)
    {
       delete [] TriDofOrd[0][p];
+   }
+   for (int p = 0; p < TetDofOrd[0].Size(); p++)
+   {
+      delete [] TetDofOrd[0][p];
    }
    for (int p = 0; p < OtherDofOrd.Size(); p++)
    {
