--- conflicted
+++ resolved
@@ -376,13 +376,6 @@
       /// (low-order) mesh.
       virtual void SetLORFromTDofsByVDim(int vdim, const Vector& y_vdim_true,
                                          Vector& y) const;
-<<<<<<< HEAD
-=======
-      void GetDofsByVDim(const FiniteElementSpace& fes,
-                         int vdim, const Vector& x, Vector& x_vdim) const;
-      void SetFromDofsByVDim(const FiniteElementSpace& fes,
-                             int vdim, const Vector& y_vdim, Vector& y) const;
->>>>>>> 35938b69
    };
 
 
