// Copyright (c) 2010-2020, Lawrence Livermore National Security, LLC. Produced
// at the Lawrence Livermore National Laboratory. All Rights reserved. See files
// LICENSE and NOTICE for details. LLNL-CODE-806117.
//
// This file is part of the MFEM library. For more information and source code
// availability visit https://mfem.org.
//
// MFEM is free software; you can redistribute it and/or modify it under the
// terms of the BSD-3 license. We welcome feedback and contributions, see file
// CONTRIBUTING.md for details.

#ifndef MFEM_FE
#define MFEM_FE

#include "../config/config.hpp"
#include "../general/array.hpp"
#include "../linalg/linalg.hpp"
#include "intrules.hpp"
#include "geom.hpp"

#include <map>

namespace mfem
{

/// Possible basis types. Note that not all elements can use all BasisType(s).
class BasisType
{
public:
   enum
   {
      Invalid         = -1,
      GaussLegendre   = 0,  ///< Open type
      GaussLobatto    = 1,  ///< Closed type
      Positive        = 2,  ///< Bernstein polynomials
      OpenUniform     = 3,  ///< Nodes: x_i = (i+1)/(n+1), i=0,...,n-1
      ClosedUniform   = 4,  ///< Nodes: x_i = i/(n-1),     i=0,...,n-1
      OpenHalfUniform = 5,  ///< Nodes: x_i = (i+1/2)/n,   i=0,...,n-1
      Serendipity     = 6,  ///< Serendipity basis (squares / cubes)
      ClosedGL        = 7,  ///< Closed GaussLegendre
      NumBasisTypes   = 8   /**< Keep track of maximum types to prevent
                                 hard-coding */
   };
   /** @brief If the input does not represents a valid BasisType, abort with an
       error; otherwise return the input. */
   static int Check(int b_type)
   {
      MFEM_VERIFY(0 <= b_type && b_type < NumBasisTypes,
                  "unknown BasisType: " << b_type);
      return b_type;
   }
   /** @brief If the input does not represents a valid nodal BasisType, abort
       with an error; otherwise return the input. */
   static int CheckNodal(int b_type)
   {
      MFEM_VERIFY(Check(b_type) != Positive,
                  "invalid nodal BasisType: " << Name(b_type));
      return b_type;
   }
   /** @brief Get the corresponding Quadrature1D constant, when that makes
       sense; otherwise return Quadrature1D::Invalid. */
   static int GetQuadrature1D(int b_type)
   {
      switch (b_type)
      {
         case GaussLegendre:   return Quadrature1D::GaussLegendre;
         case GaussLobatto:    return Quadrature1D::GaussLobatto;
         case Positive:        return Quadrature1D::ClosedUniform; // <-----
         case OpenUniform:     return Quadrature1D::OpenUniform;
         case ClosedUniform:   return Quadrature1D::ClosedUniform;
         case OpenHalfUniform: return Quadrature1D::OpenHalfUniform;
         case Serendipity:     return Quadrature1D::GaussLobatto;
         case ClosedGL:        return Quadrature1D::ClosedGL;
      }
      return Quadrature1D::Invalid;
   }
   /// Return the nodal BasisType corresponding to the Quadrature1D type.
   static int GetNodalBasis(int qpt_type)
   {
      switch (qpt_type)
      {
         case Quadrature1D::GaussLegendre:   return GaussLegendre;
         case Quadrature1D::GaussLobatto:    return GaussLobatto;
         case Quadrature1D::OpenUniform:     return OpenUniform;
         case Quadrature1D::ClosedUniform:   return ClosedUniform;
         case Quadrature1D::OpenHalfUniform: return OpenHalfUniform;
         case Quadrature1D::ClosedGL:        return ClosedGL;
      }
      return Invalid;
   }
   /// Check and convert a BasisType constant to a string identifier.
   static const char *Name(int b_type)
   {
      static const char *name[] =
      {
         "Gauss-Legendre", "Gauss-Lobatto", "Positive (Bernstein)",
         "Open uniform", "Closed uniform", "Open half uniform"
      };
      return name[Check(b_type)];
   }
   /// Check and convert a BasisType constant to a char basis identifier.
   static char GetChar(int b_type)
   {
      static const char ident[] = { 'g', 'G', 'P', 'u', 'U', 'o' };
      return ident[Check(b_type)];
   }
   /// Convert char basis identifier to a BasisType constant.
   static int GetType(char b_ident)
   {
      switch (b_ident)
      {
         case 'g': return GaussLegendre;
         case 'G': return GaussLobatto;
         case 'P': return Positive;
         case 'u': return OpenUniform;
         case 'U': return ClosedUniform;
         case 'o': return OpenHalfUniform;
         case 's': return GaussLobatto;
      }
      MFEM_ABORT("unknown BasisType identifier");
      return -1;
   }
};


/** @brief Structure representing the matrices/tensors needed to evaluate (in
    reference space) the values, gradients, divergences, or curls of a
    FiniteElement at a the quadrature points of a given IntegrationRule. */
/** Object of this type are typically created and owned by the respective
    FiniteElement object. */
class DofToQuad
{
public:
   /// The FiniteElement that created and owns this object.
   /** This pointer is not owned. */
   const class FiniteElement *FE;

   /** @brief IntegrationRule that defines the quadrature points at which the
       basis functions of the #FE are evaluated. */
   /** This pointer is not owned. */
   const IntegrationRule *IntRule;

   /// Type of data stored in the arrays #B, #Bt, #G, and #Gt.
   enum Mode
   {
      /** @brief Full multidimensional representation which does not use tensor
          product structure. The ordering of the degrees of freedom is as
          defined by #FE */
      FULL,

      /** @brief Tensor product representation using 1D matrices/tensors with
          dimensions using 1D number of quadrature points and degrees of
          freedom. */
      /** When representing a vector-valued FiniteElement, two DofToQuad objects
          are used to describe the "closed" and "open" 1D basis functions
          (TODO). */
      TENSOR
   };

   /// Describes the contents of the #B, #Bt, #G, and #Gt arrays, see #Mode.
   Mode mode;

   /** @brief Number of degrees of freedom = number of basis functions. When
       #mode is TENSOR, this is the 1D number. */
   int ndof;

   /** @brief Number of quadrature points. When #mode is TENSOR, this is the 1D
       number. */
   int nqpt;

   /// Basis functions evaluated at quadrature points.
   /** The storage layout is column-major with dimensions:
       - #nqpt x #ndof, for scalar elements, or
       - #nqpt x dim x #ndof, for vector elements, (TODO)

       where

       - dim = dimension of the finite element reference space when #mode is
         FULL, and dim = 1 when #mode is TENSOR. */
   Array<double> B;

   /// Transpose of #B.
   /** The storage layout is column-major with dimensions:
       - #ndof x #nqpt, for scalar elements, or
       - #ndof x #nqpt x dim, for vector elements (TODO). */
   Array<double> Bt;

   /** @brief Gradients/divergences/curls of basis functions evaluated at
       quadrature points. */
   /** The storage layout is column-major with dimensions:
       - #nqpt x dim x #ndof, for scalar elements, or
       - #nqpt x #ndof, for H(div) vector elements (TODO), or
       - #nqpt x cdim x #ndof, for H(curl) vector elements (TODO),

       where

       - dim = dimension of the finite element reference space when #mode is
         FULL, and 1 when #mode is TENSOR,
       - cdim = 1/1/3 in 1D/2D/3D, respectively, when #mode is FULL, and cdim =
         1 when #mode is TENSOR. */
   Array<double> G;

   /// Transpose of #G.
   /** The storage layout is column-major with dimensions:
       - #ndof x #nqpt x dim, for scalar elements, or
       - #ndof x #nqpt, for H(div) vector elements (TODO), or
       - #ndof x #nqpt x cdim, for H(curl) vector elements (TODO). */
   Array<double> Gt;
};


/// Describes the function space on each element
class FunctionSpace
{
public:
   enum
   {
      Pk, ///< Polynomials of order k
      Qk, ///< Tensor products of polynomials of order k
      rQk ///< Refined tensor products of polynomials of order k
   };
};

class ElementTransformation;
class Coefficient;
class VectorCoefficient;
class MatrixCoefficient;
class KnotVector;


// Base and derived classes for finite elements


/// Abstract class for all finite elements.
class FiniteElement
{
protected:
   int dim;      ///< Dimension of reference space
   Geometry::Type geom_type; ///< Geometry::Type of the reference element
   int func_space, range_type, map_type,
       deriv_type, deriv_range_type, deriv_map_type;
   mutable
   int dof,      ///< Number of degrees of freedom
       order;    ///< Order/degree of the shape functions
   mutable int orders[Geometry::MaxDim]; ///< Anisotropic orders
   IntegrationRule Nodes;
#ifndef MFEM_THREAD_SAFE
   mutable DenseMatrix vshape; // Dof x Dim
#endif
   /// Container for all DofToQuad objects created by the FiniteElement.
   /** Multiple DofToQuad objects may be needed when different quadrature rules
       or different DofToQuad::Mode are used. */
   mutable Array<DofToQuad*> dof2quad_array;

public:
   /// Enumeration for range_type and deriv_range_type
   enum RangeType { SCALAR, VECTOR };

   /** @brief Enumeration for MapType: defines how reference functions are
       mapped to physical space.

       A reference function \f$ \hat u(\hat x) \f$ can be mapped to a function
      \f$ u(x) \f$ on a general physical element in following ways:
       - \f$ x = T(\hat x) \f$ is the image of the reference point \f$ \hat x \f$
       - \f$ J = J(\hat x) \f$ is the Jacobian matrix of the transformation T
       - \f$ w = w(\hat x) = det(J) \f$ is the transformation weight factor for square J
       - \f$ w = w(\hat x) = det(J^t J)^{1/2} \f$ is the transformation weight factor in general
   */
   enum MapType
   {
      VALUE,     /**< For scalar fields; preserves point values
                          \f$ u(x) = \hat u(\hat x) \f$ */
      INTEGRAL,  /**< For scalar fields; preserves volume integrals
                          \f$ u(x) = (1/w) \hat u(\hat x) \f$ */
      H_DIV,     /**< For vector fields; preserves surface integrals of the
                          normal component \f$ u(x) = (J/w) \hat u(\hat x) \f$ */
      H_CURL     /**< For vector fields; preserves line integrals of the
                          tangential component
                          \f$ u(x) = J^{-t} \hat u(\hat x) \f$ (square J),
                          \f$ u(x) = J(J^t J)^{-1} \hat u(\hat x) \f$ (general J) */
   };

   /** @brief Enumeration for DerivType: defines which derivative method
       is implemented.

       Each FiniteElement class implements up to one type of derivative.  The
       value returned by GetDerivType() indicates which derivative method is
       implemented.
   */
   enum DerivType
   {
      NONE, ///< No derivatives implemented
      GRAD, ///< Implements CalcDShape methods
      DIV,  ///< Implements CalcDivShape methods
      CURL  ///< Implements CalcCurlShape methods
   };

   /** @brief Construct FiniteElement with given
       @param D    Reference space dimension
       @param G    Geometry type (of type Geometry::Type)
       @param Do   Number of degrees of freedom in the FiniteElement
       @param O    Order/degree of the FiniteElement
       @param F    FunctionSpace type of the FiniteElement
    */
   FiniteElement(int D, Geometry::Type G, int Do, int O,
                 int F = FunctionSpace::Pk);

   /// Returns the reference space dimension for the finite element
   int GetDim() const { return dim; }

   /// Returns the Geometry::Type of the reference element
   Geometry::Type GetGeomType() const { return geom_type; }

   /// Returns the number of degrees of freedom in the finite element
   int GetDof() const { return dof; }

   /** @brief Returns the order of the finite element. In the case of
       anisotropic orders, returns the maximum order. */
   int GetOrder() const { return order; }

   /** @brief Returns true if the FiniteElement basis *may be using* different
       orders/degrees in different spatial directions. */
   bool HasAnisotropicOrders() const { return orders[0] != -1; }

   /// Returns an array containing the anisotropic orders/degrees.
   const int *GetAnisotropicOrders() const { return orders; }

   /// Returns the type of FunctionSpace on the element.
   int Space() const { return func_space; }

   /// Returns the FiniteElement::RangeType of the element, one of {SCALAR, VECTOR}.
   int GetRangeType() const { return range_type; }

   /** @brief Returns the FiniteElement::RangeType of the element derivative, either
       SCALAR or VECTOR. */
   int GetDerivRangeType() const { return deriv_range_type; }

   /** @brief Returns the FiniteElement::MapType of the element describing how reference
       functions are mapped to physical space, one of {VALUE, INTEGRAL
       H_DIV, H_CURL}. */
   int GetMapType() const { return map_type; }


   /** @brief Returns the FiniteElement::DerivType of the element describing the
       spatial derivative method implemented, one of {NONE, GRAD,
       DIV, CURL}. */
   int GetDerivType() const { return deriv_type; }

   /** @brief Returns the FiniteElement::DerivType of the element describing how
       reference function derivatives are mapped to physical space, one of {VALUE,
       INTEGRAL, H_DIV, H_CURL}. */
   int GetDerivMapType() const { return deriv_map_type; }

   /** @brief Evaluate the values of all shape functions of a scalar finite
       element in reference space at the given point @a ip. */
   /** The size (#dof) of the result Vector @a shape must be set in advance. */
   virtual void CalcShape(const IntegrationPoint &ip,
                          Vector &shape) const = 0;

   /** @brief Evaluate the values of all shape functions of a scalar finite
       element in physical space at the point described by @a Trans. */
   /** The size (#dof) of the result Vector @a shape must be set in advance. */
   void CalcPhysShape(ElementTransformation &Trans, Vector &shape) const;

   /** @brief Evaluate the gradients of all shape functions of a scalar finite
       element in reference space at the given point @a ip. */
   /** Each row of the result DenseMatrix @a dshape contains the derivatives of
       one shape function. The size (#dof x #dim) of @a dshape must be set in
       advance.  */
   virtual void CalcDShape(const IntegrationPoint &ip,
                           DenseMatrix &dshape) const = 0;

   /** @brief Evaluate the gradients of all shape functions of a scalar finite
       element in physical space at the point described by @a Trans. */
   /** Each row of the result DenseMatrix @a dshape contains the derivatives of
       one shape function. The size (#dof x SDim) of @a dshape must be set in
       advance, where SDim >= #dim is the physical space dimension as described
       by @a Trans. */
   void CalcPhysDShape(ElementTransformation &Trans, DenseMatrix &dshape) const;

   /// Get a const reference to the nodes of the element
   const IntegrationRule & GetNodes() const { return Nodes; }

   // virtual functions for finite elements on vector spaces

   /** @brief Evaluate the values of all shape functions of a *vector* finite
       element in reference space at the given point @a ip. */
   /** Each row of the result DenseMatrix @a shape contains the components of
       one vector shape function. The size (#dof x #dim) of @a shape must be set
       in advance. */
   virtual void CalcVShape(const IntegrationPoint &ip,
                           DenseMatrix &shape) const;

   /** @brief Evaluate the values of all shape functions of a *vector* finite
       element in physical space at the point described by @a Trans. */
   /** Each row of the result DenseMatrix @a shape contains the components of
       one vector shape function. The size (#dof x SDim) of @a shape must be set
       in advance, where SDim >= #dim is the physical space dimension as
       described by @a Trans. */
   virtual void CalcVShape(ElementTransformation &Trans,
                           DenseMatrix &shape) const;

   /// Equivalent to the CalcVShape() method with the same arguments.
   void CalcPhysVShape(ElementTransformation &Trans, DenseMatrix &shape) const
   { CalcVShape(Trans, shape); }

   /** @brief Evaluate the divergence of all shape functions of a *vector*
       finite element in reference space at the given point @a ip. */
   /** The size (#dof) of the result Vector @a divshape must be set in advance.
    */
   virtual void CalcDivShape(const IntegrationPoint &ip,
                             Vector &divshape) const;

   /** @brief Evaluate the divergence of all shape functions of a *vector*
       finite element in physical space at the point described by @a Trans. */
   /** The size (#dof) of the result Vector @a divshape must be set in advance.
    */
   void CalcPhysDivShape(ElementTransformation &Trans, Vector &divshape) const;

   /** @brief Evaluate the curl of all shape functions of a *vector* finite
       element in reference space at the given point @a ip. */
   /** Each row of the result DenseMatrix @a curl_shape contains the components
       of the curl of one vector shape function. The size (#dof x CDim) of
       @a curl_shape must be set in advance, where CDim = 3 for #dim = 3 and
       CDim = 1 for #dim = 2. */
   virtual void CalcCurlShape(const IntegrationPoint &ip,
                              DenseMatrix &curl_shape) const;

   /** @brief Evaluate the curl of all shape functions of a *vector* finite
       element in physical space at the point described by @a Trans. */
   /** Each row of the result DenseMatrix @a curl_shape contains the components
       of the curl of one vector shape function. The size (#dof x CDim) of
       @a curl_shape must be set in advance, where CDim = 3 for #dim = 3 and
       CDim = 1 for #dim = 2. */
   void CalcPhysCurlShape(ElementTransformation &Trans,
                          DenseMatrix &curl_shape) const;

   /** @brief Get the dofs associated with the given @a face.
       @a *dofs is set to an internal array of the local dofc on the
       face, while *ndofs is set to the number of dofs on that face.
   */
   virtual void GetFaceDofs(int face, int **dofs, int *ndofs) const;

   /** @brief Evaluate the Hessians of all shape functions of a scalar finite
       element in reference space at the given point @a ip. */
   /** Each row of the result DenseMatrix @a Hessian contains upper triangular
       part of the Hessian of one shape function.
       The order in 2D is {u_xx, u_xy, u_yy}.
       The size (#dof x (#dim (#dim+1)/2) of @a Hessian must be set in advance.*/
   virtual void CalcHessian (const IntegrationPoint &ip,
                             DenseMatrix &Hessian) const;

   /** @brief Evaluate the Hessian of all shape functions of a scalar finite
       element in reference space at the given point @a ip. */
   /** The size (#dof, #dim*(#dim+1)/2) of @a Hessian must be set in advance. */
   virtual void CalcPhysHessian(ElementTransformation &Trans,
                                DenseMatrix& Hessian) const;

   /** @brief Evaluate the Laplacian of all shape functions of a scalar finite
       element in reference space at the given point @a ip. */
   /** The size (#dof) of @a Laplacian must be set in advance. */
   virtual void CalcPhysLaplacian(ElementTransformation &Trans,
                                  Vector& Laplacian) const;

   virtual void CalcPhysLinLaplacian(ElementTransformation &Trans,
                                     Vector& Laplacian) const;

   /** @brief Return the local interpolation matrix @a I (Dof x Dof) where the
       fine element is the image of the base geometry under the given
       transformation. */
   virtual void GetLocalInterpolation(ElementTransformation &Trans,
                                      DenseMatrix &I) const;

   /** @brief Return a local restriction matrix @a R (Dof x Dof) mapping fine
       dofs to coarse dofs.

       The fine element is the image of the base geometry under the given
       transformation, @a Trans.

       The assumption in this method is that a subset of the coarse dofs can be
       expressed only in terms of the dofs of the given fine element.

       Rows in @a R corresponding to coarse dofs that cannot be expressed in
       terms of the fine dofs will be marked as invalid by setting the first
       entry (column 0) in the row to infinity().

       This method assumes that the dimensions of @a R are set before it is
       called. */
   virtual void GetLocalRestriction(ElementTransformation &Trans,
                                    DenseMatrix &R) const;

   /** @brief Return interpolation matrix, @a I, which maps dofs from a coarse
       element, @a fe, to the fine dofs on @a this finite element. */
   /** @a Trans represents the mapping from the reference element of @a this
       element into a subset of the reference space of the element @a fe, thus
       allowing the "coarse" FiniteElement to be different from the "fine"
       FiniteElement as when h-refinement is combined with p-refinement or
       p-derefinement. It is assumed that both finite elements use the same
       FiniteElement::MapType. */
   virtual void GetTransferMatrix(const FiniteElement &fe,
                                  ElementTransformation &Trans,
                                  DenseMatrix &I) const;

   /** @brief Given a coefficient and a transformation, compute its projection
       (approximation) in the local finite dimensional space in terms
       of the degrees of freedom. */
   virtual void Project(Coefficient &coeff,
                        ElementTransformation &Trans, Vector &dofs) const;

   /** @brief Given a vector coefficient and a transformation, compute its
       projection (approximation) in the local finite dimensional space
       in terms of the degrees of freedom. (VectorFiniteElements) */
   virtual void Project(VectorCoefficient &vc,
                        ElementTransformation &Trans, Vector &dofs) const;

   /** @brief Given a vector of values at the finite element nodes and a
       transformation, compute its projection (approximation) in the local
       finite dimensional space in terms of the degrees of freedom. Valid for
       VectorFiniteElements. */
   virtual void ProjectFromNodes(Vector &vc, ElementTransformation &Trans,
                                 Vector &dofs) const;

   /** @brief Given a matrix coefficient and a transformation, compute an
       approximation ("projection") in the local finite dimensional space in
       terms of the degrees of freedom. For VectorFiniteElements, the rows of
       the coefficient are projected in the vector space. */
   virtual void ProjectMatrixCoefficient(
      MatrixCoefficient &mc, ElementTransformation &T, Vector &dofs) const;

   /** @brief Project a delta function centered on the given @a vertex in
       the local finite dimensional space represented by the @a dofs. */
   virtual void ProjectDelta(int vertex, Vector &dofs) const;

   /** @brief Compute the embedding/projection matrix from the given
       FiniteElement onto 'this' FiniteElement. The ElementTransformation is
       included to support cases when the projection depends on it. */
   virtual void Project(const FiniteElement &fe, ElementTransformation &Trans,
                        DenseMatrix &I) const;

   /** @brief Compute the discrete gradient matrix from the given FiniteElement
       onto 'this' FiniteElement. The ElementTransformation is included to
       support cases when the matrix depends on it. */
   virtual void ProjectGrad(const FiniteElement &fe,
                            ElementTransformation &Trans,
                            DenseMatrix &grad) const;

   /** @brief Compute the discrete curl matrix from the given FiniteElement onto
       'this' FiniteElement. The ElementTransformation is included to support
       cases when the matrix depends on it. */
   virtual void ProjectCurl(const FiniteElement &fe,
                            ElementTransformation &Trans,
                            DenseMatrix &curl) const;

   /** @brief Compute the discrete divergence matrix from the given
       FiniteElement onto 'this' FiniteElement. The ElementTransformation is
       included to support cases when the matrix depends on it. */
   virtual void ProjectDiv(const FiniteElement &fe,
                           ElementTransformation &Trans,
                           DenseMatrix &div) const;

   /** @brief Return a DofToQuad structure corresponding to the given
       IntegrationRule using the given DofToQuad::Mode. */
   /** See the documentation for DofToQuad for more details. */
   virtual const DofToQuad &GetDofToQuad(const IntegrationRule &ir,
                                         DofToQuad::Mode mode) const;
   /// Deconstruct the FiniteElement
   virtual ~FiniteElement();

   /** @brief Return true if the BasisType of @a b_type is closed
       (has Quadrature1D points on the boundary). */
   static bool IsClosedType(int b_type)
   {
      const int q_type = BasisType::GetQuadrature1D(b_type);
      return ((q_type != Quadrature1D::Invalid) &&
              (Quadrature1D::CheckClosed(q_type) != Quadrature1D::Invalid));
   }

   /** @brief Return true if the BasisType of @a b_type is open
       (doesn't have Quadrature1D points on the boundary). */
   static bool IsOpenType(int b_type)
   {
      const int q_type = BasisType::GetQuadrature1D(b_type);
      return ((q_type != Quadrature1D::Invalid) &&
              (Quadrature1D::CheckOpen(q_type) != Quadrature1D::Invalid));
   }

   /** @brief Ensure that the BasisType of @a b_type is closed
       (has Quadrature1D points on the boundary). */
   static int VerifyClosed(int b_type)
   {
      MFEM_VERIFY(IsClosedType(b_type),
                  "invalid closed basis type: " << b_type);
      return b_type;
   }

   /** @brief Ensure that the BasisType of @a b_type is open
       (doesn't have Quadrature1D points on the boundary). */
   static int VerifyOpen(int b_type)
   {
      MFEM_VERIFY(IsOpenType(b_type), "invalid open basis type: " << b_type);
      return b_type;
   }

   /** @brief Ensure that the BasisType of @a b_type nodal
       (satisfies the interpolation property). */
   static int VerifyNodal(int b_type)
   {
      return BasisType::CheckNodal(b_type);
   }
};


/** @brief Class for finite elements with basis functions
    that return scalar values. */
class ScalarFiniteElement : public FiniteElement
{
protected:
#ifndef MFEM_THREAD_SAFE
   mutable Vector c_shape;
#endif

   static const ScalarFiniteElement &CheckScalarFE(const FiniteElement &fe)
   {
      if (fe.GetRangeType() != SCALAR)
      { mfem_error("'fe' must be a ScalarFiniteElement"); }
      return static_cast<const ScalarFiniteElement &>(fe);
   }

   const DofToQuad &GetTensorDofToQuad(const class TensorBasisElement &tb,
                                       const IntegrationRule &ir,
                                       DofToQuad::Mode mode) const;

public:
   /** @brief Construct ScalarFiniteElement with given
       @param D    Reference space dimension
       @param G    Geometry type (of type Geometry::Type)
       @param Do   Number of degrees of freedom in the FiniteElement
       @param O    Order/degree of the FiniteElement
       @param F    FunctionSpace type of the FiniteElement
    */
   ScalarFiniteElement(int D, Geometry::Type G, int Do, int O,
                       int F = FunctionSpace::Pk)
#ifdef MFEM_THREAD_SAFE
      : FiniteElement(D, G, Do, O, F)
   { deriv_type = GRAD; deriv_range_type = VECTOR; deriv_map_type = H_CURL; }
#else
      : FiniteElement(D, G, Do, O, F), c_shape(dof)
   { deriv_type = GRAD; deriv_range_type = VECTOR; deriv_map_type = H_CURL; }
#endif

   /** @brief Set the FiniteElement::MapType of the element to either VALUE or
       INTEGRAL. Also sets the FiniteElement::DerivType to GRAD if the
       FiniteElement::MapType is VALUE. */
   void SetMapType(int M)
   {
      MFEM_VERIFY(M == VALUE || M == INTEGRAL, "unknown MapType");
      map_type = M;
      deriv_type = (M == VALUE) ? GRAD : NONE;
   }


   /** @brief Get the matrix @a I that defines nodal interpolation
       @a between this element and the refined element @a fine_fe. */
   void NodalLocalInterpolation(ElementTransformation &Trans,
                                DenseMatrix &I,
                                const ScalarFiniteElement &fine_fe) const;

   /** @brief Get matrix @a I "Interpolation" defined through local
       L2-projection in the space defined by the @a fine_fe.  */
   /** If the "fine" elements cannot represent all basis functions of the
       "coarse" element, then boundary values from different sub-elements are
       generally different. */
   void ScalarLocalInterpolation(ElementTransformation &Trans,
                                 DenseMatrix &I,
                                 const ScalarFiniteElement &fine_fe) const;

   virtual const DofToQuad &GetDofToQuad(const IntegrationRule &ir,
                                         DofToQuad::Mode mode) const;
};


/// Class for standard nodal finite elements.
class NodalFiniteElement : public ScalarFiniteElement
{
protected:
   void ProjectCurl_2D(const FiniteElement &fe,
                       ElementTransformation &Trans,
                       DenseMatrix &curl) const;

public:
   /** @brief Construct NodalFiniteElement with given
       @param D    Reference space dimension
       @param G    Geometry type (of type Geometry::Type)
       @param Do   Number of degrees of freedom in the FiniteElement
       @param O    Order/degree of the FiniteElement
       @param F    FunctionSpace type of the FiniteElement
   */
   NodalFiniteElement(int D, Geometry::Type G, int Do, int O,
                      int F = FunctionSpace::Pk)
      : ScalarFiniteElement(D, G, Do, O, F) { }

   virtual void GetLocalInterpolation(ElementTransformation &Trans,
                                      DenseMatrix &I) const
   { NodalLocalInterpolation(Trans, I, *this); }

   virtual void GetLocalRestriction(ElementTransformation &Trans,
                                    DenseMatrix &R) const;

   virtual void GetTransferMatrix(const FiniteElement &fe,
                                  ElementTransformation &Trans,
                                  DenseMatrix &I) const
   { CheckScalarFE(fe).NodalLocalInterpolation(Trans, I, *this); }

   virtual void Project (Coefficient &coeff,
                         ElementTransformation &Trans, Vector &dofs) const;

   virtual void Project (VectorCoefficient &vc,
                         ElementTransformation &Trans, Vector &dofs) const;

   // (mc.height x mc.width) @ DOFs -> (Dof x mc.width x mc.height) in dofs
   virtual void ProjectMatrixCoefficient(
      MatrixCoefficient &mc, ElementTransformation &T, Vector &dofs) const;

   virtual void Project(const FiniteElement &fe, ElementTransformation &Trans,
                        DenseMatrix &I) const;

   virtual void ProjectGrad(const FiniteElement &fe,
                            ElementTransformation &Trans,
                            DenseMatrix &grad) const;

   virtual void ProjectDiv(const FiniteElement &fe,
                           ElementTransformation &Trans,
                           DenseMatrix &div) const;
};

/** @brief Class for finite elements utilizing the
    always positive Bernstein basis. */
class PositiveFiniteElement : public ScalarFiniteElement
{
public:
   /** @brief Construct PositiveFiniteElement with given
       @param D    Reference space dimension
       @param G    Geometry type (of type Geometry::Type)
       @param Do   Number of degrees of freedom in the FiniteElement
       @param O    Order/degree of the FiniteElement
       @param F    FunctionSpace type of the FiniteElement
   */
   PositiveFiniteElement(int D, Geometry::Type G, int Do, int O,
                         int F = FunctionSpace::Pk) :
      ScalarFiniteElement(D, G, Do, O, F)
   { }

   virtual void GetLocalInterpolation(ElementTransformation &Trans,
                                      DenseMatrix &I) const
   { ScalarLocalInterpolation(Trans, I, *this); }

   virtual void GetTransferMatrix(const FiniteElement &fe,
                                  ElementTransformation &Trans,
                                  DenseMatrix &I) const
   { CheckScalarFE(fe).ScalarLocalInterpolation(Trans, I, *this); }

   using FiniteElement::Project;

   // Low-order monotone "projection" (actually it is not a projection): the
   // dofs are set to be the Coefficient values at the nodes.
   virtual void Project(Coefficient &coeff,
                        ElementTransformation &Trans, Vector &dofs) const;

   virtual void Project (VectorCoefficient &vc,
                         ElementTransformation &Trans, Vector &dofs) const;

   virtual void Project(const FiniteElement &fe, ElementTransformation &Trans,
                        DenseMatrix &I) const;
};

/** @brief Intermediate class for finite elements whose basis functions return
    vector values. */
class VectorFiniteElement : public FiniteElement
{
   // Hide the scalar functions CalcShape and CalcDShape.
private:
   /// Overrides the scalar CalcShape function to print an error.
   virtual void CalcShape(const IntegrationPoint &ip,
                          Vector &shape) const;

   /// Overrides the scalar CalcDShape function to print an error.
   virtual void CalcDShape(const IntegrationPoint &ip,
                           DenseMatrix &dshape) const;

protected:
#ifndef MFEM_THREAD_SAFE
   mutable DenseMatrix J, Jinv;
   mutable DenseMatrix curlshape, curlshape_J;
#endif
   void SetDerivMembers();

   void CalcVShape_RT(ElementTransformation &Trans,
                      DenseMatrix &shape) const;

   void CalcVShape_ND(ElementTransformation &Trans,
                      DenseMatrix &shape) const;

   void Project_RT(const double *nk, const Array<int> &d2n,
                   VectorCoefficient &vc, ElementTransformation &Trans,
                   Vector &dofs) const;

   /// Projects the vector of values given at FE nodes to RT space
   void Project_RT(const double *nk, const Array<int> &d2n,
                   Vector &vc, ElementTransformation &Trans,
                   Vector &dofs) const;

   /// Project the rows of the matrix coefficient in an RT space
   void ProjectMatrixCoefficient_RT(
      const double *nk, const Array<int> &d2n,
      MatrixCoefficient &mc, ElementTransformation &T, Vector &dofs) const;

   void Project_RT(const double *nk, const Array<int> &d2n,
                   const FiniteElement &fe, ElementTransformation &Trans,
                   DenseMatrix &I) const;

   // rotated gradient in 2D
   void ProjectGrad_RT(const double *nk, const Array<int> &d2n,
                       const FiniteElement &fe, ElementTransformation &Trans,
                       DenseMatrix &grad) const;

   // Compute the curl as a discrete operator from ND FE (fe) to ND FE (this).
   // The natural FE for the range is RT, so this is an approximation.
   void ProjectCurl_ND(const double *tk, const Array<int> &d2t,
                       const FiniteElement &fe, ElementTransformation &Trans,
                       DenseMatrix &curl) const;

   void ProjectCurl_RT(const double *nk, const Array<int> &d2n,
                       const FiniteElement &fe, ElementTransformation &Trans,
                       DenseMatrix &curl) const;

   void Project_ND(const double *tk, const Array<int> &d2t,
                   VectorCoefficient &vc, ElementTransformation &Trans,
                   Vector &dofs) const;

   /// Projects the vector of values given at FE nodes to ND space
   void Project_ND(const double *tk, const Array<int> &d2t,
                   Vector &vc, ElementTransformation &Trans,
                   Vector &dofs) const;

   /// Project the rows of the matrix coefficient in an ND space
   void ProjectMatrixCoefficient_ND(
      const double *tk, const Array<int> &d2t,
      MatrixCoefficient &mc, ElementTransformation &T, Vector &dofs) const;

   void Project_ND(const double *tk, const Array<int> &d2t,
                   const FiniteElement &fe, ElementTransformation &Trans,
                   DenseMatrix &I) const;

   void ProjectGrad_ND(const double *tk, const Array<int> &d2t,
                       const FiniteElement &fe, ElementTransformation &Trans,
                       DenseMatrix &grad) const;

   void LocalInterpolation_RT(const VectorFiniteElement &cfe,
                              const double *nk, const Array<int> &d2n,
                              ElementTransformation &Trans,
                              DenseMatrix &I) const;

   void LocalInterpolation_ND(const VectorFiniteElement &cfe,
                              const double *tk, const Array<int> &d2t,
                              ElementTransformation &Trans,
                              DenseMatrix &I) const;

   void LocalRestriction_RT(const double *nk, const Array<int> &d2n,
                            ElementTransformation &Trans,
                            DenseMatrix &R) const;

   void LocalRestriction_ND(const double *tk, const Array<int> &d2t,
                            ElementTransformation &Trans,
                            DenseMatrix &R) const;

   static const VectorFiniteElement &CheckVectorFE(const FiniteElement &fe)
   {
      if (fe.GetRangeType() != VECTOR)
      { mfem_error("'fe' must be a VectorFiniteElement"); }
      return static_cast<const VectorFiniteElement &>(fe);
   }

public:
   VectorFiniteElement (int D, Geometry::Type G, int Do, int O, int M,
                        int F = FunctionSpace::Pk) :
#ifdef MFEM_THREAD_SAFE
      FiniteElement(D, G, Do, O, F)
   { range_type = VECTOR; map_type = M; SetDerivMembers(); }
#else
      FiniteElement(D, G, Do, O, F), Jinv(D)
   { range_type = VECTOR; map_type = M; SetDerivMembers(); }
#endif
};

/// A 0D point finite element
class PointFiniteElement : public NodalFiniteElement
{
public:
   /// Construct the PointFiniteElement
   PointFiniteElement();

   virtual void CalcShape(const IntegrationPoint &ip, Vector &shape) const;

   virtual void CalcDShape(const IntegrationPoint &ip,
                           DenseMatrix &dshape) const;
};

/// A 1D linear element with nodes on the endpoints
class Linear1DFiniteElement : public NodalFiniteElement
{
public:
   /// Construct the Linear1DFiniteElement
   Linear1DFiniteElement();

   /** virtual function which evaluates the values of all
       shape functions at a given point ip and stores
       them in the vector shape of dimension Dof (2) */
   virtual void CalcShape(const IntegrationPoint &ip, Vector &shape) const;

   /** virtual function which evaluates the derivatives of all
       shape functions at a given point ip and stores them in
       the matrix dshape (Dof x Dim) (2 x 1) so that each row
       contains the derivative of one shape function */
   virtual void CalcDShape(const IntegrationPoint &ip,
                           DenseMatrix &dshape) const;
};

/// A 2D linear element on triangle with nodes at the vertices of the triangle
class Linear2DFiniteElement : public NodalFiniteElement
{
public:
   /// Construct the Linear2DFiniteElement
   Linear2DFiniteElement();

   /** virtual function which evaluates the values of all
       shape functions at a given point ip and stores
       them in the vector shape of dimension Dof (3) */
   virtual void CalcShape(const IntegrationPoint &ip, Vector &shape) const;

   /** virtual function which evaluates the values of all
       partial derivatives of all shape functions at a given
       point ip and stores them in the matrix dshape (Dof x Dim) (3 x 2)
       so that each row contains the derivatives of one shape function */
   virtual void CalcDShape(const IntegrationPoint &ip,
                           DenseMatrix &dshape) const;
   virtual void ProjectDelta(int vertex, Vector &dofs) const
   { dofs = 0.0; dofs(vertex) = 1.0; }
};

/// A 2D bi-linear element on a square with nodes at the vertices of the square
class BiLinear2DFiniteElement : public NodalFiniteElement
{
public:
   /// Construct the BiLinear2DFiniteElement
   BiLinear2DFiniteElement();

   /** virtual function which evaluates the values of all
       shape functions at a given point ip and stores
       them in the vector shape of dimension Dof (4) */
   virtual void CalcShape(const IntegrationPoint &ip, Vector &shape) const;

   /** virtual function which evaluates the values of all
       partial derivatives of all shape functions at a given
       point ip and stores them in the matrix dshape (Dof x Dim) (4 x 2)
       so that each row contains the derivatives of one shape function */
   virtual void CalcDShape(const IntegrationPoint &ip,
                           DenseMatrix &dshape) const;
   virtual void CalcHessian (const IntegrationPoint &ip,
                             DenseMatrix &h) const;
   virtual void ProjectDelta(int vertex, Vector &dofs) const
   { dofs = 0.0; dofs(vertex) = 1.0; } // { dofs = 1.0; }
};

/// A linear element on a triangle with nodes at the 3 "Gaussian" points
class GaussLinear2DFiniteElement : public NodalFiniteElement
{
public:
   /// Construct the GaussLinear2DFiniteElement
   GaussLinear2DFiniteElement();
   virtual void CalcShape(const IntegrationPoint &ip, Vector &shape) const;
   virtual void CalcDShape(const IntegrationPoint &ip,
                           DenseMatrix &dshape) const;
   virtual void ProjectDelta(int vertex, Vector &dofs) const;
};

/// A 2D bi-linear element on a square with nodes at the "Gaussian" points
class GaussBiLinear2DFiniteElement : public NodalFiniteElement
{
private:
   static const double p[2];

public:
   /// Construct the FiniteElement
   GaussBiLinear2DFiniteElement();
   virtual void CalcShape(const IntegrationPoint &ip, Vector &shape) const;
   virtual void CalcDShape(const IntegrationPoint &ip,
                           DenseMatrix &dshape) const;
   virtual void ProjectDelta(int vertex, Vector &dofs) const;
};

/** @brief A 2D linear element on a square with 3 nodes at the
    vertices of the lower left triangle */
class P1OnQuadFiniteElement : public NodalFiniteElement
{
public:
   /// Construct the P1OnQuadFiniteElement
   P1OnQuadFiniteElement();
   virtual void CalcShape(const IntegrationPoint &ip, Vector &shape) const;
   virtual void CalcDShape(const IntegrationPoint &ip,
                           DenseMatrix &dshape) const;
   virtual void ProjectDelta(int vertex, Vector &dofs) const
   { dofs = 1.0; }
};

/// A 1D quadractic finite element with uniformly spaced nodes
class Quad1DFiniteElement : public NodalFiniteElement
{
public:
   /// Construct the Quad1DFiniteElement
   Quad1DFiniteElement();

   /** virtual function which evaluates the values of all
       shape functions at a given point ip and stores
       them in the vector shape of dimension Dof (3) */
   virtual void CalcShape(const IntegrationPoint &ip, Vector &shape) const;

   /** virtual function which evaluates the derivatives of all
       shape functions at a given point ip and stores them in
       the matrix dshape (Dof x Dim) (3 x 1) so that each row
       contains the derivative of one shape function */
   virtual void CalcDShape(const IntegrationPoint &ip,
                           DenseMatrix &dshape) const;
};

/// A 1D quadratic positive element utilizing the 2nd order Bernstein basis
class QuadPos1DFiniteElement : public PositiveFiniteElement
{
public:
   /// Construct the QuadPos1DFiniteElement
   QuadPos1DFiniteElement();
   virtual void CalcShape(const IntegrationPoint &ip, Vector &shape) const;
   virtual void CalcDShape(const IntegrationPoint &ip,
                           DenseMatrix &dshape) const;
};

/** @brief A 2D quadratic element on triangle with nodes at the
    vertices and midpoints of the triangle. */
class Quad2DFiniteElement : public NodalFiniteElement
{
public:
   /// Construct the Quad2DFiniteElement
   Quad2DFiniteElement();

   /** virtual function which evaluates the values of all
       shape functions at a given point ip and stores
       them in the vector shape of dimension Dof (6) */
   virtual void CalcShape(const IntegrationPoint &ip, Vector &shape) const;

   /** virtual function which evaluates the values of all
       partial derivatives of all shape functions at a given
       point ip and stores them in the matrix dshape (Dof x Dim) (6 x 2)
       so that each row contains the derivatives of one shape function */
   virtual void CalcDShape(const IntegrationPoint &ip,
                           DenseMatrix &dshape) const;

   virtual void CalcHessian (const IntegrationPoint &ip,
                             DenseMatrix &h) const;
   virtual void ProjectDelta(int vertex, Vector &dofs) const;
};

/// A quadratic element on triangle with nodes at the "Gaussian" points
class GaussQuad2DFiniteElement : public NodalFiniteElement
{
private:
   static const double p[2];
   DenseMatrix A;
   mutable DenseMatrix D;
   mutable Vector pol;
public:
   /// Construct the GaussQuad2DFiniteElement
   GaussQuad2DFiniteElement();
   virtual void CalcShape(const IntegrationPoint &ip, Vector &shape) const;
   virtual void CalcDShape(const IntegrationPoint &ip,
                           DenseMatrix &dshape) const;
   // virtual void ProjectDelta(int vertex, Vector &dofs) const;
};

/// A 2D bi-quadratic element on a square with uniformly spaced nodes
class BiQuad2DFiniteElement : public NodalFiniteElement
{
public:
   /// Construct the BiQuad2DFiniteElement
   BiQuad2DFiniteElement();

   /** virtual function which evaluates the values of all
       shape functions at a given point ip and stores
       them in the vector shape of dimension Dof (9) */
   virtual void CalcShape(const IntegrationPoint &ip, Vector &shape) const;

   /** virtual function which evaluates the values of all
       partial derivatives of all shape functions at a given
       point ip and stores them in the matrix dshape (Dof x Dim) (9 x 2)
       so that each row contains the derivatives of one shape function */
   virtual void CalcDShape(const IntegrationPoint &ip,
                           DenseMatrix &dshape) const;
   virtual void ProjectDelta(int vertex, Vector &dofs) const;
};


/// A 2D positive bi-quadratic element on a square utilizing the 2nd order
/// Bernstein basis
class BiQuadPos2DFiniteElement : public PositiveFiniteElement
{
public:
   /// Construct the BiQuadPos2DFiniteElement
   BiQuadPos2DFiniteElement();
   virtual void CalcShape(const IntegrationPoint &ip, Vector &shape) const;
   virtual void CalcDShape(const IntegrationPoint &ip,
                           DenseMatrix &dshape) const;
   virtual void GetLocalInterpolation(ElementTransformation &Trans,
                                      DenseMatrix &I) const;
   using FiniteElement::Project;
   virtual void Project(Coefficient &coeff, ElementTransformation &Trans,
                        Vector &dofs) const;
   virtual void Project(VectorCoefficient &vc, ElementTransformation &Trans,
                        Vector &dofs) const;
   virtual void ProjectDelta(int vertex, Vector &dofs) const
   { dofs = 0.; dofs(vertex) = 1.; }
};

/// A 2D bi-quadratic element on a square with nodes at the 9 "Gaussian" points
class GaussBiQuad2DFiniteElement : public NodalFiniteElement
{
public:
   /// Construct the GaussBiQuad2DFiniteElement
   GaussBiQuad2DFiniteElement();
   virtual void CalcShape(const IntegrationPoint &ip, Vector &shape) const;
   virtual void CalcDShape(const IntegrationPoint &ip,
                           DenseMatrix &dshape) const;
   // virtual void ProjectDelta(int vertex, Vector &dofs) const { dofs = 1.; }
};


/// A 2D bi-cubic element on a square with uniformly spaces nodes
class BiCubic2DFiniteElement : public NodalFiniteElement
{
public:
   /// Construct the BiCubic2DFiniteElement
   BiCubic2DFiniteElement();
   virtual void CalcShape(const IntegrationPoint &ip, Vector &shape) const;
   virtual void CalcDShape(const IntegrationPoint &ip,
                           DenseMatrix &dshape) const;

   /// Compute the Hessian of second order partial derivatives at @a ip.
   virtual void CalcHessian (const IntegrationPoint &ip,
                             DenseMatrix &h) const;
};

/// A 1D cubic element with uniformly spaced nodes
class Cubic1DFiniteElement : public NodalFiniteElement
{
public:
   /// Construct the Cubic1DFiniteElement
   Cubic1DFiniteElement();

   virtual void CalcShape(const IntegrationPoint &ip, Vector &shape) const;

   virtual void CalcDShape(const IntegrationPoint &ip,
                           DenseMatrix &dshape) const;
};

/// A 2D cubic element on a triangle with uniformly spaced nodes
class Cubic2DFiniteElement : public NodalFiniteElement
{
public:
   /// Construct the Cubic2DFiniteElement
   Cubic2DFiniteElement();

   virtual void CalcShape(const IntegrationPoint &ip, Vector &shape) const;

   virtual void CalcDShape(const IntegrationPoint &ip,
                           DenseMatrix &dshape) const;

   virtual void CalcHessian (const IntegrationPoint &ip,
                             DenseMatrix &h) const;
};

/// A 3D cubic element on a tetrahedron with 20 nodes at the thirds of the
/// tetrahedron
class Cubic3DFiniteElement : public NodalFiniteElement
{
public:
   /// Construct the Cubic3DFiniteElement
   Cubic3DFiniteElement();

   virtual void CalcShape(const IntegrationPoint &ip, Vector &shape) const;

   virtual void CalcDShape(const IntegrationPoint &ip,
                           DenseMatrix &dshape) const;
};

/// A 2D constant element on a triangle
class P0TriangleFiniteElement : public NodalFiniteElement
{
public:
   /// Construct the P0TriangleFiniteElement
   P0TriangleFiniteElement();

   /// evaluate shape function - constant 1
   virtual void CalcShape(const IntegrationPoint &ip, Vector &shape) const;

   /// evaluate derivatives of shape function - constant 0
   virtual void CalcDShape(const IntegrationPoint &ip,
                           DenseMatrix &dshape) const;
   virtual void ProjectDelta(int vertex, Vector &dofs) const
   { dofs(0) = 1.0; }
};


/// A 2D constant element on a square
class P0QuadFiniteElement : public NodalFiniteElement
{
public:
   /// Construct the P0QuadFiniteElement
   P0QuadFiniteElement();
   virtual void CalcShape(const IntegrationPoint &ip, Vector &shape) const;
   virtual void CalcDShape(const IntegrationPoint &ip,
                           DenseMatrix &dshape) const;
   virtual void ProjectDelta(int vertex, Vector &dofs) const
   { dofs(0) = 1.0; }
};


/** @brief A 3D linear element on a tetrahedron with nodes at the
    vertices of the tetrahedron */
class Linear3DFiniteElement : public NodalFiniteElement
{
public:
   /// Construct the Linear3DFiniteElement
   Linear3DFiniteElement();

   /** @brief virtual function which evaluates the values of all
       shape functions at a given point ip and stores
       them in the vector shape of dimension Dof (4) */
   virtual void CalcShape(const IntegrationPoint &ip, Vector &shape) const;

   /** @brief virtual function which evaluates the values of all
       partial derivatives of all shape functions at a given
       point ip and stores them in the matrix dshape (Dof x Dim) (4 x 3)
       so that each row contains the derivatives of one shape function */
   virtual void CalcDShape(const IntegrationPoint &ip,
                           DenseMatrix &dshape) const;

   virtual void ProjectDelta(int vertex, Vector &dofs) const
   { dofs = 0.0; dofs(vertex) = 1.0; }

   /** @brief Get the dofs associated with the given @a face.
       @a *dofs is set to an internal array of the local dofc on the
       face, while *ndofs is set to the number of dofs on that face.
   */
   virtual void GetFaceDofs(int face, int **dofs, int *ndofs) const;
};

/// A 3D quadratic element on a tetrahedron with uniformly spaced nodes
class Quadratic3DFiniteElement : public NodalFiniteElement
{
public:
   /// Construct the Quadratic3DFiniteElement
   Quadratic3DFiniteElement();

   virtual void CalcShape(const IntegrationPoint &ip, Vector &shape) const;

   virtual void CalcDShape(const IntegrationPoint &ip,
                           DenseMatrix &dshape) const;
};

/// A 3D tri-linear element on a cube with nodes at the vertices of the cube
class TriLinear3DFiniteElement : public NodalFiniteElement
{
public:
   /// Construct the TriLinear3DFiniteElement
   TriLinear3DFiniteElement();

   /** virtual function which evaluates the values of all
       shape functions at a given point ip and stores
       them in the vector shape of dimension Dof (8) */
   virtual void CalcShape(const IntegrationPoint &ip, Vector &shape) const;

   /** virtual function which evaluates the values of all
       partial derivatives of all shape functions at a given
       point ip and stores them in the matrix dshape (Dof x Dim) (8 x 3)
       so that each row contains the derivatives of one shape function */
   virtual void CalcDShape(const IntegrationPoint &ip,
                           DenseMatrix &dshape) const;

   virtual void ProjectDelta(int vertex, Vector &dofs) const
   { dofs = 0.0; dofs(vertex) = 1.0; }
};


/// A 2D Crouzeix-Raviart element on triangle
class CrouzeixRaviartFiniteElement : public NodalFiniteElement
{
public:
   /// Construct the CrouzeixRaviartFiniteElement
   CrouzeixRaviartFiniteElement();
   virtual void CalcShape(const IntegrationPoint &ip, Vector &shape) const;
   virtual void CalcDShape(const IntegrationPoint &ip,
                           DenseMatrix &dshape) const;
   virtual void ProjectDelta(int vertex, Vector &dofs) const
   { dofs = 1.0; }
};

/// A 2D Crouzeix-Raviart finite element on square
class CrouzeixRaviartQuadFiniteElement : public NodalFiniteElement
{
public:
   /// Construct the CrouzeixRaviartQuadFiniteElement
   CrouzeixRaviartQuadFiniteElement();
   virtual void CalcShape(const IntegrationPoint &ip, Vector &shape) const;
   virtual void CalcDShape(const IntegrationPoint &ip,
                           DenseMatrix &dshape) const;
};


/// A 1D constant element on a segment
class P0SegmentFiniteElement : public NodalFiniteElement
{
public:
   /// Construct the P0SegmentFiniteElement with dummy order @a Ord
   P0SegmentFiniteElement(int Ord = 0);
   virtual void CalcShape(const IntegrationPoint &ip, Vector &shape) const;
   virtual void CalcDShape(const IntegrationPoint &ip,
                           DenseMatrix &dshape) const;
};

/** @brief A 2D 1st order Raviart-Thomas vector element on a triangle */
class RT0TriangleFiniteElement : public VectorFiniteElement
{
private:
   static const double nk[3][2];

public:
   /// Construct the RT0TriangleFiniteElement
   RT0TriangleFiniteElement();

   virtual void CalcVShape(const IntegrationPoint &ip,
                           DenseMatrix &shape) const;

   virtual void CalcVShape(ElementTransformation &Trans,
                           DenseMatrix &shape) const
   { CalcVShape_RT(Trans, shape); }

   virtual void CalcDivShape(const IntegrationPoint &ip,
                             Vector &divshape) const;

   virtual void GetLocalInterpolation (ElementTransformation &Trans,
                                       DenseMatrix &I) const;

   using FiniteElement::Project;

   virtual void Project (VectorCoefficient &vc,
                         ElementTransformation &Trans, Vector &dofs) const;
};

/** @brief A 2D 1st order Raviart-Thomas vector element on a square*/
class RT0QuadFiniteElement : public VectorFiniteElement
{
private:
   static const double nk[4][2];

public:
   /// Construct the RT0QuadFiniteElement
   RT0QuadFiniteElement();

   virtual void CalcVShape(const IntegrationPoint &ip,
                           DenseMatrix &shape) const;

   virtual void CalcVShape(ElementTransformation &Trans,
                           DenseMatrix &shape) const
   { CalcVShape_RT(Trans, shape); }

   virtual void CalcDivShape(const IntegrationPoint &ip,
                             Vector &divshape) const;

   virtual void GetLocalInterpolation (ElementTransformation &Trans,
                                       DenseMatrix &I) const;

   using FiniteElement::Project;

   virtual void Project (VectorCoefficient &vc,
                         ElementTransformation &Trans, Vector &dofs) const;
};

/** @brief A 2D 2nd order Raviart-Thomas vector element on a triangle */
class RT1TriangleFiniteElement : public VectorFiniteElement
{
private:
   static const double nk[8][2];

public:
   /// Construct the RT1TriangleFiniteElement
   RT1TriangleFiniteElement();

   virtual void CalcVShape(const IntegrationPoint &ip,
                           DenseMatrix &shape) const;

   virtual void CalcVShape(ElementTransformation &Trans,
                           DenseMatrix &shape) const
   { CalcVShape_RT(Trans, shape); }

   virtual void CalcDivShape(const IntegrationPoint &ip,
                             Vector &divshape) const;

   virtual void GetLocalInterpolation (ElementTransformation &Trans,
                                       DenseMatrix &I) const;

   using FiniteElement::Project;

   virtual void Project (VectorCoefficient &vc,
                         ElementTransformation &Trans, Vector &dofs) const;
};

/** @brief A 2D 2nd order Raviart-Thomas vector element on a square */
class RT1QuadFiniteElement : public VectorFiniteElement
{
private:
   static const double nk[12][2];

public:
   /// Construct the RT1QuadFiniteElement
   RT1QuadFiniteElement();

   virtual void CalcVShape(const IntegrationPoint &ip,
                           DenseMatrix &shape) const;

   virtual void CalcVShape(ElementTransformation &Trans,
                           DenseMatrix &shape) const
   { CalcVShape_RT(Trans, shape); }

   virtual void CalcDivShape(const IntegrationPoint &ip,
                             Vector &divshape) const;

   virtual void GetLocalInterpolation (ElementTransformation &Trans,
                                       DenseMatrix &I) const;

   using FiniteElement::Project;

   virtual void Project (VectorCoefficient &vc,
                         ElementTransformation &Trans, Vector &dofs) const;
};

/** @brief A 2D 3rd order Raviart-Thomas vector element on a triangle */
class RT2TriangleFiniteElement : public VectorFiniteElement
{
private:
   static const double M[15][15];
public:
   /// Construct the RT2TriangleFiniteElement
   RT2TriangleFiniteElement();

   virtual void CalcVShape(const IntegrationPoint &ip,
                           DenseMatrix &shape) const;

   virtual void CalcVShape(ElementTransformation &Trans,
                           DenseMatrix &shape) const
   { CalcVShape_RT(Trans, shape); }

   virtual void CalcDivShape(const IntegrationPoint &ip,
                             Vector &divshape) const;
};

/** @brief A 2D 3rd order Raviart-Thomas vector element on a square */
class RT2QuadFiniteElement : public VectorFiniteElement
{
private:
   static const double nk[24][2];
   static const double pt[4];
   static const double dpt[3];

public:
   /// Construct the RT2QuadFiniteElement
   RT2QuadFiniteElement();

   virtual void CalcVShape(const IntegrationPoint &ip,
                           DenseMatrix &shape) const;

   virtual void CalcVShape(ElementTransformation &Trans,
                           DenseMatrix &shape) const
   { CalcVShape_RT(Trans, shape); }

   virtual void CalcDivShape(const IntegrationPoint &ip,
                             Vector &divshape) const;

   virtual void GetLocalInterpolation (ElementTransformation &Trans,
                                       DenseMatrix &I) const;

   using FiniteElement::Project;

   virtual void Project (VectorCoefficient &vc,
                         ElementTransformation &Trans, Vector &dofs) const;
};

/// A 1D linear element with nodes at 1/3 and 2/3 (trace of RT1)
class P1SegmentFiniteElement : public NodalFiniteElement
{
public:
   /// Construct the P1SegmentFiniteElement
   P1SegmentFiniteElement();
   virtual void CalcShape(const IntegrationPoint &ip, Vector &shape) const;
   virtual void CalcDShape(const IntegrationPoint &ip,
                           DenseMatrix &dshape) const;
};

/// A 1D quadratic element with nodes at the Gaussian points (trace of RT2)
class P2SegmentFiniteElement : public NodalFiniteElement
{
public:
   /// Construct the P2SegmentFiniteElement
   P2SegmentFiniteElement();
   virtual void CalcShape(const IntegrationPoint &ip, Vector &shape) const;
   virtual void CalcDShape(const IntegrationPoint &ip,
                           DenseMatrix &dshape) const;
};

/// A 1D element with uniform nodes
class Lagrange1DFiniteElement : public NodalFiniteElement
{
private:
   Vector rwk;
#ifndef MFEM_THREAD_SAFE
   mutable Vector rxxk;
#endif
public:
   /// Construct the Lagrange1DFiniteElement with the provided @a degree
   Lagrange1DFiniteElement (int degree);
   virtual void CalcShape(const IntegrationPoint &ip, Vector &shape) const;
   virtual void CalcDShape(const IntegrationPoint &ip,
                           DenseMatrix &dshape) const;
};

/// A 3D Crouzeix-Raviart element on the tetrahedron.
class P1TetNonConfFiniteElement : public NodalFiniteElement
{
public:
   /// Construct the P1TetNonConfFiniteElement
   P1TetNonConfFiniteElement();
   virtual void CalcShape(const IntegrationPoint &ip, Vector &shape) const;
   virtual void CalcDShape(const IntegrationPoint &ip,
                           DenseMatrix &dshape) const;
};

/// A 3D constant element on a tetrahedron
class P0TetFiniteElement : public NodalFiniteElement
{
public:
   /// Construct the P0TetFiniteElement
   P0TetFiniteElement ();
   virtual void CalcShape(const IntegrationPoint &ip, Vector &shape) const;
   virtual void CalcDShape(const IntegrationPoint &ip,
                           DenseMatrix &dshape) const;
   virtual void ProjectDelta(int vertex, Vector &dofs) const
   { dofs(0) = 1.0; }
};

/// A 3D constant element on a cube
class P0HexFiniteElement : public NodalFiniteElement
{
public:
   /// Construct the P0HexFiniteElement
   P0HexFiniteElement ();
   virtual void CalcShape(const IntegrationPoint &ip, Vector &shape) const;
   virtual void CalcDShape(const IntegrationPoint &ip,
                           DenseMatrix &dshape) const;
   virtual void ProjectDelta(int vertex, Vector &dofs) const
   { dofs(0) = 1.0; }
};

/** @brief Tensor products of 1D Lagrange1DFiniteElement
    (only degree 2 is functional) */
class LagrangeHexFiniteElement : public NodalFiniteElement
{
private:
   Lagrange1DFiniteElement * fe1d;
   int dof1d;
   int *I, *J, *K;
#ifndef MFEM_THREAD_SAFE
   mutable Vector shape1dx, shape1dy, shape1dz;
   mutable DenseMatrix dshape1dx, dshape1dy, dshape1dz;
#endif

public:
   /// Construct the LagrangeHexFiniteElement with the provided @a degree
   LagrangeHexFiniteElement (int degree);
   virtual void CalcShape(const IntegrationPoint &ip, Vector &shape) const;
   virtual void CalcDShape(const IntegrationPoint &ip,
                           DenseMatrix &dshape) const;
   ~LagrangeHexFiniteElement ();
};


/// A 1D refined linear element
class RefinedLinear1DFiniteElement : public NodalFiniteElement
{
public:
   /// Construct the RefinedLinear1DFiniteElement
   RefinedLinear1DFiniteElement();

   /** virtual function which evaluates the values of all
       shape functions at a given point ip and stores
       them in the vector shape of dimension Dof (3) */
   virtual void CalcShape(const IntegrationPoint &ip, Vector &shape) const;

   /** virtual function which evaluates the derivatives of all
       shape functions at a given point ip and stores them in
       the matrix dshape (Dof x Dim) (3 x 1) so that each row
       contains the derivative of one shape function */
   virtual void CalcDShape(const IntegrationPoint &ip,
                           DenseMatrix &dshape) const;
};

/// A 2D refined linear element on a triangle
class RefinedLinear2DFiniteElement : public NodalFiniteElement
{
public:
   /// Construct the RefinedLinear2DFiniteElement
   RefinedLinear2DFiniteElement();

   /** virtual function which evaluates the values of all
       shape functions at a given point ip and stores
       them in the vector shape of dimension Dof (6) */
   virtual void CalcShape(const IntegrationPoint &ip, Vector &shape) const;

   /** virtual function which evaluates the values of all
       partial derivatives of all shape functions at a given
       point ip and stores them in the matrix dshape (Dof x Dim) (6 x 2)
       so that each row contains the derivatives of one shape function */
   virtual void CalcDShape(const IntegrationPoint &ip,
                           DenseMatrix &dshape) const;
};

/// A 2D refined linear element on a tetrahedron
class RefinedLinear3DFiniteElement : public NodalFiniteElement
{
public:
   /// Construct the RefinedLinear3DFiniteElement
   RefinedLinear3DFiniteElement();

   virtual void CalcShape(const IntegrationPoint &ip, Vector &shape) const;

   virtual void CalcDShape(const IntegrationPoint &ip,
                           DenseMatrix &dshape) const;
};

/// A 2D refined bi-linear FE on a square
class RefinedBiLinear2DFiniteElement : public NodalFiniteElement
{
public:
   /// Construct the RefinedBiLinear2DFiniteElement
   RefinedBiLinear2DFiniteElement();

   /** virtual function which evaluates the values of all
       shape functions at a given point ip and stores
       them in the vector shape of dimension Dof (9) */
   virtual void CalcShape(const IntegrationPoint &ip, Vector &shape) const;

   /** virtual function which evaluates the values of all
       partial derivatives of all shape functions at a given
       point ip and stores them in the matrix dshape (Dof x Dim) (9 x 2)
       so that each row contains the derivatives of one shape function */
   virtual void CalcDShape(const IntegrationPoint &ip,
                           DenseMatrix &dshape) const;
};

/// A 3D refined tri-linear element on a cube
class RefinedTriLinear3DFiniteElement : public NodalFiniteElement
{
public:
   /// Construct the RefinedTriLinear3DFiniteElement
   RefinedTriLinear3DFiniteElement();

   /** virtual function which evaluates the values of all
       shape functions at a given point ip and stores
       them in the vector shape of dimension Dof (9) */
   virtual void CalcShape(const IntegrationPoint &ip, Vector &shape) const;

   /** virtual function which evaluates the values of all
       partial derivatives of all shape functions at a given
       point ip and stores them in the matrix dshape (Dof x Dim) (9 x 2)
       so that each row contains the derivatives of one shape function */
   virtual void CalcDShape(const IntegrationPoint &ip,
                           DenseMatrix &dshape) const;
};


/// A 3D 1st order Nedelec element on a cube
class Nedelec1HexFiniteElement : public VectorFiniteElement
{
private:
   static const double tk[12][3];

public:
   /// Construct the Nedelec1HexFiniteElement
   Nedelec1HexFiniteElement();
   virtual void CalcVShape(const IntegrationPoint &ip,
                           DenseMatrix &shape) const;
   virtual void CalcVShape(ElementTransformation &Trans,
                           DenseMatrix &shape) const
   { CalcVShape_ND(Trans, shape); }
   virtual void CalcCurlShape(const IntegrationPoint &ip,
                              DenseMatrix &curl_shape) const;
   virtual void GetLocalInterpolation (ElementTransformation &Trans,
                                       DenseMatrix &I) const;
   using FiniteElement::Project;
   virtual void Project (VectorCoefficient &vc,
                         ElementTransformation &Trans, Vector &dofs) const;
};


/// A 3D 1st order Nedelec element on a tetrahedron
class Nedelec1TetFiniteElement : public VectorFiniteElement
{
private:
   static const double tk[6][3];

public:
   /// Construct the Nedelec1TetFiniteElement
   Nedelec1TetFiniteElement();
   virtual void CalcVShape(const IntegrationPoint &ip,
                           DenseMatrix &shape) const;
   virtual void CalcVShape(ElementTransformation &Trans,
                           DenseMatrix &shape) const
   { CalcVShape_ND(Trans, shape); }
   virtual void CalcCurlShape(const IntegrationPoint &ip,
                              DenseMatrix &curl_shape) const;
   virtual void GetLocalInterpolation (ElementTransformation &Trans,
                                       DenseMatrix &I) const;
   using FiniteElement::Project;
   virtual void Project (VectorCoefficient &vc,
                         ElementTransformation &Trans, Vector &dofs) const;
};


/// A 3D 0th order Raviert-Thomas element on a cube
class RT0HexFiniteElement : public VectorFiniteElement
{
private:
   static const double nk[6][3];

public:
   /// Construct the RT0HexFiniteElement
   RT0HexFiniteElement();

   virtual void CalcVShape(const IntegrationPoint &ip,
                           DenseMatrix &shape) const;

   virtual void CalcVShape(ElementTransformation &Trans,
                           DenseMatrix &shape) const
   { CalcVShape_RT(Trans, shape); }

   virtual void CalcDivShape(const IntegrationPoint &ip,
                             Vector &divshape) const;

   virtual void GetLocalInterpolation (ElementTransformation &Trans,
                                       DenseMatrix &I) const;

   using FiniteElement::Project;

   virtual void Project (VectorCoefficient &vc,
                         ElementTransformation &Trans, Vector &dofs) const;
};


/// A 3D 1st order Raviert-Thomas element on a cube
class RT1HexFiniteElement : public VectorFiniteElement
{
private:
   static const double nk[36][3];

public:
   /// Construct the RT1HexFiniteElement
   RT1HexFiniteElement();

   virtual void CalcVShape(const IntegrationPoint &ip,
                           DenseMatrix &shape) const;

   virtual void CalcVShape(ElementTransformation &Trans,
                           DenseMatrix &shape) const
   { CalcVShape_RT(Trans, shape); }

   virtual void CalcDivShape(const IntegrationPoint &ip,
                             Vector &divshape) const;

   virtual void GetLocalInterpolation (ElementTransformation &Trans,
                                       DenseMatrix &I) const;

   using FiniteElement::Project;

   virtual void Project (VectorCoefficient &vc,
                         ElementTransformation &Trans, Vector &dofs) const;
};


/// A 3D 0th order Raviert-Thomas element on a tetrahedron
class RT0TetFiniteElement : public VectorFiniteElement
{
private:
   static const double nk[4][3];

public:
   /// Construct the RT0TetFiniteElement
   RT0TetFiniteElement();

   virtual void CalcVShape(const IntegrationPoint &ip,
                           DenseMatrix &shape) const;

   virtual void CalcVShape(ElementTransformation &Trans,
                           DenseMatrix &shape) const
   { CalcVShape_RT(Trans, shape); }

   virtual void CalcDivShape(const IntegrationPoint &ip,
                             Vector &divshape) const;

   virtual void GetLocalInterpolation (ElementTransformation &Trans,
                                       DenseMatrix &I) const;

   using FiniteElement::Project;

   virtual void Project (VectorCoefficient &vc,
                         ElementTransformation &Trans, Vector &dofs) const;
};


class RotTriLinearHexFiniteElement : public NodalFiniteElement
{
public:
   /// Construct the RotTriLinearHexFiniteElement
   RotTriLinearHexFiniteElement();
   virtual void CalcShape(const IntegrationPoint &ip, Vector &shape) const;
   virtual void CalcDShape(const IntegrationPoint &ip,
                           DenseMatrix &dshape) const;
};


/// Class for computing 1D special polynomials and their associated basis
/// functions
class Poly_1D
{
public:
   enum EvalType
   {
      ChangeOfBasis = 0, // Use change of basis, O(p^2) Evals
      Barycentric   = 1, // Use barycentric Lagrangian interpolation, O(p) Evals
      Positive      = 2, // Fast evaluation of Bernstein polynomials
      NumEvalTypes  = 3  // Keep count of the number of eval types
   };

   class Basis
   {
   private:
      int etype;
      DenseMatrixInverse Ai;
      mutable Vector x, w;

   public:
      /// Create a nodal or positive (Bernstein) basis
      Basis(const int p, const double *nodes, EvalType etype = Barycentric);
      void Eval(const double x, Vector &u) const;
      void Eval(const double x, Vector &u, Vector &d) const;
      void Eval(const double x, Vector &u, Vector &d, Vector &d2) const;
   };

private:
   typedef std::map< int, Array<double*>* > PointsMap;
   typedef std::map< int, Array<Basis*>* > BasisMap;

   MemoryType h_mt;
   PointsMap points_container;
   BasisMap  bases_container;

   static Array2D<int> binom;

   static void CalcMono(const int p, const double x, double *u);
   static void CalcMono(const int p, const double x, double *u, double *d);

   static void CalcChebyshev(const int p, const double x, double *u);
   static void CalcChebyshev(const int p, const double x, double *u, double *d);
   static void CalcChebyshev(const int p, const double x, double *u, double *d,
                             double *dd);

   QuadratureFunctions1D quad_func;

public:
   Poly_1D(): h_mt(MemoryType::HOST) { }

   /** @brief Get a pointer to an array containing the binomial coefficients "p
       choose k" for k=0,...,p for the given p. */
   static const int *Binom(const int p);

   /** @brief Get the coordinates of the points of the given BasisType,
       @a btype.

       @param[in] p      The polynomial degree; the number of points is `p+1`.
       @param[in] btype  The BasisType.

       @return A pointer to an array containing the `p+1` coordinates of the
               points. Returns NULL if the BasisType has no associated set of
               points. */
   const double *GetPoints(const int p, const int btype);

   /// Get coordinates of an open (GaussLegendre) set of points if degree @a p
   const double *OpenPoints(const int p,
                            const int btype = BasisType::GaussLegendre)
   { return GetPoints(p, btype); }

   /// Get coordinates of a closed (GaussLegendre) set of points if degree @a p
   const double *ClosedPoints(const int p,
                              const int btype = BasisType::GaussLobatto)
   { return GetPoints(p, btype); }

   /** @brief Get a Poly_1D::Basis object of the given degree and BasisType,
       @a btype.

       @param[in] p      The polynomial degree of the basis.
       @param[in] btype  The BasisType.

       @return A reference to an object of type Poly_1D::Basis that represents
               the requested basis type. */
   Basis &GetBasis(const int p, const int btype);

   /** @brief Evaluate the values of a hierarchical 1D basis at point x
       hierarchical = k-th basis function is degree k polynomial */
   static void CalcBasis(const int p, const double x, double *u)
   // { CalcMono(p, x, u); }
   // Bernstein basis is not hierarchical --> does not work for triangles
   //  and tetrahedra
   // { CalcBernstein(p, x, u); }
   // { CalcLegendre(p, x, u); }
   { CalcChebyshev(p, x, u); }

   /// Evaluate the values and derivatives of a hierarchical 1D basis at point @a x
   static void CalcBasis(const int p, const double x, double *u, double *d)
   // { CalcMono(p, x, u, d); }
   // { CalcBernstein(p, x, u, d); }
   // { CalcLegendre(p, x, u, d); }
   { CalcChebyshev(p, x, u, d); }

   /// Evaluate the values, derivatives and second derivatives of a hierarchical 1D basis at point x
   static void CalcBasis(const int p, const double x, double *u, double *d,
                         double *dd)
   // { CalcMono(p, x, u, d); }
   // { CalcBernstein(p, x, u, d); }
   // { CalcLegendre(p, x, u, d); }
   { CalcChebyshev(p, x, u, d, dd); }

   /// Evaluate a representation of a Delta function at point x
   static double CalcDelta(const int p, const double x)
   { return pow(x, (double) p); }

   /** @brief Compute the points for the Chebyshev polynomials of order @a p
       and place them in the already allocated @a x array. */
   static void ChebyshevPoints(const int p, double *x);

   /** @brief Compute the @a p terms in the expansion of the binomial (x + y)^p
       and store them in the already allocated @a u array. */
   static void CalcBinomTerms(const int p, const double x, const double y,
                              double *u);
   /** @brief Compute the terms in the expansion of the binomial (x + y)^p and
       their derivatives with respect to x assuming that dy/dx = -1.  Store the
       results in the already allocated @a u and @a d arrays.*/
   static void CalcBinomTerms(const int p, const double x, const double y,
                              double *u, double *d);
   /** @brief Compute the derivatives (w.r.t. x) of the terms in the expansion
       of the binomial (x + y)^p assuming that dy/dx = -1.  Store the results
       in the already allocated @a d array.*/
   static void CalcDBinomTerms(const int p, const double x, const double y,
                               double *d);

   /** @brief Compute the values of the Bernstein basis functions of order
       @a p at coordinate @a x and store the results in the already allocated
       @a u array. */
   static void CalcBernstein(const int p, const double x, double *u)
   { CalcBinomTerms(p, x, 1. - x, u); }

   /** @brief Compute the values and derivatives of the Bernstein basis functions
       of order @a p at coordinate @a x and store the results in the already allocated
       @a u and @a d arrays. */
   static void CalcBernstein(const int p, const double x, double *u, double *d)
   { CalcBinomTerms(p, x, 1. - x, u, d); }

   static void CalcLegendre(const int p, const double x, double *u);
   static void CalcLegendre(const int p, const double x, double *u, double *d);

   ~Poly_1D();
};

extern Poly_1D poly1d;


/// An element defined as an ND tensor product of 1D elements on a segment,
/// square, or cube
class TensorBasisElement
{
protected:
   int b_type;
   Array<int> dof_map;
   Poly_1D::Basis &basis1d;
   Array<int> inv_dof_map;

public:
   enum DofMapType
   {
      L2_DOF_MAP = 0,
      H1_DOF_MAP = 1,
      Sr_DOF_MAP = 2,  // Sr = Serendipity
   };

   TensorBasisElement(const int dims, const int p, const int btype,
                      const DofMapType dmtype);

   int GetBasisType() const { return b_type; }

   const Poly_1D::Basis& GetBasis1D() const { return basis1d; }

   /** @brief Get an Array<int> that maps lexicographically ordered indices to
       the indices of the respective nodes/dofs/basis functions. If the dofs are
       ordered lexicographically, i.e. the mapping is identity, the returned
       Array will be empty. */
   const Array<int> &GetDofMap() const { return dof_map; }

   static Geometry::Type GetTensorProductGeometry(int dim)
   {
      switch (dim)
      {
         case 1: return Geometry::SEGMENT;
         case 2: return Geometry::SQUARE;
         case 3: return Geometry::CUBE;
         default:
            MFEM_ABORT("invalid dimension: " << dim);
            return Geometry::INVALID;
      }
   }

   /// Return @a base raised to the power @a dim.
   static int Pow(int base, int dim)
   {
      switch (dim)
      {
         case 1: return base;
         case 2: return base*base;
         case 3: return base*base*base;
         default: MFEM_ABORT("invalid dimension: " << dim); return -1;
      }
   }
};

class NodalTensorFiniteElement : public NodalFiniteElement,
   public TensorBasisElement
{
public:
   NodalTensorFiniteElement(const int dims, const int p, const int btype,
                            const DofMapType dmtype);

   const DofToQuad &GetDofToQuad(const IntegrationRule &ir,
                                 DofToQuad::Mode mode) const
   {
      return (mode == DofToQuad::FULL) ?
             ScalarFiniteElement::GetDofToQuad(ir, mode) :
             ScalarFiniteElement::GetTensorDofToQuad(*this, ir, mode);
   }
};

class PositiveTensorFiniteElement : public PositiveFiniteElement,
   public TensorBasisElement
{
public:
   PositiveTensorFiniteElement(const int dims, const int p,
                               const DofMapType dmtype);

   const DofToQuad &GetDofToQuad(const IntegrationRule &ir,
                                 DofToQuad::Mode mode) const
   {
      return (mode == DofToQuad::FULL) ?
             ScalarFiniteElement::GetDofToQuad(ir, mode) :
             ScalarFiniteElement::GetTensorDofToQuad(*this, ir, mode);
   }
};

class VectorTensorFiniteElement : public VectorFiniteElement,
   public TensorBasisElement
{
private:
   mutable Array<DofToQuad*> dof2quad_array_open;

protected:
   Poly_1D::Basis &cbasis1d, &obasis1d;

public:
   VectorTensorFiniteElement(const int dims, const int d, const int p,
                             const int cbtype, const int obtype,
                             const int M, const DofMapType dmtype);

   const DofToQuad &GetDofToQuad(const IntegrationRule &ir,
                                 DofToQuad::Mode mode) const;

   const DofToQuad &GetDofToQuadOpen(const IntegrationRule &ir,
                                     DofToQuad::Mode mode) const;

   const DofToQuad &GetTensorDofToQuad(const IntegrationRule &ir,
                                       DofToQuad::Mode mode,
                                       const bool closed) const;

   ~VectorTensorFiniteElement();
};

/// Arbitrary H1 elements in 1D
class H1_SegmentElement : public NodalTensorFiniteElement
{
private:
#ifndef MFEM_THREAD_SAFE
   mutable Vector shape_x, dshape_x, d2shape_x;
#endif

public:
   /// Construct the H1_SegmentElement of order @a p and BasisType @a btype
   H1_SegmentElement(const int p, const int btype = BasisType::GaussLobatto);
   virtual void CalcShape(const IntegrationPoint &ip, Vector &shape) const;
   virtual void CalcDShape(const IntegrationPoint &ip,
                           DenseMatrix &dshape) const;
   virtual void CalcHessian(const IntegrationPoint &ip,
                            DenseMatrix &Hessian) const;
   virtual void ProjectDelta(int vertex, Vector &dofs) const;
};


/// Arbitrary H1 elements in 2D on a square
class H1_QuadrilateralElement : public NodalTensorFiniteElement
{
private:
#ifndef MFEM_THREAD_SAFE
   mutable Vector shape_x, shape_y, dshape_x, dshape_y, d2shape_x, d2shape_y;
#endif

public:
   /// Construct the H1_QuadrilateralElement of order @a p and BasisType @a btype
   H1_QuadrilateralElement(const int p,
                           const int btype = BasisType::GaussLobatto);
   virtual void CalcShape(const IntegrationPoint &ip, Vector &shape) const;
   virtual void CalcDShape(const IntegrationPoint &ip,
                           DenseMatrix &dshape) const;
   virtual void CalcHessian(const IntegrationPoint &ip,
                            DenseMatrix &Hessian) const;
   virtual void ProjectDelta(int vertex, Vector &dofs) const;
};


/// Arbitrary H1 elements in 3D on a cube
class H1_HexahedronElement : public NodalTensorFiniteElement
{
private:
#ifndef MFEM_THREAD_SAFE
   mutable Vector shape_x, shape_y, shape_z, dshape_x, dshape_y, dshape_z,
           d2shape_x, d2shape_y, d2shape_z;
#endif

public:
   /// Construct the H1_HexahedronElement of order @a p and BasisType @a btype
   H1_HexahedronElement(const int p, const int btype = BasisType::GaussLobatto);
   virtual void CalcShape(const IntegrationPoint &ip, Vector &shape) const;
   virtual void CalcDShape(const IntegrationPoint &ip,
                           DenseMatrix &dshape) const;
   virtual void CalcHessian(const IntegrationPoint &ip,
                            DenseMatrix &Hessian) const;
   virtual void ProjectDelta(int vertex, Vector &dofs) const;
};

/// Arbitrary order H1 elements in 1D utilizing the Bernstein basis
class H1Pos_SegmentElement : public PositiveTensorFiniteElement
{
private:
#ifndef MFEM_THREAD_SAFE
   // This is to share scratch space between invocations, which helps speed
   // things up, but with OpenMP, we need one copy per thread. Right now, we
   // solve this by allocating this space within each function call every time
   // we call it. Alternatively, we should do some sort thread private thing.
   // Brunner, Jan 2014
   mutable Vector shape_x, dshape_x;
#endif

public:
   /// Construct the H1Pos_SegmentElement of order @a p
   H1Pos_SegmentElement(const int p);
   virtual void CalcShape(const IntegrationPoint &ip, Vector &shape) const;
   virtual void CalcDShape(const IntegrationPoint &ip,
                           DenseMatrix &dshape) const;
   virtual void ProjectDelta(int vertex, Vector &dofs) const;
};


/// Arbitrary order H1 elements in 2D utilizing the Bernstein basis on a square
class H1Pos_QuadrilateralElement : public PositiveTensorFiniteElement
{
private:
#ifndef MFEM_THREAD_SAFE
   // See comment in H1Pos_SegmentElement
   mutable Vector shape_x, shape_y, dshape_x, dshape_y;
#endif

public:
   /// Construct the H1Pos_QuadrilateralElement of order @a p
   H1Pos_QuadrilateralElement(const int p);
   virtual void CalcShape(const IntegrationPoint &ip, Vector &shape) const;
   virtual void CalcDShape(const IntegrationPoint &ip,
                           DenseMatrix &dshape) const;
   virtual void ProjectDelta(int vertex, Vector &dofs) const;
};


/// Arbitrary order H1 serendipity elements in 2D on a quad
class H1Ser_QuadrilateralElement : public ScalarFiniteElement
{
public:
   /// Construct the H1Ser_QuadrilateralElement of order @a p
   H1Ser_QuadrilateralElement(const int p);
   virtual void CalcShape(const IntegrationPoint &ip, Vector &shape) const;
   virtual void CalcDShape(const IntegrationPoint &ip,
                           DenseMatrix &dshape) const;
   virtual void GetLocalInterpolation(ElementTransformation &Trans,
                                      DenseMatrix &I) const;
   using FiniteElement::Project;
};

/// Arbitrary order H1 elements in 3D utilizing the Bernstein basis on a cube
class H1Pos_HexahedronElement : public PositiveTensorFiniteElement
{
private:
#ifndef MFEM_THREAD_SAFE
   // See comment in H1Pos_SegementElement.
   mutable Vector shape_x, shape_y, shape_z, dshape_x, dshape_y, dshape_z;
#endif

public:
   /// Construct the H1Pos_HexahedronElement of order @a p
   H1Pos_HexahedronElement(const int p);
   virtual void CalcShape(const IntegrationPoint &ip, Vector &shape) const;
   virtual void CalcDShape(const IntegrationPoint &ip,
                           DenseMatrix &dshape) const;
   virtual void ProjectDelta(int vertex, Vector &dofs) const;
};


/// Arbitrary order H1 elements in 2D on a tiangle
class H1_TriangleElement : public NodalFiniteElement
{
private:
#ifndef MFEM_THREAD_SAFE
   mutable Vector shape_x, shape_y, shape_l, dshape_x, dshape_y, dshape_l, u;
   mutable Vector ddshape_x, ddshape_y, ddshape_l;
   mutable DenseMatrix du, ddu;
#endif
   DenseMatrixInverse Ti;

public:
   /// Construct the H1_TriangleElement of order @a p and BasisType @a btype
   H1_TriangleElement(const int p, const int btype = BasisType::GaussLobatto);
   virtual void CalcShape(const IntegrationPoint &ip, Vector &shape) const;
   virtual void CalcDShape(const IntegrationPoint &ip,
                           DenseMatrix &dshape) const;
   virtual void CalcHessian(const IntegrationPoint &ip,
                            DenseMatrix &ddshape) const;
};


/// Arbitrary order H1 elements in 3D  on a tetrahedron
class H1_TetrahedronElement : public NodalFiniteElement
{
private:
#ifndef MFEM_THREAD_SAFE
   mutable Vector shape_x, shape_y, shape_z, shape_l;
   mutable Vector dshape_x, dshape_y, dshape_z, dshape_l, u;
   mutable Vector ddshape_x, ddshape_y, ddshape_z, ddshape_l;
   mutable DenseMatrix du, ddu;
#endif
   DenseMatrixInverse Ti;

public:
   /// Construct the H1_TetrahedronElement of order @a p and BasisType @a btype
   H1_TetrahedronElement(const int p,
                         const int btype = BasisType::GaussLobatto);
   virtual void CalcShape(const IntegrationPoint &ip, Vector &shape) const;
   virtual void CalcDShape(const IntegrationPoint &ip,
                           DenseMatrix &dshape) const;
   virtual void CalcHessian(const IntegrationPoint &ip,
                            DenseMatrix &ddshape) const;
};


/// Arbitrary order H1 elements in 2D utilizing the Bernstein basis on a triangle
class H1Pos_TriangleElement : public PositiveFiniteElement
{
protected:
#ifndef MFEM_THREAD_SAFE
   mutable Vector m_shape, dshape_1d;
   mutable DenseMatrix m_dshape;
#endif
   Array<int> dof_map;

public:
   /// Construct the H1Pos_TriangleElement of order @a p
   H1Pos_TriangleElement(const int p);

   // The size of shape is (p+1)(p+2)/2 (dof).
   static void CalcShape(const int p, const double x, const double y,
                         double *shape);

   // The size of dshape_1d is p+1; the size of dshape is (dof x dim).
   static void CalcDShape(const int p, const double x, const double y,
                          double *dshape_1d, double *dshape);

   virtual void CalcShape(const IntegrationPoint &ip, Vector &shape) const;
   virtual void CalcDShape(const IntegrationPoint &ip,
                           DenseMatrix &dshape) const;
};


/// Arbitrary order H1 elements in 3D utilizing the Bernstein basis on a
/// tetrahedron
class H1Pos_TetrahedronElement : public PositiveFiniteElement
{
protected:
#ifndef MFEM_THREAD_SAFE
   mutable Vector m_shape, dshape_1d;
   mutable DenseMatrix m_dshape;
#endif
   Array<int> dof_map;

public:
   /// Construct the H1Pos_TetrahedronElement of order @a p
   H1Pos_TetrahedronElement(const int p);

   // The size of shape is (p+1)(p+2)(p+3)/6 (dof).
   static void CalcShape(const int p, const double x, const double y,
                         const double z, double *shape);

   // The size of dshape_1d is p+1; the size of dshape is (dof x dim).
   static void CalcDShape(const int p, const double x, const double y,
                          const double z, double *dshape_1d, double *dshape);

   virtual void CalcShape(const IntegrationPoint &ip, Vector &shape) const;
   virtual void CalcDShape(const IntegrationPoint &ip,
                           DenseMatrix &dshape) const;
};


/// Arbitrary order H1 elements in 3D on a wedge
class H1_WedgeElement : public NodalFiniteElement
{
private:
#ifndef MFEM_THREAD_SAFE
   mutable Vector t_shape, s_shape;
   mutable DenseMatrix t_dshape, s_dshape;
#endif
   Array<int> t_dof, s_dof;

   H1_TriangleElement TriangleFE;
   H1_SegmentElement  SegmentFE;

public:
   /// Construct the H1_WedgeElement of order @a p and BasisType @a btype
   H1_WedgeElement(const int p,
                   const int btype = BasisType::GaussLobatto);
   virtual void CalcShape(const IntegrationPoint &ip, Vector &shape) const;
   virtual void CalcDShape(const IntegrationPoint &ip,
                           DenseMatrix &dshape) const;
};

/// Class for linear FE on wedge
class BiLinear3DFiniteElement : public H1_WedgeElement
{
public:
   /// Construct a linear FE on wedge
   BiLinear3DFiniteElement() : H1_WedgeElement(1) {}
};

/// Class for quadratic FE on wedge
class BiQuadratic3DFiniteElement : public H1_WedgeElement
{
public:
   /// Construct a quadratic FE on wedge
   BiQuadratic3DFiniteElement() : H1_WedgeElement(2) {}
};

/// Class for cubic FE on wedge
class BiCubic3DFiniteElement : public H1_WedgeElement
{
public:
   /// Construct a cubic FE on wedge
   BiCubic3DFiniteElement() : H1_WedgeElement(3) {}
};

/// Arbitrary order H1 elements in 3D utilizing the Bernstein basis on a wedge
class H1Pos_WedgeElement : public PositiveFiniteElement
{
protected:
#ifndef MFEM_THREAD_SAFE
   mutable Vector t_shape, s_shape;
   mutable DenseMatrix t_dshape, s_dshape;
#endif
   Array<int> t_dof, s_dof;

   H1Pos_TriangleElement TriangleFE;
   H1Pos_SegmentElement  SegmentFE;

public:
   /// Construct the H1Pos_WedgeElement of order @a p
   H1Pos_WedgeElement(const int p);

   virtual void CalcShape(const IntegrationPoint &ip, Vector &shape) const;
   virtual void CalcDShape(const IntegrationPoint &ip,
                           DenseMatrix &dshape) const;
};


/// Arbitrary L2 elements in 1D on a segment
class L2_SegmentElement : public NodalTensorFiniteElement
{
private:
#ifndef MFEM_THREAD_SAFE
   mutable Vector shape_x, dshape_x;
#endif

public:
   /// Construct the L2_SegmentElement of order @a p and BasisType @a btype
   L2_SegmentElement(const int p, const int btype = BasisType::GaussLegendre);
   virtual void CalcShape(const IntegrationPoint &ip, Vector &shape) const;
   virtual void CalcDShape(const IntegrationPoint &ip,
                           DenseMatrix &dshape) const;
   virtual void ProjectDelta(int vertex, Vector &dofs) const;
};

/// Arbitrary order L2 elements in 1D utilizing the Bernstein basis on a segment
class L2Pos_SegmentElement : public PositiveTensorFiniteElement
{
private:
#ifndef MFEM_THREAD_SAFE
   mutable Vector shape_x, dshape_x;
#endif

public:
   /// Construct the L2Pos_SegmentElement of order @a p
   L2Pos_SegmentElement(const int p);
   virtual void CalcShape(const IntegrationPoint &ip, Vector &shape) const;
   virtual void CalcDShape(const IntegrationPoint &ip,
                           DenseMatrix &dshape) const;
   virtual void ProjectDelta(int vertex, Vector &dofs) const;
};


/// Arbitrary order L2 elements in 2D on a square
class L2_QuadrilateralElement : public NodalTensorFiniteElement
{
private:
#ifndef MFEM_THREAD_SAFE
   mutable Vector shape_x, shape_y, dshape_x, dshape_y;
#endif

public:
   /// Construct the L2_QuadrilateralElement of order @a p and BasisType @a btype
   L2_QuadrilateralElement(const int p,
                           const int btype = BasisType::GaussLegendre);
   virtual void CalcShape(const IntegrationPoint &ip, Vector &shape) const;
   virtual void CalcDShape(const IntegrationPoint &ip,
                           DenseMatrix &dshape) const;
   virtual void ProjectDelta(int vertex, Vector &dofs) const;
   virtual void ProjectCurl(const FiniteElement &fe,
                            ElementTransformation &Trans,
                            DenseMatrix &curl) const
   { ProjectCurl_2D(fe, Trans, curl); }
};

/// Arbitrary order L2 elements in 2D utilizing the Bernstein basis on a square
class L2Pos_QuadrilateralElement : public PositiveTensorFiniteElement
{
private:
#ifndef MFEM_THREAD_SAFE
   mutable Vector shape_x, shape_y, dshape_x, dshape_y;
#endif

public:
   /// Construct the L2Pos_QuadrilateralElement of order @a p
   L2Pos_QuadrilateralElement(const int p);
   virtual void CalcShape(const IntegrationPoint &ip, Vector &shape) const;
   virtual void CalcDShape(const IntegrationPoint &ip,
                           DenseMatrix &dshape) const;
   virtual void ProjectDelta(int vertex, Vector &dofs) const;
};

/// Arbitrary order L2 elements in 3D on a cube
class L2_HexahedronElement : public NodalTensorFiniteElement
{
private:
#ifndef MFEM_THREAD_SAFE
   mutable Vector shape_x, shape_y, shape_z, dshape_x, dshape_y, dshape_z;
#endif

public:
   /// Construct the L2_HexahedronElement of order @a p and BasisType @a btype
   L2_HexahedronElement(const int p,
                        const int btype = BasisType::GaussLegendre);
   virtual void CalcShape(const IntegrationPoint &ip, Vector &shape) const;
   virtual void CalcDShape(const IntegrationPoint &ip,
                           DenseMatrix &dshape) const;
   virtual void ProjectDelta(int vertex, Vector &dofs) const;
};


/// Arbitrary order L2 elements in 3D utilizing the Bernstein basis on a cube
class L2Pos_HexahedronElement : public PositiveTensorFiniteElement
{
private:
#ifndef MFEM_THREAD_SAFE
   mutable Vector shape_x, shape_y, shape_z, dshape_x, dshape_y, dshape_z;
#endif

public:
   /// Construct the L2Pos_HexahedronElement of order @a p
   L2Pos_HexahedronElement(const int p);
   virtual void CalcShape(const IntegrationPoint &ip, Vector &shape) const;
   virtual void CalcDShape(const IntegrationPoint &ip,
                           DenseMatrix &dshape) const;
   virtual void ProjectDelta(int vertex, Vector &dofs) const;
};


/// Arbitrary order L2 elements in 2D on a triangle
class L2_TriangleElement : public NodalFiniteElement
{
private:
#ifndef MFEM_THREAD_SAFE
   mutable Vector shape_x, shape_y, shape_l, dshape_x, dshape_y, dshape_l, u;
   mutable DenseMatrix du;
#endif
   DenseMatrixInverse Ti;

public:
   /// Construct the L2_TriangleElement of order @a p and BasisType @a btype
   L2_TriangleElement(const int p,
                      const int btype = BasisType::GaussLegendre);
   virtual void CalcShape(const IntegrationPoint &ip, Vector &shape) const;
   virtual void CalcDShape(const IntegrationPoint &ip,
                           DenseMatrix &dshape) const;
   virtual void ProjectDelta(int vertex, Vector &dofs) const;
   virtual void ProjectCurl(const FiniteElement &fe,
                            ElementTransformation &Trans,
                            DenseMatrix &curl) const
   { ProjectCurl_2D(fe, Trans, curl); }
};

/// Arbitrary order L2 elements in 2D utilizing the Bernstein basis on a triangle
class L2Pos_TriangleElement : public PositiveFiniteElement
{
private:
#ifndef MFEM_THREAD_SAFE
   mutable Vector dshape_1d;
#endif

public:
   /// Construct the L2Pos_TriangleElement of order @a p
   L2Pos_TriangleElement(const int p);
   virtual void CalcShape(const IntegrationPoint &ip, Vector &shape) const;
   virtual void CalcDShape(const IntegrationPoint &ip,
                           DenseMatrix &dshape) const;
   virtual void ProjectDelta(int vertex, Vector &dofs) const;
};


/// Arbitrary order L2 elements in 3D on a tetrahedron
class L2_TetrahedronElement : public NodalFiniteElement
{
private:
#ifndef MFEM_THREAD_SAFE
   mutable Vector shape_x, shape_y, shape_z, shape_l;
   mutable Vector dshape_x, dshape_y, dshape_z, dshape_l, u;
   mutable DenseMatrix du;
#endif
   DenseMatrixInverse Ti;

public:
   /// Construct the L2_TetrahedronElement of order @a p and BasisType @a btype
   L2_TetrahedronElement(const int p,
                         const int btype = BasisType::GaussLegendre);
   virtual void CalcShape(const IntegrationPoint &ip, Vector &shape) const;
   virtual void CalcDShape(const IntegrationPoint &ip,
                           DenseMatrix &dshape) const;
   virtual void ProjectDelta(int vertex, Vector &dofs) const;
};


/// Arbitrary order L2 elements in 3D utilizing the Bernstein basis on a
/// tetrahedron
class L2Pos_TetrahedronElement : public PositiveFiniteElement
{
private:
#ifndef MFEM_THREAD_SAFE
   mutable Vector dshape_1d;
#endif

public:
   /// Construct the L2Pos_TetrahedronElement of order @a p
   L2Pos_TetrahedronElement(const int p);
   virtual void CalcShape(const IntegrationPoint &ip, Vector &shape) const;
   virtual void CalcDShape(const IntegrationPoint &ip,
                           DenseMatrix &dshape) const;
   virtual void ProjectDelta(int vertex, Vector &dofs) const;
};


/// Arbitrary order L2 elements in 3D on a wedge
class L2_WedgeElement : public NodalFiniteElement
{
private:
#ifndef MFEM_THREAD_SAFE
   mutable Vector t_shape, s_shape;
   mutable DenseMatrix t_dshape, s_dshape;
#endif
   Array<int> t_dof, s_dof;

   L2_TriangleElement TriangleFE;
   L2_SegmentElement  SegmentFE;

public:
   /// Construct the L2_WedgeElement of order @a p and BasisType @a btype
   L2_WedgeElement(const int p,
                   const int btype = BasisType::GaussLegendre);
   virtual void CalcShape(const IntegrationPoint &ip, Vector &shape) const;
   virtual void CalcDShape(const IntegrationPoint &ip,
                           DenseMatrix &dshape) const;
};

/// A 0th order L2 element on a Wedge
class P0WedgeFiniteElement : public L2_WedgeElement
{
public:
   /// Construct the P0WedgeFiniteElement
   P0WedgeFiniteElement () : L2_WedgeElement(0) {}
};

/// Arbitrary order L2 elements in 3D utilizing the Bernstein basis on a wedge
class L2Pos_WedgeElement : public PositiveFiniteElement
{
protected:
#ifndef MFEM_THREAD_SAFE
   mutable Vector t_shape, s_shape;
   mutable DenseMatrix t_dshape, s_dshape;
#endif
   Array<int> t_dof, s_dof;

   L2Pos_TriangleElement TriangleFE;
   L2Pos_SegmentElement  SegmentFE;

public:
   /// Construct the L2Pos_WedgeElement of order @a p
   L2Pos_WedgeElement(const int p);

   virtual void CalcShape(const IntegrationPoint &ip, Vector &shape) const;
   virtual void CalcDShape(const IntegrationPoint &ip,
                           DenseMatrix &dshape) const;
};

/// Arbitrary order Raviart-Thomas elements in 2D on a square
class RT_QuadrilateralElement : public VectorTensorFiniteElement
{
private:
   static const double nk[8];

#ifndef MFEM_THREAD_SAFE
   mutable Vector shape_cx, shape_ox, shape_cy, shape_oy;
   mutable Vector dshape_cx, dshape_cy;
#endif
   Array<int> dof2nk;

public:
   /** @brief Construct the RT_QuadrilateralElement of order @a p and closed and
       open BasisType @a cb_type and @a ob_type */
   RT_QuadrilateralElement(const int p,
                           const int cb_type = BasisType::GaussLobatto,
                           const int ob_type = BasisType::GaussLegendre);
   virtual void CalcVShape(const IntegrationPoint &ip,
                           DenseMatrix &shape) const;
   virtual void CalcVShape(ElementTransformation &Trans,
                           DenseMatrix &shape) const
   { CalcVShape_RT(Trans, shape); }
   virtual void CalcDivShape(const IntegrationPoint &ip,
                             Vector &divshape) const;
   virtual void GetLocalInterpolation(ElementTransformation &Trans,
                                      DenseMatrix &I) const
   { LocalInterpolation_RT(*this, nk, dof2nk, Trans, I); }
   virtual void GetLocalRestriction(ElementTransformation &Trans,
                                    DenseMatrix &R) const
   { LocalRestriction_RT(nk, dof2nk, Trans, R); }
   virtual void GetTransferMatrix(const FiniteElement &fe,
                                  ElementTransformation &Trans,
                                  DenseMatrix &I) const
   { LocalInterpolation_RT(CheckVectorFE(fe), nk, dof2nk, Trans, I); }
   using FiniteElement::Project;
   virtual void Project(VectorCoefficient &vc,
                        ElementTransformation &Trans, Vector &dofs) const
   { Project_RT(nk, dof2nk, vc, Trans, dofs); }
   virtual void ProjectFromNodes(Vector &vc, ElementTransformation &Trans,
                                 Vector &dofs) const
   { Project_RT(nk, dof2nk, vc, Trans, dofs); }
   virtual void ProjectMatrixCoefficient(
      MatrixCoefficient &mc, ElementTransformation &T, Vector &dofs) const
   { ProjectMatrixCoefficient_RT(nk, dof2nk, mc, T, dofs); }
   virtual void Project(const FiniteElement &fe, ElementTransformation &Trans,
                        DenseMatrix &I) const
   { Project_RT(nk, dof2nk, fe, Trans, I); }
   // Gradient + rotation = Curl: H1 -> H(div)
   virtual void ProjectGrad(const FiniteElement &fe,
                            ElementTransformation &Trans,
                            DenseMatrix &grad) const
   { ProjectGrad_RT(nk, dof2nk, fe, Trans, grad); }
   // Curl = Gradient + rotation: H1 -> H(div)
   virtual void ProjectCurl(const FiniteElement &fe,
                            ElementTransformation &Trans,
                            DenseMatrix &curl) const
   { ProjectGrad_RT(nk, dof2nk, fe, Trans, curl); }
};


/// Arbitrary order Raviart-Thomas elements in 3D on a cube
class RT_HexahedronElement : public VectorTensorFiniteElement
{
   static const double nk[18];

#ifndef MFEM_THREAD_SAFE
   mutable Vector shape_cx, shape_ox, shape_cy, shape_oy, shape_cz, shape_oz;
   mutable Vector dshape_cx, dshape_cy, dshape_cz;
#endif
   Array<int> dof2nk;

public:
   /** @brief Construct the RT_HexahedronElement of order @a p and closed and
       open BasisType @a cb_type and @a ob_type */
   RT_HexahedronElement(const int p,
                        const int cb_type = BasisType::GaussLobatto,
                        const int ob_type = BasisType::GaussLegendre);

   virtual void CalcVShape(const IntegrationPoint &ip,
                           DenseMatrix &shape) const;
   virtual void CalcVShape(ElementTransformation &Trans,
                           DenseMatrix &shape) const
   { CalcVShape_RT(Trans, shape); }
   virtual void CalcDivShape(const IntegrationPoint &ip,
                             Vector &divshape) const;
   virtual void GetLocalInterpolation(ElementTransformation &Trans,
                                      DenseMatrix &I) const
   { LocalInterpolation_RT(*this, nk, dof2nk, Trans, I); }
   virtual void GetLocalRestriction(ElementTransformation &Trans,
                                    DenseMatrix &R) const
   { LocalRestriction_RT(nk, dof2nk, Trans, R); }
   virtual void GetTransferMatrix(const FiniteElement &fe,
                                  ElementTransformation &Trans,
                                  DenseMatrix &I) const
   { LocalInterpolation_RT(CheckVectorFE(fe), nk, dof2nk, Trans, I); }
   using FiniteElement::Project;
   virtual void Project(VectorCoefficient &vc,
                        ElementTransformation &Trans, Vector &dofs) const
   { Project_RT(nk, dof2nk, vc, Trans, dofs); }
   virtual void ProjectFromNodes(Vector &vc, ElementTransformation &Trans,
                                 Vector &dofs) const
   { Project_RT(nk, dof2nk, vc, Trans, dofs); }
   virtual void ProjectMatrixCoefficient(
      MatrixCoefficient &mc, ElementTransformation &T, Vector &dofs) const
   { ProjectMatrixCoefficient_RT(nk, dof2nk, mc, T, dofs); }
   virtual void Project(const FiniteElement &fe, ElementTransformation &Trans,
                        DenseMatrix &I) const
   { Project_RT(nk, dof2nk, fe, Trans, I); }
   virtual void ProjectCurl(const FiniteElement &fe,
                            ElementTransformation &Trans,
                            DenseMatrix &curl) const
   { ProjectCurl_RT(nk, dof2nk, fe, Trans, curl); }
};


/// Arbitrary order Raviart-Thomas elements in 2D on a triangle
class RT_TriangleElement : public VectorFiniteElement
{
   static const double nk[6], c;

#ifndef MFEM_THREAD_SAFE
   mutable Vector shape_x, shape_y, shape_l;
   mutable Vector dshape_x, dshape_y, dshape_l;
   mutable DenseMatrix u;
   mutable Vector divu;
#endif
   Array<int> dof2nk;
   DenseMatrixInverse Ti;

public:
   /// Construct the RT_TriangleElement of order @a p
   RT_TriangleElement(const int p);
   virtual void CalcVShape(const IntegrationPoint &ip,
                           DenseMatrix &shape) const;
   virtual void CalcVShape(ElementTransformation &Trans,
                           DenseMatrix &shape) const
   { CalcVShape_RT(Trans, shape); }
   virtual void CalcDivShape(const IntegrationPoint &ip,
                             Vector &divshape) const;
   virtual void GetLocalInterpolation(ElementTransformation &Trans,
                                      DenseMatrix &I) const
   { LocalInterpolation_RT(*this, nk, dof2nk, Trans, I); }
   virtual void GetLocalRestriction(ElementTransformation &Trans,
                                    DenseMatrix &R) const
   { LocalRestriction_RT(nk, dof2nk, Trans, R); }
   virtual void GetTransferMatrix(const FiniteElement &fe,
                                  ElementTransformation &Trans,
                                  DenseMatrix &I) const
   { LocalInterpolation_RT(CheckVectorFE(fe), nk, dof2nk, Trans, I); }
   using FiniteElement::Project;
   virtual void Project(VectorCoefficient &vc,
                        ElementTransformation &Trans, Vector &dofs) const
   { Project_RT(nk, dof2nk, vc, Trans, dofs); }
   virtual void ProjectFromNodes(Vector &vc, ElementTransformation &Trans,
                                 Vector &dofs) const
   { Project_RT(nk, dof2nk, vc, Trans, dofs); }
   virtual void ProjectMatrixCoefficient(
      MatrixCoefficient &mc, ElementTransformation &T, Vector &dofs) const
   { ProjectMatrixCoefficient_RT(nk, dof2nk, mc, T, dofs); }
   virtual void Project(const FiniteElement &fe, ElementTransformation &Trans,
                        DenseMatrix &I) const
   { Project_RT(nk, dof2nk, fe, Trans, I); }
   // Gradient + rotation = Curl: H1 -> H(div)
   virtual void ProjectGrad(const FiniteElement &fe,
                            ElementTransformation &Trans,
                            DenseMatrix &grad) const
   { ProjectGrad_RT(nk, dof2nk, fe, Trans, grad); }
   // Curl = Gradient + rotation: H1 -> H(div)
   virtual void ProjectCurl(const FiniteElement &fe,
                            ElementTransformation &Trans,
                            DenseMatrix &curl) const
   { ProjectGrad_RT(nk, dof2nk, fe, Trans, curl); }
};


/// Arbitrary order Raviart-Thomas elements in 3D on a tetrahedron
class RT_TetrahedronElement : public VectorFiniteElement
{
   static const double nk[12], c;

#ifndef MFEM_THREAD_SAFE
   mutable Vector shape_x, shape_y, shape_z, shape_l;
   mutable Vector dshape_x, dshape_y, dshape_z, dshape_l;
   mutable DenseMatrix u;
   mutable Vector divu;
#endif
   Array<int> dof2nk;
   DenseMatrixInverse Ti;

public:
   /// Construct the RT_TetrahedronElement of order @a p
   RT_TetrahedronElement(const int p);
   virtual void CalcVShape(const IntegrationPoint &ip,
                           DenseMatrix &shape) const;
   virtual void CalcVShape(ElementTransformation &Trans,
                           DenseMatrix &shape) const
   { CalcVShape_RT(Trans, shape); }
   virtual void CalcDivShape(const IntegrationPoint &ip,
                             Vector &divshape) const;
   virtual void GetLocalInterpolation(ElementTransformation &Trans,
                                      DenseMatrix &I) const
   { LocalInterpolation_RT(*this, nk, dof2nk, Trans, I); }
   virtual void GetLocalRestriction(ElementTransformation &Trans,
                                    DenseMatrix &R) const
   { LocalRestriction_RT(nk, dof2nk, Trans, R); }
   virtual void GetTransferMatrix(const FiniteElement &fe,
                                  ElementTransformation &Trans,
                                  DenseMatrix &I) const
   { LocalInterpolation_RT(CheckVectorFE(fe), nk, dof2nk, Trans, I); }
   using FiniteElement::Project;
   virtual void Project(VectorCoefficient &vc,
                        ElementTransformation &Trans, Vector &dofs) const
   { Project_RT(nk, dof2nk, vc, Trans, dofs); }
   virtual void ProjectFromNodes(Vector &vc, ElementTransformation &Trans,
                                 Vector &dofs) const
   { Project_RT(nk, dof2nk, vc, Trans, dofs); }
   virtual void ProjectMatrixCoefficient(
      MatrixCoefficient &mc, ElementTransformation &T, Vector &dofs) const
   { ProjectMatrixCoefficient_RT(nk, dof2nk, mc, T, dofs); }
   virtual void Project(const FiniteElement &fe, ElementTransformation &Trans,
                        DenseMatrix &I) const
   { Project_RT(nk, dof2nk, fe, Trans, I); }
   virtual void ProjectCurl(const FiniteElement &fe,
                            ElementTransformation &Trans,
                            DenseMatrix &curl) const
   { ProjectCurl_RT(nk, dof2nk, fe, Trans, curl); }
};

class RT_WedgeElement : public VectorFiniteElement
{
   static const double nk[15];

#ifndef MFEM_THREAD_SAFE
   mutable Vector      tl2_shape;
   mutable Vector      sh1_shape;
   mutable DenseMatrix trt_shape;
   mutable Vector      sl2_shape;
   mutable DenseMatrix sh1_dshape;
   mutable Vector      trt_dshape;
#endif
   Array<int> dof2nk, t_dof, s_dof;

   // The RT_Wedge is implemented as the sum of tensor products of
   // lower dimensional basis funcgtions.
   // Specifically: L2TriangleFE x H1SegmentFE + RTTriangle x L2SegmentFE
   L2_TriangleElement L2TriangleFE;
   RT_TriangleElement RTTriangleFE;
   H1_SegmentElement  H1SegmentFE;
   L2_SegmentElement  L2SegmentFE;

public:
   RT_WedgeElement(const int p);
   virtual void CalcVShape(const IntegrationPoint &ip,
                           DenseMatrix &shape) const;
   virtual void CalcVShape(ElementTransformation &Trans,
                           DenseMatrix &shape) const
   { CalcVShape_RT(Trans, shape); }
   virtual void CalcDivShape(const IntegrationPoint &ip,
                             Vector &divshape) const;
   virtual void GetLocalInterpolation(ElementTransformation &Trans,
                                      DenseMatrix &I) const
   { LocalInterpolation_RT(*this, nk, dof2nk, Trans, I); }
   virtual void GetLocalRestriction(ElementTransformation &Trans,
                                    DenseMatrix &R) const
   { LocalRestriction_RT(nk, dof2nk, Trans, R); }
   virtual void GetTransferMatrix(const FiniteElement &fe,
                                  ElementTransformation &Trans,
                                  DenseMatrix &I) const
   { LocalInterpolation_RT(CheckVectorFE(fe), nk, dof2nk, Trans, I); }
   using FiniteElement::Project;
   virtual void Project(VectorCoefficient &vc,
                        ElementTransformation &Trans, Vector &dofs) const
   { Project_RT(nk, dof2nk, vc, Trans, dofs); }
   virtual void ProjectMatrixCoefficient(
      MatrixCoefficient &mc, ElementTransformation &T, Vector &dofs) const
   { ProjectMatrixCoefficient_RT(nk, dof2nk, mc, T, dofs); }
   virtual void Project(const FiniteElement &fe, ElementTransformation &Trans,
                        DenseMatrix &I) const
   { Project_RT(nk, dof2nk, fe, Trans, I); }
   virtual void ProjectCurl(const FiniteElement &fe,
                            ElementTransformation &Trans,
                            DenseMatrix &curl) const
   { ProjectCurl_RT(nk, dof2nk, fe, Trans, curl); }
};


/// Arbitrary order Nedelec elements in 3D on a cube
class ND_HexahedronElement : public VectorTensorFiniteElement
{
   static const double tk[18];
#ifndef MFEM_THREAD_SAFE
   mutable Vector shape_cx, shape_ox, shape_cy, shape_oy, shape_cz, shape_oz;
   mutable Vector dshape_cx, dshape_cy, dshape_cz;
#endif
   Array<int> dof2tk;

public:
   /** @brief Construct the ND_HexahedronElement of order @a p and closed and
       open BasisType @a cb_type and @a ob_type */
   ND_HexahedronElement(const int p,
                        const int cb_type = BasisType::GaussLobatto,
                        const int ob_type = BasisType::GaussLegendre);

   virtual void CalcVShape(const IntegrationPoint &ip,
                           DenseMatrix &shape) const;

   virtual void CalcVShape(ElementTransformation &Trans,
                           DenseMatrix &shape) const
   { CalcVShape_ND(Trans, shape); }

   virtual void CalcCurlShape(const IntegrationPoint &ip,
                              DenseMatrix &curl_shape) const;

   virtual void GetLocalInterpolation(ElementTransformation &Trans,
                                      DenseMatrix &I) const
   { LocalInterpolation_ND(*this, tk, dof2tk, Trans, I); }

   virtual void GetLocalRestriction(ElementTransformation &Trans,
                                    DenseMatrix &R) const
   { LocalRestriction_ND(tk, dof2tk, Trans, R); }

   virtual void GetTransferMatrix(const FiniteElement &fe,
                                  ElementTransformation &Trans,
                                  DenseMatrix &I) const
   { LocalInterpolation_ND(CheckVectorFE(fe), tk, dof2tk, Trans, I); }

   using FiniteElement::Project;

   virtual void Project(VectorCoefficient &vc,
                        ElementTransformation &Trans, Vector &dofs) const
   { Project_ND(tk, dof2tk, vc, Trans, dofs); }

   virtual void ProjectFromNodes(Vector &vc, ElementTransformation &Trans,
                                 Vector &dofs) const
   { Project_ND(tk, dof2tk, vc, Trans, dofs); }

   virtual void ProjectMatrixCoefficient(
      MatrixCoefficient &mc, ElementTransformation &T, Vector &dofs) const
   { ProjectMatrixCoefficient_ND(tk, dof2tk, mc, T, dofs); }

   virtual void Project(const FiniteElement &fe,
                        ElementTransformation &Trans,
                        DenseMatrix &I) const
   { Project_ND(tk, dof2tk, fe, Trans, I); }

   virtual void ProjectGrad(const FiniteElement &fe,
                            ElementTransformation &Trans,
                            DenseMatrix &grad) const
   { ProjectGrad_ND(tk, dof2tk, fe, Trans, grad); }

   virtual void ProjectCurl(const FiniteElement &fe,
                            ElementTransformation &Trans,
                            DenseMatrix &curl) const
   { ProjectCurl_ND(tk, dof2tk, fe, Trans, curl); }
};


/// Arbitrary order Nedelec elements in 2D on a square
class ND_QuadrilateralElement : public VectorTensorFiniteElement
{
   static const double tk[8];

#ifndef MFEM_THREAD_SAFE
   mutable Vector shape_cx, shape_ox, shape_cy, shape_oy;
   mutable Vector dshape_cx, dshape_cy;
#endif
   Array<int> dof2tk;

public:
   /** @brief Construct the ND_QuadrilateralElement of order @a p and closed and
       open BasisType @a cb_type and @a ob_type */
   ND_QuadrilateralElement(const int p,
                           const int cb_type = BasisType::GaussLobatto,
                           const int ob_type = BasisType::GaussLegendre);
   virtual void CalcVShape(const IntegrationPoint &ip,
                           DenseMatrix &shape) const;
   virtual void CalcVShape(ElementTransformation &Trans,
                           DenseMatrix &shape) const
   { CalcVShape_ND(Trans, shape); }
   virtual void CalcCurlShape(const IntegrationPoint &ip,
                              DenseMatrix &curl_shape) const;
   virtual void GetLocalInterpolation(ElementTransformation &Trans,
                                      DenseMatrix &I) const
   { LocalInterpolation_ND(*this, tk, dof2tk, Trans, I); }
   virtual void GetLocalRestriction(ElementTransformation &Trans,
                                    DenseMatrix &R) const
   { LocalRestriction_ND(tk, dof2tk, Trans, R); }
   virtual void GetTransferMatrix(const FiniteElement &fe,
                                  ElementTransformation &Trans,
                                  DenseMatrix &I) const
   { LocalInterpolation_ND(CheckVectorFE(fe), tk, dof2tk, Trans, I); }
   using FiniteElement::Project;
   virtual void Project(VectorCoefficient &vc,
                        ElementTransformation &Trans, Vector &dofs) const
   { Project_ND(tk, dof2tk, vc, Trans, dofs); }
   virtual void ProjectFromNodes(Vector &vc, ElementTransformation &Trans,
                                 Vector &dofs) const
   { Project_ND(tk, dof2tk, vc, Trans, dofs); }
   virtual void ProjectMatrixCoefficient(
      MatrixCoefficient &mc, ElementTransformation &T, Vector &dofs) const
   { ProjectMatrixCoefficient_ND(tk, dof2tk, mc, T, dofs); }
   virtual void Project(const FiniteElement &fe,
                        ElementTransformation &Trans,
                        DenseMatrix &I) const
   { Project_ND(tk, dof2tk, fe, Trans, I); }
   virtual void ProjectGrad(const FiniteElement &fe,
                            ElementTransformation &Trans,
                            DenseMatrix &grad) const
   { ProjectGrad_ND(tk, dof2tk, fe, Trans, grad); }
};


/// Arbitrary order Nedelec elements in 3D on a tetrahedron
class ND_TetrahedronElement : public VectorFiniteElement
{
   static const double tk[18], c;

#ifndef MFEM_THREAD_SAFE
   mutable Vector shape_x, shape_y, shape_z, shape_l;
   mutable Vector dshape_x, dshape_y, dshape_z, dshape_l;
   mutable DenseMatrix u;
#endif
   Array<int> dof2tk;
   DenseMatrixInverse Ti;

public:
   /// Construct the ND_TetrahedronElement of order @a p
   ND_TetrahedronElement(const int p);
   virtual void CalcVShape(const IntegrationPoint &ip,
                           DenseMatrix &shape) const;
   virtual void CalcVShape(ElementTransformation &Trans,
                           DenseMatrix &shape) const
   { CalcVShape_ND(Trans, shape); }
   virtual void CalcCurlShape(const IntegrationPoint &ip,
                              DenseMatrix &curl_shape) const;
   virtual void GetLocalInterpolation(ElementTransformation &Trans,
                                      DenseMatrix &I) const
   { LocalInterpolation_ND(*this, tk, dof2tk, Trans, I); }
   virtual void GetLocalRestriction(ElementTransformation &Trans,
                                    DenseMatrix &R) const
   { LocalRestriction_ND(tk, dof2tk, Trans, R); }
   virtual void GetTransferMatrix(const FiniteElement &fe,
                                  ElementTransformation &Trans,
                                  DenseMatrix &I) const
   { LocalInterpolation_ND(CheckVectorFE(fe), tk, dof2tk, Trans, I); }
   using FiniteElement::Project;
   virtual void Project(VectorCoefficient &vc,
                        ElementTransformation &Trans, Vector &dofs) const
   { Project_ND(tk, dof2tk, vc, Trans, dofs); }
   virtual void ProjectFromNodes(Vector &vc, ElementTransformation &Trans,
                                 Vector &dofs) const
   { Project_ND(tk, dof2tk, vc, Trans, dofs); }
   virtual void ProjectMatrixCoefficient(
      MatrixCoefficient &mc, ElementTransformation &T, Vector &dofs) const
   { ProjectMatrixCoefficient_ND(tk, dof2tk, mc, T, dofs); }
   virtual void Project(const FiniteElement &fe,
                        ElementTransformation &Trans,
                        DenseMatrix &I) const
   { Project_ND(tk, dof2tk, fe, Trans, I); }
   virtual void ProjectGrad(const FiniteElement &fe,
                            ElementTransformation &Trans,
                            DenseMatrix &grad) const
   { ProjectGrad_ND(tk, dof2tk, fe, Trans, grad); }

   virtual void ProjectCurl(const FiniteElement &fe,
                            ElementTransformation &Trans,
                            DenseMatrix &curl) const
   { ProjectCurl_ND(tk, dof2tk, fe, Trans, curl); }
};

/// Arbitrary order Nedelec elements in 2D on a triangle
class ND_TriangleElement : public VectorFiniteElement
{
   static const double tk[8], c;

#ifndef MFEM_THREAD_SAFE
   mutable Vector shape_x, shape_y, shape_l;
   mutable Vector dshape_x, dshape_y, dshape_l;
   mutable DenseMatrix u;
   mutable Vector curlu;
#endif
   Array<int> dof2tk;
   DenseMatrixInverse Ti;

public:
   /// Construct the ND_TriangleElement of order @a p
   ND_TriangleElement(const int p);
   virtual void CalcVShape(const IntegrationPoint &ip,
                           DenseMatrix &shape) const;
   virtual void CalcVShape(ElementTransformation &Trans,
                           DenseMatrix &shape) const
   { CalcVShape_ND(Trans, shape); }
   virtual void CalcCurlShape(const IntegrationPoint &ip,
                              DenseMatrix &curl_shape) const;
   virtual void GetLocalInterpolation(ElementTransformation &Trans,
                                      DenseMatrix &I) const
   { LocalInterpolation_ND(*this, tk, dof2tk, Trans, I); }
   virtual void GetLocalRestriction(ElementTransformation &Trans,
                                    DenseMatrix &R) const
   { LocalRestriction_ND(tk, dof2tk, Trans, R); }
   virtual void GetTransferMatrix(const FiniteElement &fe,
                                  ElementTransformation &Trans,
                                  DenseMatrix &I) const
   { LocalInterpolation_ND(CheckVectorFE(fe), tk, dof2tk, Trans, I); }
   using FiniteElement::Project;
   virtual void Project(VectorCoefficient &vc,
                        ElementTransformation &Trans, Vector &dofs) const
   { Project_ND(tk, dof2tk, vc, Trans, dofs); }
   virtual void ProjectFromNodes(Vector &vc, ElementTransformation &Trans,
                                 Vector &dofs) const
   { Project_ND(tk, dof2tk, vc, Trans, dofs); }
   virtual void ProjectMatrixCoefficient(
      MatrixCoefficient &mc, ElementTransformation &T, Vector &dofs) const
   { ProjectMatrixCoefficient_ND(tk, dof2tk, mc, T, dofs); }
   virtual void Project(const FiniteElement &fe,
                        ElementTransformation &Trans,
                        DenseMatrix &I) const
   { Project_ND(tk, dof2tk, fe, Trans, I); }
   virtual void ProjectGrad(const FiniteElement &fe,
                            ElementTransformation &Trans,
                            DenseMatrix &grad) const
   { ProjectGrad_ND(tk, dof2tk, fe, Trans, grad); }
};


/// Arbitrary order Nedelec elements in 1D on a segment
class ND_SegmentElement : public VectorFiniteElement
{
   static const double tk[1];

   Poly_1D::Basis &obasis1d;
   Array<int> dof2tk;

public:
   /** @brief Construct the ND_SegmentElement of order @a p and open
       BasisType @a ob_type */
   ND_SegmentElement(const int p, const int ob_type = BasisType::GaussLegendre);
   virtual void CalcShape(const IntegrationPoint &ip, Vector &shape) const
   { obasis1d.Eval(ip.x, shape); }
   virtual void CalcVShape(const IntegrationPoint &ip,
                           DenseMatrix &shape) const;
   virtual void CalcVShape(ElementTransformation &Trans,
                           DenseMatrix &shape) const
   { CalcVShape_ND(Trans, shape); }
   // virtual void CalcCurlShape(const IntegrationPoint &ip,
   //                            DenseMatrix &curl_shape) const;
   virtual void GetLocalInterpolation(ElementTransformation &Trans,
                                      DenseMatrix &I) const
   { LocalInterpolation_ND(*this, tk, dof2tk, Trans, I); }
   virtual void GetLocalRestriction(ElementTransformation &Trans,
                                    DenseMatrix &R) const
   { LocalRestriction_ND(tk, dof2tk, Trans, R); }
   virtual void GetTransferMatrix(const FiniteElement &fe,
                                  ElementTransformation &Trans,
                                  DenseMatrix &I) const
   { LocalInterpolation_ND(CheckVectorFE(fe), tk, dof2tk, Trans, I); }
   using FiniteElement::Project;
   virtual void Project(VectorCoefficient &vc,
                        ElementTransformation &Trans, Vector &dofs) const
   { Project_ND(tk, dof2tk, vc, Trans, dofs); }
   virtual void ProjectMatrixCoefficient(
      MatrixCoefficient &mc, ElementTransformation &T, Vector &dofs) const
   { ProjectMatrixCoefficient_ND(tk, dof2tk, mc, T, dofs); }
   virtual void Project(const FiniteElement &fe,
                        ElementTransformation &Trans,
                        DenseMatrix &I) const
   { Project_ND(tk, dof2tk, fe, Trans, I); }
   virtual void ProjectGrad(const FiniteElement &fe,
                            ElementTransformation &Trans,
                            DenseMatrix &grad) const
   { ProjectGrad_ND(tk, dof2tk, fe, Trans, grad); }
};


<<<<<<< HEAD
class ND_WedgeElement : public VectorFiniteElement
{
private:
   static const double tk[15];

#ifndef MFEM_THREAD_SAFE
   mutable Vector      t1_shape, s1_shape;
   mutable DenseMatrix tn_shape, sn_shape;
   mutable DenseMatrix t1_dshape, s1_dshape, tn_dshape;
#endif
   Array<int> dof2tk, t_dof, s_dof;

   H1_TriangleElement H1TriangleFE;
   ND_TriangleElement NDTriangleFE;
   H1_SegmentElement  H1SegmentFE;
   ND_SegmentElement  NDSegmentFE;

public:
   ND_WedgeElement(const int p,
                   const int cb_type = BasisType::GaussLobatto,
                   const int ob_type = BasisType::GaussLegendre);

   virtual void CalcVShape(const IntegrationPoint &ip,
                           DenseMatrix &shape) const;

   virtual void CalcVShape(ElementTransformation &Trans,
                           DenseMatrix &shape) const
   { CalcVShape_ND(Trans, shape); }

   virtual void CalcCurlShape(const IntegrationPoint &ip,
                              DenseMatrix &curl_shape) const;

   virtual void GetLocalInterpolation(ElementTransformation &Trans,
                                      DenseMatrix &I) const
   { LocalInterpolation_ND(*this, tk, dof2tk, Trans, I); }
   virtual void GetLocalRestriction(ElementTransformation &Trans,
                                    DenseMatrix &R) const
   { LocalRestriction_ND(tk, dof2tk, Trans, R); }
   virtual void GetTransferMatrix(const FiniteElement &fe,
                                  ElementTransformation &Trans,
                                  DenseMatrix &I) const
   { LocalInterpolation_ND(CheckVectorFE(fe), tk, dof2tk, Trans, I); }

   using FiniteElement::Project;

   virtual void Project(VectorCoefficient &vc,
                        ElementTransformation &Trans, Vector &dofs) const
   { Project_ND(tk, dof2tk, vc, Trans, dofs); }

   virtual void ProjectMatrixCoefficient(
      MatrixCoefficient &mc, ElementTransformation &T, Vector &dofs) const
   { ProjectMatrixCoefficient_ND(tk, dof2tk, mc, T, dofs); }

   virtual void Project(const FiniteElement &fe,
                        ElementTransformation &Trans,
                        DenseMatrix &I) const
   { Project_ND(tk, dof2tk, fe, Trans, I); }

   virtual void ProjectGrad(const FiniteElement &fe,
                            ElementTransformation &Trans,
                            DenseMatrix &grad) const
   { ProjectGrad_ND(tk, dof2tk, fe, Trans, grad); }

   virtual void ProjectCurl(const FiniteElement &fe,
                            ElementTransformation &Trans,
                            DenseMatrix &curl) const
   { ProjectCurl_ND(tk, dof2tk, fe, Trans, curl); }
};


=======
/// An arbitrary order and dimension NURBS element
>>>>>>> 8a3bb90e
class NURBSFiniteElement : public ScalarFiniteElement
{
protected:
   mutable Array <const KnotVector*> kv;
   mutable const int *ijk;
   mutable int patch, elem;
   mutable Vector weights;

public:
   /** @brief Construct NURBSFiniteElement with given
       @param D    Reference space dimension
       @param G    Geometry type (of type Geometry::Type)
       @param Do   Number of degrees of freedom in the FiniteElement
       @param O    Order/degree of the FiniteElement
       @param F    FunctionSpace type of the FiniteElement
    */
   NURBSFiniteElement(int D, Geometry::Type G, int Do, int O, int F)
      : ScalarFiniteElement(D, G, Do, O, F)
   {
      ijk = NULL;
      patch = elem = -1;
      kv.SetSize(dim);
      weights.SetSize(dof);
      weights = 1.0;
   }

   void                 Reset      ()         const { patch = elem = -1; }
   void                 SetIJK     (const int *IJK) const { ijk = IJK; }
   int                  GetPatch   ()         const { return patch; }
   void                 SetPatch   (int p)    const { patch = p; }
   int                  GetElement ()         const { return elem; }
   void                 SetElement (int e)    const { elem = e; }
   Array <const KnotVector*> &KnotVectors()   const { return kv; }
   Vector              &Weights    ()         const { return weights; }
   /// Update the NURBSFiniteElement according to the currently set knot vectors
   virtual void         SetOrder   ()         const { }
};


/// An arbitrary order 1D NURBS element on a segment
class NURBS1DFiniteElement : public NURBSFiniteElement
{
protected:
   mutable Vector shape_x;

public:
   /// Construct the NURBS1DFiniteElement of order @a p
   NURBS1DFiniteElement(int p)
      : NURBSFiniteElement(1, Geometry::SEGMENT, p + 1, p, FunctionSpace::Qk),
        shape_x(p + 1) { }

   virtual void SetOrder() const;
   virtual void CalcShape(const IntegrationPoint &ip, Vector &shape) const;
   virtual void CalcDShape(const IntegrationPoint &ip,
                           DenseMatrix &dshape) const;
   virtual void CalcHessian (const IntegrationPoint &ip,
                             DenseMatrix &hessian) const;
};

/// An arbitrary order 2D NURBS element on a square
class NURBS2DFiniteElement : public NURBSFiniteElement
{
protected:
   mutable Vector u, shape_x, shape_y, dshape_x, dshape_y, d2shape_x, d2shape_y;
   mutable DenseMatrix du;

public:
   /// Construct the NURBS2DFiniteElement of order @a p
   NURBS2DFiniteElement(int p)
      : NURBSFiniteElement(2, Geometry::SQUARE, (p + 1)*(p + 1), p,
                           FunctionSpace::Qk),
        u(dof), shape_x(p + 1), shape_y(p + 1), dshape_x(p + 1),
        dshape_y(p + 1), d2shape_x(p + 1), d2shape_y(p + 1), du(dof,2)
   { orders[0] = orders[1] = p; }

   /// Construct the NURBS2DFiniteElement with x-order @a px and y-order @a py
   NURBS2DFiniteElement(int px, int py)
      : NURBSFiniteElement(2, Geometry::SQUARE, (px + 1)*(py + 1),
                           std::max(px, py), FunctionSpace::Qk),
        u(dof), shape_x(px + 1), shape_y(py + 1), dshape_x(px + 1),
        dshape_y(py + 1), d2shape_x(px + 1), d2shape_y(py + 1), du(dof,2)
   { orders[0] = px; orders[1] = py; }

   virtual void SetOrder() const;
   virtual void CalcShape(const IntegrationPoint &ip, Vector &shape) const;
   virtual void CalcDShape(const IntegrationPoint &ip,
                           DenseMatrix &dshape) const;
   virtual void CalcHessian (const IntegrationPoint &ip,
                             DenseMatrix &hessian) const;
};

/// An arbitrary order 3D NURBS element on a cube
class NURBS3DFiniteElement : public NURBSFiniteElement
{
protected:
   mutable Vector u, shape_x, shape_y, shape_z;
   mutable Vector dshape_x, dshape_y, dshape_z;
   mutable Vector d2shape_x, d2shape_y, d2shape_z;
   mutable DenseMatrix du;

public:
   /// Construct the NURBS3DFiniteElement of order @a p
   NURBS3DFiniteElement(int p)
      : NURBSFiniteElement(3, Geometry::CUBE, (p + 1)*(p + 1)*(p + 1), p,
                           FunctionSpace::Qk),
        u(dof), shape_x(p + 1), shape_y(p + 1), shape_z(p + 1),
        dshape_x(p + 1), dshape_y(p + 1), dshape_z(p + 1),
        d2shape_x(p + 1), d2shape_y(p + 1), d2shape_z(p + 1), du(dof,3)
   { orders[0] = orders[1] = orders[2] = p; }

   /// Construct the NURBS3DFiniteElement with x-order @a px and y-order @a py
   /// and z-order @a pz
   NURBS3DFiniteElement(int px, int py, int pz)
      : NURBSFiniteElement(3, Geometry::CUBE, (px + 1)*(py + 1)*(pz + 1),
                           std::max(std::max(px,py),pz), FunctionSpace::Qk),
        u(dof), shape_x(px + 1), shape_y(py + 1), shape_z(pz + 1),
        dshape_x(px + 1), dshape_y(py + 1), dshape_z(pz + 1),
        d2shape_x(px + 1), d2shape_y(py + 1), d2shape_z(pz + 1), du(dof,3)
   { orders[0] = px; orders[1] = py; orders[2] = pz; }

   virtual void SetOrder() const;
   virtual void CalcShape(const IntegrationPoint &ip, Vector &shape) const;
   virtual void CalcDShape(const IntegrationPoint &ip,
                           DenseMatrix &dshape) const;
   virtual void CalcHessian (const IntegrationPoint &ip,
                             DenseMatrix &hessian) const;
};

} // namespace mfem

#endif<|MERGE_RESOLUTION|>--- conflicted
+++ resolved
@@ -3242,7 +3242,6 @@
 };
 
 
-<<<<<<< HEAD
 class ND_WedgeElement : public VectorFiniteElement
 {
 private:
@@ -3313,9 +3312,7 @@
 };
 
 
-=======
 /// An arbitrary order and dimension NURBS element
->>>>>>> 8a3bb90e
 class NURBSFiniteElement : public ScalarFiniteElement
 {
 protected:
