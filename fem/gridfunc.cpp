--- conflicted
+++ resolved
@@ -521,7 +521,6 @@
    const FiniteElement *FElem = fes->GetFE(i);
    int dof = FElem->GetDof();
    Vector DofVal(dof), loc_data(dof);
-<<<<<<< HEAD
    if (doftrans)
    {
       Vector loc_data_t;
@@ -533,27 +532,24 @@
       GetSubVector(dofs, loc_data);
    }
    for (int k = 0; k < n; k++)
-=======
-   GetSubVector(dofs, loc_data);
-   if (FElem->GetMapType() == FiniteElement::VALUE)
->>>>>>> 5cb6dd52
-   {
-      for (int k = 0; k < n; k++)
-      {
-         FElem->CalcShape(ir.IntPoint(k), DofVal);
-         vals(k) = DofVal * loc_data;
-      }
-   }
-   else
-   {
-      ElementTransformation *Tr = fes->GetElementTransformation(i);
-      for (int k = 0; k < n; k++)
-      {
-         Tr->SetIntPoint(&ir.IntPoint(k));
-         FElem->CalcPhysShape(*Tr, DofVal);
-         vals(k) = DofVal * loc_data;
-      }
-   }
+      if (FElem->GetMapType() == FiniteElement::VALUE)
+      {
+         for (int k = 0; k < n; k++)
+         {
+            FElem->CalcShape(ir.IntPoint(k), DofVal);
+            vals(k) = DofVal * loc_data;
+         }
+      }
+      else
+      {
+         ElementTransformation *Tr = fes->GetElementTransformation(i);
+         for (int k = 0; k < n; k++)
+         {
+            Tr->SetIntPoint(&ir.IntPoint(k));
+            FElem->CalcPhysShape(*Tr, DofVal);
+            vals(k) = DofVal * loc_data;
+         }
+      }
 }
 
 void GridFunction::GetValues(int i, const IntegrationRule &ir, Vector &vals,
