# Copyright (c) 2010-2020, Lawrence Livermore National Security, LLC. Produced
# at the Lawrence Livermore National Laboratory. All Rights reserved. See files
# LICENSE and NOTICE for details. LLNL-CODE-806117.
#
# This file is part of the MFEM library. For more information and source code
# availability visit https://mfem.org.
#
# MFEM is free software; you can redistribute it and/or modify it under the
# terms of the BSD-3 license. We welcome feedback and contributions, see file
# CONTRIBUTING.md for details.

# The current MFEM version as an integer, see also `CMakeLists.txt`.
MFEM_VERSION = 40101
MFEM_VERSION_STRING = $(shell printf "%06d" $(MFEM_VERSION) | \
  sed -e 's/^0*\(.*.\)\(..\)\(..\)$$/\1.\2.\3/' -e 's/\.0/./g' -e 's/\.0$$//')

define MFEM_HELP_MSG

MFEM makefile targets:

   make config
   make
   make all
   make status/info
   make serial
   make parallel
   make debug
   make pdebug
   make cuda
   make hip
   make pcuda
   make cudebug
   make pcudebug
   make test/check
   make install
   make clean
   make distclean
   make style

Examples:

make config MFEM_USE_MPI=YES MFEM_DEBUG=YES MPICXX=mpiCC
   Configure the make system for subsequent runs (analogous to a configure script).
   The available options are documented in the INSTALL file.
make config BUILD_DIR=<dir>
   Configure an out-of-source-tree build in the given directory.
make config -f <mfem-dir>/makefile
   Configure an out-of-source-tree build in the current directory.
make -j 4
   Build the library (in parallel) using the current configuration options.
make all
   Build the library, the examples and the miniapps using the current configuration.
make status
   Display information about the current configuration.
make serial
   A shortcut to configure and build the serial optimized version of the library.
make parallel
   A shortcut to configure and build the parallel optimized version of the library.
make debug
   A shortcut to configure and build the serial debug version of the library.
make pdebug
   A shortcut to configure and build the parallel debug version of the library.
make cuda
   A shortcut to configure and build the serial GPU/CUDA optimized version of the library.
make pcuda
   A shortcut to configure and build the parallel GPU/CUDA optimized version of the library.
make cudebug
   A shortcut to configure and build the serial GPU/CUDA debug version of the library.
make pcudebug
   A shortcut to configure and build the parallel GPU/CUDA debug version of the library.
make hip
   A shortcut to configure and build the serial GPU/HIP optimized version of the library.
make phip
   A shortcut to configure and build the parallel GPU/HIP optimized version of the library.
make hipdebug
   A shortcut to configure and build the serial GPU/HIP debug version of the library.
make phipdebug
   A shortcut to configure and build the parallel GPU/HIP debug version of the library.
make test
   Verify the build by checking the results from running all examples, miniapps,
   and tests.
make check
   Quick-check the build by compiling and running Example 1/1p.
make unittest
   Verify the build against the unit tests.
make install PREFIX=<dir>
   Install the library and headers in <dir>/lib and <dir>/include.
make clean
   Clean the library and object files, but keep the configuration.
make distclean
   In addition to "make clean", clean the configuration and remove the local
   installation directory.
make style
   Format the MFEM C++ source files using Artistic Style (astyle).

endef

# Save the MAKEOVERRIDES for cases where we explicitly want to pass the command
# line overrides to sub-make:
override MAKEOVERRIDES_SAVE := $(MAKEOVERRIDES)
# Do not pass down variables from the command-line to sub-make:
MAKEOVERRIDES =

# Path to the mfem source directory, defaults to this makefile's directory:
THIS_MK := $(lastword $(MAKEFILE_LIST))
$(if $(wildcard $(THIS_MK)),,$(error Makefile not found "$(THIS_MK)"))
MFEM_DIR ?= $(patsubst %/,%,$(dir $(THIS_MK)))
MFEM_REAL_DIR := $(realpath $(MFEM_DIR))
$(if $(MFEM_REAL_DIR),,$(error Source directory "$(MFEM_DIR)" is not valid))
SRC := $(if $(MFEM_REAL_DIR:$(CURDIR)=),$(MFEM_DIR)/,)
$(if $(word 2,$(SRC)),$(error Spaces in SRC = "$(SRC)" are not supported))

MFEM_GIT_STRING = $(shell [ -d $(MFEM_DIR)/.git ] && git -C $(MFEM_DIR) \
   describe --all --long --abbrev=40 --dirty --always 2> /dev/null)

EXAMPLE_SUBDIRS = sundials petsc pumi hiop ginkgo
EXAMPLE_DIRS := examples $(addprefix examples/,$(EXAMPLE_SUBDIRS))
EXAMPLE_TEST_DIRS := examples

MINIAPP_SUBDIRS = common electromagnetics meshing navier performance tools toys nurbs gslib adjoint
MINIAPP_DIRS := $(addprefix miniapps/,$(MINIAPP_SUBDIRS))
MINIAPP_TEST_DIRS := $(filter-out %/common,$(MINIAPP_DIRS))
MINIAPP_USE_COMMON := $(addprefix miniapps/,electromagnetics meshing tools toys)

EM_DIRS = $(EXAMPLE_DIRS) $(MINIAPP_DIRS)

TEST_SUBDIRS = unit
TEST_DIRS := $(addprefix tests/,$(TEST_SUBDIRS))

ALL_TEST_DIRS = $(filter-out\
   $(SKIP_TEST_DIRS),$(TEST_DIRS) $(EXAMPLE_TEST_DIRS) $(MINIAPP_TEST_DIRS))

# Use BUILD_DIR on the command line; set MFEM_BUILD_DIR before including this
# makefile or config/config.mk from a separate $(BUILD_DIR).
MFEM_BUILD_DIR ?= .
BUILD_DIR := $(MFEM_BUILD_DIR)
BUILD_REAL_DIR := $(abspath $(BUILD_DIR))
ifneq ($(BUILD_REAL_DIR),$(MFEM_REAL_DIR))
   BUILD_SUBDIRS = $(DIRS) config $(EM_DIRS) doc $(TEST_DIRS)
   CONFIG_FILE_DEF = -DMFEM_CONFIG_FILE='"$(BUILD_REAL_DIR)/config/_config.hpp"'
   BLD := $(if $(BUILD_REAL_DIR:$(CURDIR)=),$(BUILD_DIR)/,)
   $(if $(word 2,$(BLD)),$(error Spaces in BLD = "$(BLD)" are not supported))
else
   BUILD_DIR = $(MFEM_DIR)
   BLD := $(SRC)
endif
MFEM_BUILD_DIR := $(BUILD_DIR)

CONFIG_MK = $(BLD)config/config.mk

DEFAULTS_MK = $(SRC)config/defaults.mk
include $(DEFAULTS_MK)

# Optional user config file, see config/defaults.mk
USER_CONFIG = $(BLD)config/user.mk
-include $(USER_CONFIG)

# Helper print-info function
mfem-info = $(if $(filter YES,$(VERBOSE)),$(info *** [info]$(1)),)
export VERBOSE

$(call mfem-info, MAKECMDGOALS = $(MAKECMDGOALS))
$(call mfem-info, MAKEFLAGS    = $(MAKEFLAGS))
$(call mfem-info, MFEM_DIR  = $(MFEM_DIR))
$(call mfem-info, BUILD_DIR = $(BUILD_DIR))
$(call mfem-info, SRC       = $(SRC))
$(call mfem-info, BLD       = $(BLD))

# Include $(CONFIG_MK) unless some of the $(SKIP_INCLUDE_TARGETS) are given
SKIP_INCLUDE_TARGETS = help config clean distclean serial parallel debug pdebug\
 cuda hip pcuda cudebug pcudebug hpc style
HAVE_SKIP_INCLUDE_TARGET = $(filter $(SKIP_INCLUDE_TARGETS),$(MAKECMDGOALS))
ifeq (,$(HAVE_SKIP_INCLUDE_TARGET))
   $(call mfem-info, Including $(CONFIG_MK))
   -include $(CONFIG_MK)
else
   # Do not allow skip-include targets to be combined with other targets
   ifneq (1,$(words $(MAKECMDGOALS)))
      $(error Target '$(firstword $(HAVE_SKIP_INCLUDE_TARGET))' can not be\
      combined with other targets)
   endif
   $(call mfem-info, NOT including $(CONFIG_MK))
endif

# Compile flags used by MFEM: CPPFLAGS, CXXFLAGS, plus library flags
INCFLAGS =
# Link flags used by MFEM: library link flags plus LDFLAGS (added last)
ALL_LIBS =

# Building static and/or shared libraries:
MFEM_STATIC ?= $(STATIC)
MFEM_SHARED ?= $(SHARED)

# Internal shortcuts
override static = $(if $(MFEM_STATIC:YES=),,YES)
override shared = $(if $(MFEM_SHARED:YES=),,YES)

# The default value of CXXFLAGS is based on the value of MFEM_DEBUG
ifeq ($(MFEM_DEBUG),YES)
   CXXFLAGS ?= $(DEBUG_FLAGS)
endif
CXXFLAGS ?= $(OPTIM_FLAGS)

# MPI configuration
ifneq ($(MFEM_USE_MPI),YES)
   MFEM_HOST_CXX = $(CXX)
   PKGS_NEED_MPI = SUPERLU STRUMPACK PETSC PUMI SLEPC MKL_CPARDISO
   $(foreach mpidep,$(PKGS_NEED_MPI),$(if $(MFEM_USE_$(mpidep):NO=),\
     $(warning *** [MPI is OFF] setting MFEM_USE_$(mpidep) = NO)\
     $(eval override MFEM_USE_$(mpidep)=NO),))
else
   MFEM_HOST_CXX = $(MPICXX)
   INCFLAGS += $(HYPRE_OPT)
   ALL_LIBS += $(HYPRE_LIB)
endif

# Default configuration
ifeq ($(MFEM_USE_CUDA)$(MFEM_USE_HIP),NONO)
   MFEM_CXX ?= $(MFEM_HOST_CXX)
   MFEM_HOST_CXX := $(MFEM_CXX)
   XCOMPILER = $(CXX_XCOMPILER)
   XLINKER   = $(CXX_XLINKER)
endif

ifeq ($(MFEM_USE_CUDA),YES)
   MFEM_CXX ?= $(CUDA_CXX)
   CXXFLAGS += $(CUDA_FLAGS) -ccbin $(MFEM_HOST_CXX)
   XCOMPILER = $(CUDA_XCOMPILER)
   XLINKER   = $(CUDA_XLINKER)
   # CUDA_OPT and CUDA_LIB are added below
   # Compatibility test against MFEM_USE_HIP
   ifeq ($(MFEM_USE_HIP),YES)
      $(error Incompatible config: MFEM_USE_CUDA can not be combined with MFEM_USE_HIP)
   endif
endif

# HIP configuration
ifeq ($(MFEM_USE_HIP),YES)
   MFEM_CXX ?= $(HIP_CXX)
   ALL_LIBS += $(HIP_FLAGS)
   # TODO: set XCOMPILER and XLINKER
   # HIP_OPT and HIP_LIB are added below
   # Compatibility test against MFEM_USE_CUDA
   ifeq ($(MFEM_USE_CUDA),YES)
      $(error Incompatible config: MFEM_USE_HIP can not be combined with MFEM_USE_CUDA)
   endif
endif

DEP_CXX ?= $(MFEM_CXX)

# Check legacy OpenMP configuration
ifeq ($(MFEM_USE_LEGACY_OPENMP),YES)
   MFEM_THREAD_SAFE ?= YES
   ifneq ($(MFEM_THREAD_SAFE),YES)
      $(error Incompatible config: MFEM_USE_LEGACY_OPENMP requires MFEM_THREAD_SAFE)
   endif
   # NOTE: MFEM_USE_LEGACY_OPENMP cannot be combined with any of:
   # MFEM_USE_OPENMP, MFEM_USE_CUDA, MFEM_USE_RAJA, MFEM_USE_OCCA
endif

# List of MFEM dependencies, that require the *_LIB variable to be non-empty
MFEM_REQ_LIB_DEPS = SUPERLU METIS CONDUIT SIDRE LAPACK SUNDIALS MESQUITE\
 SUITESPARSE STRUMPACK GINKGO GNUTLS NETCDF PETSC SLEPC MPFR PUMI HIOP GSLIB\
 OCCA CEED RAJA UMPIRE MKL_CPARDISO
PETSC_ERROR_MSG = $(if $(PETSC_FOUND),,. PETSC config not found: $(PETSC_VARS))
SLEPC_ERROR_MSG = $(if $(SLEPC_FOUND),,. SLEPC config not found: $(SLEPC_VARS))

define mfem_check_dependency
ifeq ($$(MFEM_USE_$(1)),YES)
   $$(if $$($(1)_LIB),,$$(error $(1)_LIB is empty$$($(1)_ERROR_MSG)))
endif
endef

# During configuration, check dependencies from MFEM_REQ_LIB_DEPS
ifeq ($(MAKECMDGOALS),config)
   $(foreach dep,$(MFEM_REQ_LIB_DEPS),\
      $(eval $(call mfem_check_dependency,$(dep))))
endif

# List of MFEM dependencies, processed below
MFEM_DEPENDENCIES = $(MFEM_REQ_LIB_DEPS) LIBUNWIND OPENMP CUDA HIP

# List of deprecated MFEM dependencies, processed below
MFEM_LEGACY_DEPENDENCIES = OPENMP

# Macro for adding dependencies
define mfem_add_dependency
ifeq ($(MFEM_USE_$(1)),YES)
   INCFLAGS += $($(1)_OPT)
   ALL_LIBS += $($(1)_LIB)
endif
endef

# Macro for adding legacy dependencies
define mfem_add_legacy_dependency
ifeq ($(MFEM_USE_LEGACY_$(1)),YES)
   INCFLAGS += $($(1)_OPT)
   ALL_LIBS += $($(1)_LIB)
endif
endef

# Process dependencies
$(foreach dep,$(MFEM_DEPENDENCIES),$(eval $(call mfem_add_dependency,$(dep))))
$(foreach dep,$(MFEM_LEGACY_DEPENDENCIES),$(eval $(call \
   mfem_add_legacy_dependency,$(dep))))

# Timer option
ifeq ($(MFEM_TIMER_TYPE),2)
   ALL_LIBS += $(POSIX_CLOCKS_LIB)
endif

# zlib configuration
ifeq ($(MFEM_USE_ZLIB),YES)
   INCFLAGS += $(ZLIB_OPT)
   ALL_LIBS += $(ZLIB_LIB)
endif

# List of all defines that may be enabled in config.hpp and config.mk:
MFEM_DEFINES = MFEM_VERSION MFEM_VERSION_STRING MFEM_GIT_STRING MFEM_USE_MPI\
 MFEM_USE_METIS MFEM_USE_METIS_5 MFEM_DEBUG MFEM_USE_EXCEPTIONS\
<<<<<<< HEAD
 MFEM_USE_GZSTREAM MFEM_USE_LIBUNWIND MFEM_USE_LAPACK MFEM_THREAD_SAFE\
 MFEM_USE_OPENMP MFEM_USE_MEMALLOC MFEM_TIMER_TYPE MFEM_USE_SUNDIALS\
 MFEM_USE_MESQUITE MFEM_USE_SUITESPARSE MFEM_USE_GECKO MFEM_USE_SUPERLU\
 MFEM_USE_STRUMPACK MFEM_USE_GNUTLS MFEM_USE_NETCDF MFEM_USE_PETSC\
 MFEM_USE_MPFR MFEM_USE_SIDRE MFEM_USE_CONDUIT MFEM_USE_PUMI MFEM_USE_MOONOLITH
=======
 MFEM_USE_ZLIB MFEM_USE_LIBUNWIND MFEM_USE_LAPACK MFEM_THREAD_SAFE\
 MFEM_USE_OPENMP MFEM_USE_LEGACY_OPENMP MFEM_USE_MEMALLOC MFEM_TIMER_TYPE\
 MFEM_USE_SUNDIALS MFEM_USE_MESQUITE MFEM_USE_SUITESPARSE MFEM_USE_GINKGO\
 MFEM_USE_SUPERLU MFEM_USE_STRUMPACK MFEM_USE_GNUTLS\
 MFEM_USE_NETCDF MFEM_USE_PETSC MFEM_USE_SLEPC MFEM_USE_MPFR MFEM_USE_SIDRE MFEM_USE_CONDUIT\
 MFEM_USE_PUMI MFEM_USE_HIOP MFEM_USE_GSLIB MFEM_USE_CUDA MFEM_USE_HIP\
 MFEM_USE_OCCA MFEM_USE_CEED MFEM_USE_RAJA MFEM_USE_UMPIRE MFEM_USE_SIMD\
 MFEM_USE_ADIOS2 MFEM_USE_MKL_CPARDISO MFEM_SOURCE_DIR MFEM_INSTALL_DIR
>>>>>>> ef0c14eb

# List of makefile variables that will be written to config.mk:
MFEM_CONFIG_VARS = MFEM_CXX MFEM_HOST_CXX MFEM_CPPFLAGS MFEM_CXXFLAGS\
 MFEM_INC_DIR MFEM_TPLFLAGS MFEM_INCFLAGS MFEM_PICFLAG MFEM_FLAGS MFEM_LIB_DIR\
 MFEM_EXT_LIBS MFEM_LIBS MFEM_LIB_FILE MFEM_STATIC MFEM_SHARED MFEM_BUILD_TAG\
 MFEM_PREFIX MFEM_CONFIG_EXTRA MFEM_MPIEXEC MFEM_MPIEXEC_NP MFEM_MPI_NP\
 MFEM_TEST_MK

# Config vars: values of the form @VAL@ are replaced by $(VAL) in config.mk
MFEM_CPPFLAGS  ?= $(CPPFLAGS)
MFEM_CXXFLAGS  ?= $(CXXFLAGS)
MFEM_TPLFLAGS  ?= $(INCFLAGS)
MFEM_INCFLAGS  ?= -I@MFEM_INC_DIR@ @MFEM_TPLFLAGS@
MFEM_PICFLAG   ?= $(if $(shared),$(PICFLAG))
MFEM_FLAGS     ?= @MFEM_CPPFLAGS@ @MFEM_CXXFLAGS@ @MFEM_INCFLAGS@
MFEM_EXT_LIBS  ?= $(ALL_LIBS) $(LDFLAGS)
MFEM_LIBS      ?= $(if $(shared),$(BUILD_RPATH)) -L@MFEM_LIB_DIR@ -lmfem\
   @MFEM_EXT_LIBS@
MFEM_LIB_FILE  ?= @MFEM_LIB_DIR@/libmfem.$(if $(shared),$(SO_VER),a)
MFEM_BUILD_TAG ?= $(shell uname -snm)
MFEM_PREFIX    ?= $(PREFIX)
MFEM_INC_DIR   ?= $(if $(CONFIG_FILE_DEF),@MFEM_BUILD_DIR@,@MFEM_DIR@)
MFEM_LIB_DIR   ?= $(if $(CONFIG_FILE_DEF),@MFEM_BUILD_DIR@,@MFEM_DIR@)
MFEM_TEST_MK   ?= @MFEM_DIR@/config/test.mk
# Use "\n" (interpreted by sed) to add a newline.
MFEM_CONFIG_EXTRA ?= $(if $(CONFIG_FILE_DEF),MFEM_BUILD_DIR ?= @MFEM_DIR@,)

MFEM_SOURCE_DIR  = $(MFEM_REAL_DIR)
MFEM_INSTALL_DIR = $(abspath $(MFEM_PREFIX))

# If we have 'config' target, export variables used by config/makefile
ifneq (,$(filter config,$(MAKECMDGOALS)))
   export $(MFEM_DEFINES) MFEM_DEFINES $(MFEM_CONFIG_VARS) MFEM_CONFIG_VARS
   export VERBOSE HYPRE_OPT PUMI_DIR
endif

# If we have 'install' target, export variables used by config/makefile
ifneq (,$(filter install,$(MAKECMDGOALS)))
   ifneq (install,$(MAKECMDGOALS))
      $(error Target 'install' can not be combined with other targets)
   endif
   # Allow changing the PREFIX during install with: make install PREFIX=<dir>
   PREFIX := $(MFEM_PREFIX)
   PREFIX_INC   := $(PREFIX)/include
   PREFIX_LIB   := $(PREFIX)/lib
   PREFIX_SHARE := $(PREFIX)/share/mfem
   override MFEM_DIR := $(MFEM_REAL_DIR)
   MFEM_INCFLAGS = -I@MFEM_INC_DIR@ @MFEM_TPLFLAGS@
   MFEM_FLAGS    = @MFEM_CPPFLAGS@ @MFEM_CXXFLAGS@ @MFEM_INCFLAGS@
   MFEM_LIBS     = $(if $(shared),$(INSTALL_RPATH)) -L@MFEM_LIB_DIR@ -lmfem\
      @MFEM_EXT_LIBS@
   MFEM_LIB_FILE = @MFEM_LIB_DIR@/libmfem.$(if $(shared),$(SO_VER),a)
   ifeq ($(MFEM_USE_OCCA),YES)
      ifneq ($(MFEM_INSTALL_DIR),$(abspath $(PREFIX)))
         $(error OCCA is enabled: PREFIX must be set during configuration!)
      endif
   endif
   MFEM_PREFIX := $(abspath $(PREFIX))
   MFEM_INC_DIR = $(abspath $(PREFIX_INC))
   MFEM_LIB_DIR = $(abspath $(PREFIX_LIB))
   MFEM_TEST_MK = $(abspath $(PREFIX_SHARE)/test.mk)
   MFEM_CONFIG_EXTRA =
   export $(MFEM_DEFINES) MFEM_DEFINES $(MFEM_CONFIG_VARS) MFEM_CONFIG_VARS
   export VERBOSE
endif

# Source dirs in logical order
<<<<<<< HEAD
DIRS = general linalg mesh fem

#MOONOLITH begin
ifeq ($(MFEM_USE_MOONOLITH),YES)
	ifneq ($(MFEM_USE_MPI), YES)
		$(error Moonolith requires MPI)
	endif
endif

ifeq ($(MFEM_USE_MOONOLITH),YES)
	MFEM_CXXFLAGS += $(MOONOLITH_CXX_FLAGS)
	MFEM_INCFLAGS += -I$(MFEM_DIR)/transfer $(MOONOLITH_INCLUDES)
	MFEM_TPLFLAGS += $(MOONOLITH_INCLUDES)
	DIRS += transfer 
endif
#MOONOLITH end

=======
DIRS = general linalg linalg/simd mesh fem fem/libceed
>>>>>>> ef0c14eb
SOURCE_FILES = $(foreach dir,$(DIRS),$(wildcard $(SRC)$(dir)/*.cpp))
RELSRC_FILES = $(patsubst $(SRC)%,%,$(SOURCE_FILES))
OBJECT_FILES = $(patsubst $(SRC)%,$(BLD)%,$(SOURCE_FILES:.cpp=.o))
OKL_DIRS = fem

<<<<<<< HEAD

.PHONY: lib all clean distclean install config status info deps serial parallel\
 debug pdebug style check test
=======
.PHONY: lib all clean distclean install config status info deps serial parallel	\
	debug pdebug cuda hip pcuda cudebug pcudebug hpc style check test unittest \
	deprecation-warnings
>>>>>>> ef0c14eb

.SUFFIXES:
.SUFFIXES: .cpp .o
# Remove some default implicit rules
%:	%.o
%.o:	%.cpp
%:	%.cpp

# Default rule.
lib: $(if $(static),$(BLD)libmfem.a) $(if $(shared),$(BLD)libmfem.$(SO_EXT))

# Flags used for compiling all source files.
MFEM_BUILD_FLAGS = $(MFEM_PICFLAG) $(MFEM_CPPFLAGS) $(MFEM_CXXFLAGS)\
 $(MFEM_TPLFLAGS) $(CONFIG_FILE_DEF)

# Rules for compiling all source files.
$(OBJECT_FILES): $(BLD)%.o: $(SRC)%.cpp $(CONFIG_MK)
	$(MFEM_CXX) $(MFEM_BUILD_FLAGS) -c $(<) -o $(@)

all: examples miniapps $(TEST_DIRS)

.PHONY: miniapps $(EM_DIRS) $(TEST_DIRS)
miniapps: $(MINIAPP_DIRS)
$(MINIAPP_USE_COMMON): miniapps/common
$(EM_DIRS) $(TEST_DIRS): lib
	$(MAKE) -C $(BLD)$(@)

.PHONY: doc
doc:
	$(MAKE) -C $(BLD)$(@)

-include $(BLD)deps.mk

$(BLD)libmfem.a: $(OBJECT_FILES)
	$(AR) $(ARFLAGS) $(@) $(OBJECT_FILES)
	$(RANLIB) $(@)
	@$(MAKE) deprecation-warnings

$(BLD)libmfem.$(SO_EXT): $(BLD)libmfem.$(SO_VER)
	cd $(@D) && ln -sf $(<F) $(@F)
	@$(MAKE) deprecation-warnings

# If some of the external libraries are build without -fPIC, linking shared MFEM
# library may fail. In such cases, one may set EXT_LIBS on the command line.
EXT_LIBS = $(MFEM_EXT_LIBS)
$(BLD)libmfem.$(SO_VER): $(OBJECT_FILES)
	$(MFEM_CXX) $(MFEM_LINK_FLAGS) $(BUILD_SOFLAGS) $(OBJECT_FILES) \
	   $(EXT_LIBS) -o $(@)

# Shortcut targets options
serial debug cuda hip cudebug hipdebug:           M_MPI=NO
parallel pdebug pcuda pcudebug phip phipdebug:    M_MPI=YES
serial parallel cuda pcuda hip phip:              M_DBG=NO
debug pdebug cudebug pcudebug hipdebug phipdebug: M_DBG=YES
cuda pcuda cudebug pcudebug:                      M_CUDA=YES
hip phip hipdebug phipdebug:                      M_HIP=YES

serial parallel debug pdebug:
	$(MAKE) -f $(THIS_MK) config MFEM_USE_MPI=$(M_MPI) MFEM_DEBUG=$(M_DBG) \
	   $(MAKEOVERRIDES_SAVE)
	$(MAKE) $(MAKEOVERRIDES_SAVE)

cuda pcuda cudebug pcudebug:
	$(MAKE) -f $(THIS_MK) config MFEM_USE_MPI=$(M_MPI) MFEM_DEBUG=$(M_DBG) \
	   MFEM_USE_CUDA=$(M_CUDA) $(MAKEOVERRIDES_SAVE)
	$(MAKE) $(MAKEOVERRIDES_SAVE)

hip phip hipdebug phipdebug:
	$(MAKE) -f $(THIS_MK) config MFEM_USE_MPI=$(M_MPI) MFEM_DEBUG=$(M_DBG) \
	MFEM_USE_HIP=$(M_HIP) $(MAKEOVERRIDES_SAVE)
	$(MAKE) $(MAKEOVERRIDES_SAVE)

# Build with MPI and all Device backends enabled (requires OCCA and RAJA)
hpc:
	$(MAKE) -f $(THIS_MK) config MFEM_USE_MPI=YES MFEM_USE_CUDA=YES \
	  MFEM_USE_OPENMP=YES MFEM_USE_OCCA=YES MFEM_USE_RAJA=YES \
	  $(MAKEOVERRIDES_SAVE)
	$(MAKE) $(MAKEOVERRIDES_SAVE)

deps:
	rm -f $(BLD)deps.mk
	for i in $(RELSRC_FILES:.cpp=); do \
	   $(DEP_CXX) $(MFEM_BUILD_FLAGS) -MM -MT $(BLD)$${i}.o $(SRC)$${i}.cpp\
	      >> $(BLD)deps.mk; done

check: lib
	@printf "Quick-checking the MFEM library."
	@printf " Use 'make test' for more extensive tests.\n"
	@$(MAKE) -C $(BLD)examples \
	$(if $(findstring YES,$(MFEM_USE_MPI)),ex1p-test-par,ex1-test-seq)

test test-noclean:
	@echo "Testing the MFEM library. This may take a while..."
	@echo "Building all examples, miniapps, and tests..."
	@$(MAKE) $(MAKEOVERRIDES_SAVE) all
	@echo "Running tests in: [ $(ALL_TEST_DIRS) ] ..."
	@ERR=0; for dir in $(ALL_TEST_DIRS); do \
	   echo "Running tests in $${dir} ..."; \
	   if ! $(MAKE) -j1 -C $(BLD)$${dir} $@; then \
	   ERR=1; fi; done; \
	   if [ 0 -ne $${ERR} ]; then echo "Some tests failed."; exit 1; \
	   else echo "All tests passed."; fi

unittest: lib
	$(MAKE) -C $(BLD)tests/unit test

.PHONY: test-print
test-print:
	@echo "Printing tests in: [ $(ALL_TEST_DIRS) ] ..."
	@for dir in $(ALL_TEST_DIRS); do \
	   $(MAKE) -j1 -C $(BLD)$${dir} test-print; done

ALL_CLEAN_SUBDIRS = $(addsuffix /clean,config $(EM_DIRS) doc $(TEST_DIRS))
.PHONY: $(ALL_CLEAN_SUBDIRS) miniapps/clean
miniapps/clean: $(addsuffix /clean,$(MINIAPP_DIRS))
$(ALL_CLEAN_SUBDIRS):
	$(MAKE) -C $(BLD)$(@D) $(@F)

clean: $(addsuffix /clean,$(EM_DIRS) $(TEST_DIRS))
	rm -f $(addprefix $(BLD),$(foreach d,$(DIRS),$(d)/*.o))
	rm -f $(addprefix $(BLD),$(foreach d,$(DIRS),$(d)/*~))
	rm -rf $(addprefix $(BLD),*~ libmfem.* deps.mk)

distclean: clean config/clean doc/clean
	rm -rf mfem/

INSTALL_SHARED_LIB = $(MFEM_CXX) $(MFEM_BUILD_FLAGS) $(INSTALL_SOFLAGS)\
   $(OBJECT_FILES) $(EXT_LIBS) -o $(PREFIX_LIB)/libmfem.$(SO_VER) && \
   cd $(PREFIX_LIB) && ln -sf libmfem.$(SO_VER) libmfem.$(SO_EXT)

install: $(if $(static),$(BLD)libmfem.a) $(if $(shared),$(BLD)libmfem.$(SO_EXT))
	mkdir -p $(PREFIX_LIB)
# install static and/or shared library
	$(if $(static),$(INSTALL) -m 640 $(BLD)libmfem.a $(PREFIX_LIB))
	$(if $(shared),$(INSTALL_SHARED_LIB))
# install top level includes
	mkdir -p $(PREFIX_INC)/mfem
	$(INSTALL) -m 640 $(SRC)mfem.hpp $(SRC)mfem-performance.hpp \
	   $(PREFIX_INC)/mfem
	for hdr in mfem.hpp mfem-performance.hpp; do \
	   printf '// Auto-generated file.\n#include "mfem/'$$hdr'"\n' \
	      > $(PREFIX_INC)/$$hdr && chmod 640 $(PREFIX_INC)/$$hdr; done
# install config include
	mkdir -p $(PREFIX_INC)/mfem/config
	$(INSTALL) -m 640 $(BLD)config/_config.hpp $(PREFIX_INC)/mfem/config/config.hpp
	$(INSTALL) -m 640 $(SRC)config/tconfig.hpp $(PREFIX_INC)/mfem/config
# install remaining includes in each subdirectory
	for dir in $(DIRS); do \
	   mkdir -p $(PREFIX_INC)/mfem/$$dir && \
	   $(INSTALL) -m 640 $(SRC)$$dir/*.hpp $(PREFIX_INC)/mfem/$$dir; \
	done
# install *.okl files
	for dir in $(OKL_DIRS); do \
	   mkdir -p $(PREFIX_INC)/mfem/$$dir && \
	   $(INSTALL) -m 640 $(SRC)$$dir/*.okl $(PREFIX_INC)/mfem/$$dir; \
	done
# install libCEED q-function headers
	mkdir -p $(PREFIX_INC)/mfem/fem/libceed
	$(INSTALL) -m 640 $(SRC)fem/libceed/*.h $(PREFIX_INC)/mfem/fem/libceed
# install config.mk in $(PREFIX_SHARE)
	mkdir -p $(PREFIX_SHARE)
	$(MAKE) -C $(BLD)config config-mk CONFIG_MK=config-install.mk
	$(INSTALL) -m 640 $(BLD)config/config-install.mk $(PREFIX_SHARE)/config.mk
	rm -f $(BLD)config/config-install.mk
# install test.mk in $(PREFIX_SHARE)
	$(INSTALL) -m 640 $(SRC)config/test.mk $(PREFIX_SHARE)/test.mk

$(CONFIG_MK):
# Skip the error message when '-B' make flag is used (unconditionally
# make all targets), but still check for the $(CONFIG_MK) file
ifeq (,$(and $(findstring B,$(MAKEFLAGS)),$(wildcard $(CONFIG_MK))))
	$(info )
	$(info MFEM is not configured.)
	$(info Run "make config" first, or see "make help".)
	$(info )
	$(error )
endif

config: $(if $(CONFIG_FILE_DEF),build-config,local-config)

.PHONY: local-config
local-config:
	$(MAKE) -C config all
	@printf "\nBuild destination: <source> [$(BUILD_REAL_DIR)]\n\n"

.PHONY: build-config
build-config:
	for d in $(BUILD_SUBDIRS); do mkdir -p $(BLD)$${d}; done
	for dir in "" $(addsuffix /,config $(EM_DIRS) doc $(TEST_DIRS)); do \
	   printf "# Auto-generated file.\n%s\n%s\n" \
	      "MFEM_DIR = $(MFEM_REAL_DIR)" \
	      "include \$$(MFEM_DIR)/$${dir}makefile" \
	      > $(BLD)$${dir}GNUmakefile; done
	$(MAKE) -C $(BLD)config all
	cd "$(BUILD_DIR)" && ln -sf "$(MFEM_REAL_DIR)/data" .
	for hdr in mfem.hpp mfem-performance.hpp; do \
	   printf "// Auto-generated file.\n%s\n%s\n" \
	   "#define MFEM_CONFIG_FILE \"$(BUILD_REAL_DIR)/config/_config.hpp\"" \
	   "#include \"$(MFEM_REAL_DIR)/$${hdr}\"" > $(BLD)$${hdr}; done
	@printf "\nBuild destination: $(BUILD_DIR) [$(BUILD_REAL_DIR)]\n\n"

help:
	$(info $(value MFEM_HELP_MSG))
	@true

status info:
	$(info MFEM_VERSION           = $(MFEM_VERSION) [v$(MFEM_VERSION_STRING)])
	$(info MFEM_GIT_STRING        = $(MFEM_GIT_STRING))
	$(info MFEM_USE_MPI           = $(MFEM_USE_MPI))
	$(info MFEM_USE_METIS         = $(MFEM_USE_METIS))
	$(info MFEM_USE_METIS_5       = $(MFEM_USE_METIS_5))
	$(info MFEM_DEBUG             = $(MFEM_DEBUG))
	$(info MFEM_USE_EXCEPTIONS    = $(MFEM_USE_EXCEPTIONS))
	$(info MFEM_USE_ZLIB          = $(MFEM_USE_ZLIB))
	$(info MFEM_USE_LIBUNWIND     = $(MFEM_USE_LIBUNWIND))
	$(info MFEM_USE_LAPACK        = $(MFEM_USE_LAPACK))
	$(info MFEM_THREAD_SAFE       = $(MFEM_THREAD_SAFE))
	$(info MFEM_USE_OPENMP        = $(MFEM_USE_OPENMP))
	$(info MFEM_USE_LEGACY_OPENMP = $(MFEM_USE_LEGACY_OPENMP))
	$(info MFEM_USE_MEMALLOC      = $(MFEM_USE_MEMALLOC))
	$(info MFEM_TIMER_TYPE        = $(MFEM_TIMER_TYPE))
	$(info MFEM_USE_SUNDIALS      = $(MFEM_USE_SUNDIALS))
	$(info MFEM_USE_MESQUITE      = $(MFEM_USE_MESQUITE))
	$(info MFEM_USE_SUITESPARSE   = $(MFEM_USE_SUITESPARSE))
	$(info MFEM_USE_SUPERLU       = $(MFEM_USE_SUPERLU))
	$(info MFEM_USE_STRUMPACK     = $(MFEM_USE_STRUMPACK))
	$(info MFEM_USE_GINKGO        = $(MFEM_USE_GINKGO))
	$(info MFEM_USE_GNUTLS        = $(MFEM_USE_GNUTLS))
	$(info MFEM_USE_NETCDF        = $(MFEM_USE_NETCDF))
	$(info MFEM_USE_PETSC         = $(MFEM_USE_PETSC))
	$(info MFEM_USE_SLEPC         = $(MFEM_USE_SLEPC))
	$(info MFEM_USE_MPFR          = $(MFEM_USE_MPFR))
	$(info MFEM_USE_SIDRE         = $(MFEM_USE_SIDRE))
	$(info MFEM_USE_CONDUIT       = $(MFEM_USE_CONDUIT))
	$(info MFEM_USE_PUMI          = $(MFEM_USE_PUMI))
	$(info MFEM_USE_HIOP          = $(MFEM_USE_HIOP))
	$(info MFEM_USE_GSLIB         = $(MFEM_USE_GSLIB))
	$(info MFEM_USE_CUDA          = $(MFEM_USE_CUDA))
	$(info MFEM_USE_HIP           = $(MFEM_USE_HIP))
	$(info MFEM_USE_RAJA          = $(MFEM_USE_RAJA))
	$(info MFEM_USE_OCCA          = $(MFEM_USE_OCCA))
	$(info MFEM_USE_CEED          = $(MFEM_USE_CEED))
	$(info MFEM_USE_UMPIRE        = $(MFEM_USE_UMPIRE))
	$(info MFEM_USE_SIMD          = $(MFEM_USE_SIMD))
	$(info MFEM_USE_ADIOS2        = $(MFEM_USE_ADIOS2))
	$(info MFEM_USE_MKL_CPARDISO  = $(MFEM_USE_MKL_CPARDISO))
	$(info MFEM_CXX               = $(value MFEM_CXX))
	$(info MFEM_HOST_CXX          = $(value MFEM_HOST_CXX))
	$(info MFEM_CPPFLAGS          = $(value MFEM_CPPFLAGS))
	$(info MFEM_CXXFLAGS          = $(value MFEM_CXXFLAGS))
	$(info MFEM_TPLFLAGS          = $(value MFEM_TPLFLAGS))
	$(info MFEM_INCFLAGS          = $(value MFEM_INCFLAGS))
	$(info MFEM_FLAGS             = $(value MFEM_FLAGS))
	$(info MFEM_LINK_FLAGS        = $(value MFEM_LINK_FLAGS))
	$(info MFEM_EXT_LIBS          = $(value MFEM_EXT_LIBS))
	$(info MFEM_LIBS              = $(value MFEM_LIBS))
	$(info MFEM_LIB_FILE          = $(value MFEM_LIB_FILE))
	$(info MFEM_BUILD_TAG         = $(value MFEM_BUILD_TAG))
	$(info MFEM_PREFIX            = $(value MFEM_PREFIX))
	$(info MFEM_INC_DIR           = $(value MFEM_INC_DIR))
	$(info MFEM_LIB_DIR           = $(value MFEM_LIB_DIR))
	$(info MFEM_STATIC            = $(MFEM_STATIC))
	$(info MFEM_SHARED            = $(MFEM_SHARED))
	$(info MFEM_BUILD_DIR         = $(MFEM_BUILD_DIR))
	$(info MFEM_MPIEXEC           = $(MFEM_MPIEXEC))
	$(info MFEM_MPIEXEC_NP        = $(MFEM_MPIEXEC_NP))
	$(info MFEM_MPI_NP            = $(MFEM_MPI_NP))
	@true

ASTYLE_BIN = astyle
ASTYLE = $(ASTYLE_BIN) --options=$(SRC)config/mfem.astylerc
ASTYLE_VER = "Artistic Style Version 2.05.1"
FORMAT_FILES = $(foreach dir,$(DIRS) $(EM_DIRS) config,"$(dir)/*.?pp")
FORMAT_FILES += "tests/unit/*.cpp"
FORMAT_FILES += $(foreach dir,general linalg mesh fem,"tests/unit/$(dir)/*.?pp")

COUT_CERR_FILES = $(foreach dir,$(DIRS),$(dir)/*.[ch]pp)
COUT_CERR_EXCLUDE = '^general/error\.cpp' '^general/globals\.[ch]pp'

DEPRECATION_WARNING := \
"This feature is planned for removal in the next release."\
"Please open an issue at github.com/mfem/mfem/issues if you depend on it."
deprecation-warnings:
	@if [ -t 1 ]; then\
	   red="\033[0;31m"; yellow="\033[0;33m"; end="\033[0m";\
	 fi;\
	if [ $(MFEM_USE_LEGACY_OPENMP) = YES ]; then\
	  printf $$red"[MFEM_USE_LEGACY_OPENMP]"$$end": "$$yellow"%s"$$end"\n"\
	  $(DEPRECATION_WARNING);\
	fi

# $(call mfem_check_command, command-to-execute, success_msg, failed_msg)
mfem_check_command = \
  if [ -t 1 ]; then red="\033[0;31m"; green="\033[0;32m"; end="\033[0m"; fi;\
  if ! $(1); then\
    printf $$green"%s"$$end"\n" "[  OK  ] "$(strip $(2));\
  else\
    printf $$red"%s"$$end"\n"   "[FAILED] "$(strip $(3)); err_code=1;\
  fi

# Verify the C++ code styling in MFEM and check that std::cout and std::cerr are
# not used in the library (use mfem::out and mfem::err instead).
style:
	@echo "Applying C++ code style..."
	@astyle_version="$$($(ASTYLE_BIN) --version)";\
	 if [ "$$astyle_version" != $(ASTYLE_VER) ]; then\
	    printf "%s\n" "Invalid astyle version: '$$astyle_version'"\
	           "Please use: '"$(ASTYLE_VER)"'";\
	    exit 1;\
	 fi
	@err_code=0;\
	$(call mfem_check_command,\
	    $(ASTYLE) $(FORMAT_FILES) | grep Formatted,\
	    "No source files were changed",\
	    "Please make sure the changes are committed");\
	echo "Checking for use of std::cout...";\
	$(call mfem_check_command,\
	   grep cout $(COUT_CERR_FILES) | grep -v $(COUT_CERR_EXCLUDE:%=-e %),\
	   "No use of std::cout found", "Use mfem::out instead of std::cout");\
	echo "Checking for use of std::cerr...";\
	$(call mfem_check_command,\
	   grep cerr $(COUT_CERR_FILES) |\
	      grep -v $(COUT_CERR_EXCLUDE:%=-e %) -e cerrno,\
	   "No use of std::cerr found", "Use mfem::err instead of std::cerr");\
	exit $$err_code

# Print the contents of a makefile variable, e.g.: 'make print-MFEM_LIBS'.
print-%:
	$(info [ variable name]: $*)
	$(info [        origin]: $(origin $*))
	$(info [         value]: $(value $*))
	$(info [expanded value]: $($*))
	$(info )
	@true

# Print the contents of all makefile variables.
.PHONY: printall
printall: $(subst :,\:,$(foreach var,$(.VARIABLES),print-$(var)))
	@true<|MERGE_RESOLUTION|>--- conflicted
+++ resolved
@@ -318,13 +318,6 @@
 # List of all defines that may be enabled in config.hpp and config.mk:
 MFEM_DEFINES = MFEM_VERSION MFEM_VERSION_STRING MFEM_GIT_STRING MFEM_USE_MPI\
  MFEM_USE_METIS MFEM_USE_METIS_5 MFEM_DEBUG MFEM_USE_EXCEPTIONS\
-<<<<<<< HEAD
- MFEM_USE_GZSTREAM MFEM_USE_LIBUNWIND MFEM_USE_LAPACK MFEM_THREAD_SAFE\
- MFEM_USE_OPENMP MFEM_USE_MEMALLOC MFEM_TIMER_TYPE MFEM_USE_SUNDIALS\
- MFEM_USE_MESQUITE MFEM_USE_SUITESPARSE MFEM_USE_GECKO MFEM_USE_SUPERLU\
- MFEM_USE_STRUMPACK MFEM_USE_GNUTLS MFEM_USE_NETCDF MFEM_USE_PETSC\
- MFEM_USE_MPFR MFEM_USE_SIDRE MFEM_USE_CONDUIT MFEM_USE_PUMI MFEM_USE_MOONOLITH
-=======
  MFEM_USE_ZLIB MFEM_USE_LIBUNWIND MFEM_USE_LAPACK MFEM_THREAD_SAFE\
  MFEM_USE_OPENMP MFEM_USE_LEGACY_OPENMP MFEM_USE_MEMALLOC MFEM_TIMER_TYPE\
  MFEM_USE_SUNDIALS MFEM_USE_MESQUITE MFEM_USE_SUITESPARSE MFEM_USE_GINKGO\
@@ -332,8 +325,7 @@
  MFEM_USE_NETCDF MFEM_USE_PETSC MFEM_USE_SLEPC MFEM_USE_MPFR MFEM_USE_SIDRE MFEM_USE_CONDUIT\
  MFEM_USE_PUMI MFEM_USE_HIOP MFEM_USE_GSLIB MFEM_USE_CUDA MFEM_USE_HIP\
  MFEM_USE_OCCA MFEM_USE_CEED MFEM_USE_RAJA MFEM_USE_UMPIRE MFEM_USE_SIMD\
- MFEM_USE_ADIOS2 MFEM_USE_MKL_CPARDISO MFEM_SOURCE_DIR MFEM_INSTALL_DIR
->>>>>>> ef0c14eb
+ MFEM_USE_ADIOS2 MFEM_USE_MKL_CPARDISO MFEM_SOURCE_DIR MFEM_INSTALL_DIR MFEM_USE_MOONOLITH
 
 # List of makefile variables that will be written to config.mk:
 MFEM_CONFIG_VARS = MFEM_CXX MFEM_HOST_CXX MFEM_CPPFLAGS MFEM_CXXFLAGS\
@@ -400,42 +392,34 @@
    export VERBOSE
 endif
 
-# Source dirs in logical order
-<<<<<<< HEAD
-DIRS = general linalg mesh fem
-
 #MOONOLITH begin
 ifeq ($(MFEM_USE_MOONOLITH),YES)
-	ifneq ($(MFEM_USE_MPI), YES)
-		$(error Moonolith requires MPI)
-	endif
+   ifneq ($(MFEM_USE_MPI), YES)
+      $(error Moonolith requires MPI)
+   endif
 endif
 
 ifeq ($(MFEM_USE_MOONOLITH),YES)
-	MFEM_CXXFLAGS += $(MOONOLITH_CXX_FLAGS)
-	MFEM_INCFLAGS += -I$(MFEM_DIR)/transfer $(MOONOLITH_INCLUDES)
-	MFEM_TPLFLAGS += $(MOONOLITH_INCLUDES)
-	DIRS += transfer 
+   MFEM_CXXFLAGS += $(MOONOLITH_CXX_FLAGS)
+   MFEM_INCFLAGS += -I$(MFEM_DIR)/transfer $(MOONOLITH_INCLUDES)
+   MFEM_TPLFLAGS += $(MOONOLITH_INCLUDES)
+   DIRS += transfer
 endif
 #MOONOLITH end
 
-=======
+
+# Source dirs in logical order
+
 DIRS = general linalg linalg/simd mesh fem fem/libceed
->>>>>>> ef0c14eb
+
 SOURCE_FILES = $(foreach dir,$(DIRS),$(wildcard $(SRC)$(dir)/*.cpp))
 RELSRC_FILES = $(patsubst $(SRC)%,%,$(SOURCE_FILES))
 OBJECT_FILES = $(patsubst $(SRC)%,$(BLD)%,$(SOURCE_FILES:.cpp=.o))
 OKL_DIRS = fem
 
-<<<<<<< HEAD
-
-.PHONY: lib all clean distclean install config status info deps serial parallel\
- debug pdebug style check test
-=======
 .PHONY: lib all clean distclean install config status info deps serial parallel	\
 	debug pdebug cuda hip pcuda cudebug pcudebug hpc style check test unittest \
 	deprecation-warnings
->>>>>>> ef0c14eb
 
 .SUFFIXES:
 .SUFFIXES: .cpp .o
