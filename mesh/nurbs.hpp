--- conflicted
+++ resolved
@@ -438,7 +438,6 @@
    void KnotInsert(Array<KnotVector *> &kv);
    void KnotInsert(Array<Vector *> &kv);
 
-<<<<<<< HEAD
    /// Returns the index of the patch containing element @a elem.
    int GetElementPatch(int elem) const { return el_to_patch[elem]; }
 
@@ -448,10 +447,9 @@
 
    // Returns an array of degrees of freedom for patch index
    void GetPatchDofs(const int patch, Array<int> &dofs);
-=======
+
    const Array<int>& GetPatchElements(int patch);
    const Array<int>& GetPatchBdrElements(int patch);
->>>>>>> 18330cc3
 };
 
 
